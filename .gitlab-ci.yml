--- conflicted
+++ resolved
@@ -130,6 +130,14 @@
     - PATH=~/.local/bin:$PATH /opt/rbenchmarking/Setup/run.sh /opt/rbenchmarking/rebench.conf /opt/rir/build/release/ /opt/rir/external/custom-r /opt/rbenchmarking/Benchmarks e:RIR e:PIR -r -SN -wu 0 --iterations 2
     - PIR_DEOPT_CHAOS=1 PATH=~/.local/bin:$PATH /opt/rbenchmarking/Setup/run.sh /opt/rbenchmarking/rebench.conf /opt/rir/build/release/ /opt/rir/external/custom-r /opt/rbenchmarking/Benchmarks e:RIR e:PIR -r -SN -wu 0 --iterations 2
 
+test_serialize:
+  script:
+    - cd build_release
+    - RIR_SERIALIZE_CHAOS=1 bin/gnur-make-tests check-all
+    - ../tools/check-gnur-make-tests-error
+    - RIR_SERIALIZE_CHAOS=3 bin/gnur-make-tests check-all
+    - ../tools/check-gnur-make-tests-error
+
 deploy:
   stage: Deploy
   image: docker:stable
@@ -143,25 +151,6 @@
   variables:
       GIT_STRATEGY: none
   script:
-<<<<<<< HEAD
-    - git clone https://github.com/charig/ReBench.git -b envVarsSupport && cd ReBench
-    - pip install --user .
-    - export PATH=$HOME/.local/bin:$PATH
-    - cd ..
-    - cd build_release
-    - git clone https://github.com/reactorlabs/rbenchmarking
-    - cd rbenchmarking
-    - ./Setup/run.sh rebench.conf .. ../../external/custom-r Benchmarks e:RIR e:PIR -r -SN -wu 0 --iterations 2
-    - PIR_DEOPT_CHAOS=1 ./Setup/run.sh rebench.conf .. ../../external/custom-r Benchmarks e:RIR e:PIR -r -SN -wu 0 --iterations 2
-
-test_serialize:
-  script:
-    - cd build_release
-    - RIR_SERIALIZE_CHAOS=1 bin/gnur-make-tests check-all
-    - ../tools/check-gnur-make-tests-error
-    - RIR_SERIALIZE_CHAOS=3 bin/gnur-make-tests check-all
-    - ../tools/check-gnur-make-tests-error
-=======
     - echo "$CI_BUILD_TOKEN" | docker login -u "$CI_BUILD_USER" --password-stdin registry.gitlab.com
     - docker pull registry.gitlab.com/rirvm/rir_mirror:$CI_COMMIT_SHA
     - docker tag registry.gitlab.com/rirvm/rir_mirror:$CI_COMMIT_SHA registry.gitlab.com/rirvm/rir_mirror:master
@@ -170,5 +159,4 @@
     - docker tag registry.gitlab.com/rirvm/rir_mirror/benchmark:$CI_COMMIT_SHA registry.gitlab.com/rirvm/rir_mirror/benchmark:master
     - docker push registry.gitlab.com/rirvm/rir_mirror/benchmark:master
   only:
-    - master
->>>>>>> 7be63920
+    - master