--- conflicted
+++ resolved
@@ -269,14 +269,11 @@
   stage: Benchmark
   variables:
     GIT_STRATEGY: none
-<<<<<<< HEAD
   only:
     - schedules
   except:
     changes:
       - "experiments.lock"
-=======
->>>>>>> 4e30625e
   tags:
     - benchmarks-ginger
   script:
