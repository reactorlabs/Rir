require("compiler")
require("rjit")

# simple constant
ex <- jit.compile(quote(1))
stopifnot(eval(ex) == 1)

# simple variable
ex <- jit.compile(quote(a))
a <- 10
stopifnot(eval(ex) == 10)
a <- 45
stopifnot(eval(ex) == 45)

# simple function call - builtin consts
ex <- jit.compile(quote(1 + 2))
stopifnot(eval(ex) == 3)

# simple function call - builtin vars
ex <- jit.compile(quote(a + b))
a <- 20
b <- 10
stopifnot(eval(ex) == 30)

# simple function call - user function
f <- function(a, b) a + b
ex <- jit.compile(quote(f(3, 4)))
stopifnot(eval(ex) == 7)
# call again to test ic
stopifnot(eval(ex) == 7)

# blocks
ex <- jit.compile(quote({ 1 ; 2; 3; }))
stopifnot(eval(ex) == 3)
stopifnot(eval(ex) == 3)

# creating a function compiles it
ex <- jit.compile(quote(function(a, b) a + b))
f = eval(ex)
stopifnot(typeof(.Internal(bodyCode(f))) == "native")
stopifnot(typeof(.Internal(bodyCode(f))) == "native")

# created function can be evaluated
stopifnot(f(1, 2) == 3)
stopifnot(f(1, 2) == 3)

# a function can be compiled
ex <- jit.compile(function(a, b) a + b)
stopifnot(typeof(.Internal(bodyCode(ex))) == "native")
stopifnot(ex(10, -2) == 8)

# return statement works
f <- jit.compile(function(a, b) { return(1); 2 })
stopifnot(f(1, 2) == 1)
stopifnot(f(1, 2) == 1)

# empty return returns NULL
f <- jit.compile(function(a, b) return())
stopifnot(f() == NULL)
stopifnot(f() == NULL)

# return in a promise
f <- function(a) {
    if (a) ptest <<- 10;
    100;
}
fx <- jit.compile(function(a) {
    f(if(a) TRUE else return(66))
})
stopifnot(fx(0) == 66)
stopifnot(fx(0) == 66)
stopifnot(! exists("ptest"))
stopifnot(! exists("ptest"))
stopifnot(fx(1) == 100)
stopifnot(fx(1) == 100)
stopifnot(exists("ptest"))
stopifnot(exists("ptest"))
stopifnot(ptest == 10)
stopifnot(ptest == 10)

# condition
fx <- jit.compile(function(a) if (a) 1 else 2)
stopifnot(fx(10) == 1)
stopifnot(fx(0) == 2);

# condition, no else
fx <- jit.compile(function(a) if (a) 1)
stopifnot(fx(10) == 1)
stopifnot(fx(0) == NULL);

# repeat loop w/o context
fx <- jit.compile(function(a) {
    b = 0
    repeat {
      a = a - 1
      if (a == 0)
          break
      if (a == 2)
          next
      b = b + a
    }
    b
})
stopifnot(fx(4) == 4)

# while loop w/o context
fx <- jit.compile(function(a) {
    b = 0
    while (a > 0) {
      a = a - 1
      if (a == 2)
          next
      b = b + a
    }
    b
})
stopifnot(fx(4) == 4)

# for loop w/o context

fx <- jit.compile(function(a) {
    b = 0
    for (i in a) {
        if (i == 3)
            break
        if (i == 7)
            next
        b = b + i
    }
    b
})
stopifnot(fx(c(3,2,1)) == 0);
stopifnot(fx(c(2, 7, 1)) == 3);

#integral switch
fx <- jit.compile(function(a) {
    switch(a, 1,2,3,4,5,6)
    })
stopifnot(fx(1) == 1)
stopifnot(fx(10) == 6)
stopifnot(fx(0) == 6)
stopifnot(fx(3) == 3)

#character switch
fx <- jit.compile(function(a) {
    switch(a, a = 1, b = 2, c = 3, d = 4)
    })
stopifnot(fx("a") == 1)
stopifnot(fx("b") == 2)
stopifnot(fx("c") == 3)
stopifnot(fx("d") == 4)
stopifnot(fx("df") == 4)
stopifnot(fx(1) == 1)
stopifnot(fx(2) == 2)
stopifnot(fx(3) == 3)
stopifnot(fx(4) == 4)
stopifnot(fx(5) == 4)

#character switch default value not last
fx <- jit.compile(function(a) {
    switch(a, a = 1, b = 2, 10, c = 3, d = 4)
    })
stopifnot(fx("a") == 1)
stopifnot(fx("b") == 2)
stopifnot(fx("c") == 3)
stopifnot(fx("d") == 4)
stopifnot(fx("df") == 10)
stopifnot(fx(1) == 1)
stopifnot(fx(2) == 2)
stopifnot(fx(3) == 10)
stopifnot(fx(4) == 3)
stopifnot(fx(5) == 4)
stopifnot(fx(6) == 4)

# function call
f <- function(a, b) a + b
fx <- jit.compile(function(x, y) f(x, y))
stopifnot(fx(1,2) == 3)

# function call with missing args
f <- function(a) missing(a)
fx <- jit.compile(function() f())
stopifnot(fx() == TRUE)

# native call ic
g <- jit.compile(function() 1)
f <- jit.compile(function() g())
stopifnot(f() == 1)
stopifnot(f() == 1)
stopifnot(f() == 1)

# native call ic args
g <- jit.compile(function(a) a)
f <- jit.compile(function(a) g(a))
stopifnot(f(1) == 1)
stopifnot(f(1) == 1)
stopifnot(f(1) == 1)

# native call ic args order
g <- jit.compile(function(a, b) a - b)
f <- jit.compile(function(a, b) g(a, b))
stopifnot(f(2,1) == 1)
stopifnot(f(2,1) == 1)
stopifnot(f(2,1) == 1)

# native call ic args order
g <- jit.compile(function(a, b) a - b)
f <- jit.compile(function(a) g(a, 1))
stopifnot(f(2) == 1)
stopifnot(f(2) == 1)
stopifnot(f(2) == 1)

# native call ic miss
g <- jit.compile(function() 1)
f <- jit.compile(function() g())
stopifnot(f() == 1)
stopifnot(f() == 1)
g <- jit.compile(function() 2)
stopifnot(f() == 2)
stopifnot(f() == 2)

# test if temp objects are found by the gc
fib <- function(n) if (n < 2) 1 else fib(n - 1) + fib(n - 2)
fib <- jit.compile(fib)
<<<<<<< HEAD
fib(32)
=======
fib(32)

# compiling more functions
f1 <- function(a, b) { a + b }
f2 <- function(c, d) { f1(c, d) }
jit.compileFunctions("testModule", as.pairlist(list(f1 = f1, f2 = f2)))
stopifnot(typeof(.Internal(bodyCode(f1))) == "native")
stopifnot(typeof(.Internal(bodyCode(f2))) == "native")
stopifnot(f2(1,2) == 3)

# compiling environments
env = new.env()
env$f1 <- function(a, b) { a + b }
env$f2 <- function(c, d) { f1(c, d) }
jit.compileEnvironment(env)
stopifnot(typeof(.Internal(bodyCode(env$f1))) == "native")
stopifnot(typeof(.Internal(bodyCode(env$f2))) == "native")
>>>>>>> 74ae6f09
<|MERGE_RESOLUTION|>--- conflicted
+++ resolved
@@ -222,9 +222,6 @@
 # test if temp objects are found by the gc
 fib <- function(n) if (n < 2) 1 else fib(n - 1) + fib(n - 2)
 fib <- jit.compile(fib)
-<<<<<<< HEAD
-fib(32)
-=======
 fib(32)
 
 # compiling more functions
@@ -241,5 +238,4 @@
 env$f2 <- function(c, d) { f1(c, d) }
 jit.compileEnvironment(env)
 stopifnot(typeof(.Internal(bodyCode(env$f1))) == "native")
-stopifnot(typeof(.Internal(bodyCode(env$f2))) == "native")
->>>>>>> 74ae6f09
+stopifnot(typeof(.Internal(bodyCode(env$f2))) == "native")