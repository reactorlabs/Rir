--- conflicted
+++ resolved
@@ -272,10 +272,6 @@
 
 // TODO check if there is a function for this in R
 INLINE SEXP promiseValue(SEXP promise) {
-<<<<<<< HEAD
-    // TODO if already evaluated, return the value
-=======
-
     // if already evaluated, return the value
     if (PRVALUE(promise) && PRVALUE(promise) != R_UnboundValue)
     {
@@ -283,8 +279,6 @@
         SET_NAME(promise, 2);
         return promise; 
     }
-    
->>>>>>> a98a9645
     return forcePromise(promise);
 }
 
