--- conflicted
+++ resolved
@@ -78,7 +78,7 @@
 /*
  * lti_:: pop two integers from primitive stack, compare with with ==. push Logical on object stack
  */
-DEF_INSTR(pushi_,     1,    0,    0,   0,   1) // push int
+DEF_INSTR(pushi_,     1,    0,    0,   0,   1)
 /**
  * psuhi_:: push immediate integer to primitie stack
  */
@@ -86,29 +86,28 @@
 /**
  * dupi_:: pop value from primitive stack, push it twice
  */
-DEF_INSTR(dup_,       0,    1,    2,   0,   0) // dup tos
+DEF_INSTR(dup_,       0,    1,    2,   0,   0)
 /**
  * dup_:: pop value from object stack, push it twice
  */
-DEF_INSTR(add_,       0,    2,    1,   0,   0) // +
+DEF_INSTR(add_,       0,    2,    1,   0,   0)
 /**
  * add_:: pop two values from object stack, add them, push result on object stack
  */
-DEF_INSTR(sub_,       0,    2,    1,   0,   0) // -
+DEF_INSTR(sub_,       0,    2,    1,   0,   0)
 /**
  * add_:: pop two values from object stack, add them, push result on object stack
  */
-DEF_INSTR(lt_,        0,    2,    1,   0,   0) // <
+DEF_INSTR(lt_,        0,    2,    1,   0,   0)
 /**
  * add_:: pop two values from object stack, add them, push result on object stack
  */
-DEF_INSTR(isspecial_, 1,    0,    0,   0,   0) //
+DEF_INSTR(isspecial_, 1,    0,    0,   0,   0)
 /**
  * isspecial_:: take imediate CP index of symbol, check if bound to a SPECIALSXP 
 *                or a BUILTINSXP.
  */
-DEF_INSTR(isfun_,     0,    1,    1,   0,   0) // check tos is a function
-<<<<<<< HEAD
+DEF_INSTR(isfun_,     0,    1,    1,   0,   0)
 /**
  * isfun_:: pop object stack, convert to RIR code or assert error, push code to object stack
  */
@@ -116,9 +115,6 @@
 /**
  * end_:: sentinnel
  */
-=======
-DEF_INSTR(end_,       0,    0,    0,   0,   0)
->>>>>>> 5ed6e8fb
 
 #undef DEF_INSTR
 
