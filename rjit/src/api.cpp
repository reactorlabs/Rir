--- conflicted
+++ resolved
@@ -86,27 +86,4 @@
 REXPORT SEXP jitEnable(SEXP expression) {
     RJIT_COMPILE = true;
     return R_NilValue;
-}
-<<<<<<< HEAD
-
-using namespace llvm;
-
-REXPORT SEXP jittest(SEXP expression) {
-    ir::Builder b("someName");
-    b.openFunction("f1", expression, false);
-    llvm::Value * lhs = ir::GenericGetVar::create(b, CAR(CDR(expression)), b.rho());
-    llvm::Value * rhs = ir::GenericGetVar::create(b, CAR(CDR(CDR(expression))), b.rho());
-    llvm::Value * ret = ir::GenericSub::create(b, lhs, rhs, expression, b.rho());
-    llvm::ReturnInst::Create(llvm::getGlobalContext(), ret, b);
-    static_cast<llvm::Function*>(b)->dump();
-
-    BasicBlock::iterator i= b.block()->begin();
-    ir::MyHandler mh;
-    while (i != b.block()->end()) {
-        mh.dispatch(i);
-    }
-    return expression;
-}
-
-=======
->>>>>>> e250d342
+}