--- conflicted
+++ resolved
@@ -26,12 +26,7 @@
 
 
 #include "ir.h"
-<<<<<<< HEAD
 #include "compiler.h"
-=======
-
-#include "codegen.h"
->>>>>>> 74ae6f09
 #include "stack_map.h"
 
 using namespace llvm;
@@ -41,6 +36,10 @@
 
 REXPORT SEXP jit(SEXP expression) {
     return compile(expression);
+}
+
+REXPORT SEXP jitFunctions(SEXP moduleName, SEXP functions) {
+    return compileFunctions(moduleName, functions);
 }
 
 REXPORT SEXP jitConstants(SEXP expression) {
