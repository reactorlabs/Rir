#include <llvm/IR/Verifier.h>
#include <llvm/IR/IRBuilder.h>
#include <llvm/IR/LLVMContext.h>
#include <llvm/IR/Module.h>
#include <llvm/IR/DerivedTypes.h>
#include <llvm/Support/raw_ostream.h>
#include "llvm/Analysis/Passes.h"

#include "llvm/ExecutionEngine/ExecutionEngine.h"
#include "llvm/ExecutionEngine/MCJIT.h"
#include "llvm/ExecutionEngine/SectionMemoryManager.h"
#include "llvm/CodeGen/GCStrategy.h"
#include "llvm/CodeGen/GCs.h"

#include "llvm/IR/LegacyPassManager.h"
#include "llvm/Transforms/IPO/PassManagerBuilder.h"
#include "llvm/Transforms/Scalar.h"
#include "llvm/Analysis/TargetLibraryInfo.h"
#include "llvm/Analysis/TargetTransformInfo.h"

#include "ICCompiler.h"

#include "Compiler.h"
#include "JITMemoryManager.h"
#include "JITCompileLayer.h"
#include "StackMap.h"
#include "StackMapParser.h"
#include "CodeCache.h"
#include "ir/Builder.h"
#include "ir/intrinsics.h"
#include "ir/ir.h"

#include "JITCompileLayer.h"
#include "api.h"

#include "RIntlns.h"

#include <sstream>

using namespace llvm;

namespace rjit {

ICCompiler::ICCompiler(unsigned size, ir::Builder& b)
    : ICCompiler(size, b, stubName(size)) {}

ICCompiler::ICCompiler(unsigned size, ir::Builder& b, std::string name)
    : b(b), size(size), name(name) {
#define DECLARE(name, type)                                                    \
    name = llvm::Function::Create(t::type, llvm::Function::ExternalLinkage,    \
                                  #name, b.module())

    DECLARE(CONS_NR, sexp_sexpsexp);
    DECLARE(closureQuickArgumentAdaptor, sexp_sexpsexp);
    DECLARE(initClosureContext, void_cntxtsexpsexpsexpsexpsexp);
    DECLARE(endClosureContext, void_cntxtsexp);
    DECLARE(closureNativeCallTrampoline, sexp_contxtsexpsexp);
    DECLARE(compileIC, compileIC_t);
    DECLARE(patchIC, patchIC_t);
    DECLARE(callNative, sexp_sexpsexp);
#undef DECLARE

    // Set up a function type which corresponds to the ICStub signature
    std::vector<Type*> argT;
    for (unsigned i = 0; i < size + 3; i++) {
        argT.push_back(t::SEXP);
    }
    argT.push_back(t::nativeFunctionPtr_t);
    argT.push_back(t::t_i64);

    auto funT = FunctionType::get(t::SEXP, argT, false);
    ic_t = funT;
}

std::string ICCompiler::stubName(unsigned size) {
    std::ostringstream os;
    os << "icStub_" << size;
    return os.str();
}

Function* ICCompiler::getStub(unsigned size, ir::Builder& b) {

    return CodeCache::get(stubName(size), [size, &b]() {
        ICCompiler stubCompiler(size, b);
        return stubCompiler.compileCallStub();
    }, b.module());
}

void* ICCompiler::compile(SEXP inCall, SEXP inFun, SEXP inRho) {
    b.openIC(name, ic_t);

    if (RJIT_DEBUG)
        std::cout << " Compiling IC " << b.f()->getName().str() << " @ "
                  << (void*)b.f() << "\n";

    if (!compileIc(inCall, inFun))
        compileGenericIc(inCall, inFun);

    return finalize();
}

void* ICCompiler::finalize() {
    // FIXME: Allocate a NATIVESXP, or link it to the caller??

    // m.dump();
<<<<<<< HEAD
    auto handle = JITCompileLayer::getHandle(b.module());
    auto ic = JITCompileLayer::getFunctionPointer(handle, b.f()->getName());
=======
    auto engine = JITCompileLayer::getEngine(m.getM());
    auto ic = engine->getPointerToFunction(f);
>>>>>>> ef909bf6

    return ic;
}

Function* ICCompiler::compileCallStub() {
    b.openIC(name, ic_t);

    Value* icAddr = INTRINSIC(
        compileIC, ConstantInt::get(getGlobalContext(), APInt(64, size)),
        call(), fun(), rho(), stackmapId());

    INTRINSIC(patchIC, icAddr, stackmapId(), caller());
    // create new intrinics function for patchIC (maybe?)

    Value* ic = new BitCastInst(icAddr, PointerType::get(ic_t, 0), "", b);

    auto res = INTRINSIC_NO_SAFEPOINT(ic, b.args());
    ReturnInst::Create(getGlobalContext(), res, b);

    return b.f();
}

bool ICCompiler::compileIc(SEXP inCall, SEXP inFun) {
    auto f = b.f();

    if (TYPEOF(inFun) == CLOSXP) {
        std::vector<bool> promarg(size, false);

        // Check for named args or ...
        SEXP arg = CDR(inCall);
        SEXP form = FORMALS(inFun);
        unsigned i = 0;
        while (arg != R_NilValue && form != R_NilValue) {
            // We do not yet do the static version of match.c, thus cannot
            // support named args
            if (TAG(arg) != R_NilValue)
                return false;

            // We cannot inline ellipsis
            if (CAR(arg) == R_DotsSymbol || TAG(form) == R_DotsSymbol)
                return false;

            // TODO: figure out how to handle those
            if (CAR(arg) == R_MissingArg)
                return false;

            switch (TYPEOF(CAR(arg))) {
            case LGLSXP:
            case INTSXP:
            case REALSXP:
            case CPLXSXP:
            case STRSXP:
                break;
            default:
                promarg[i] = true;
            }
            i++;
            arg = CDR(arg);
            form = CDR(form);
        }

        // number of args != number of formal args, fallback to generic
        if (form != R_NilValue || i != size)
            return false;

        SEXP inBody = CDR(inFun);
        if (TYPEOF(inBody) == NATIVESXP) {

            BasicBlock* icMatch =
                BasicBlock::Create(getGlobalContext(), "icMatch", f, nullptr);
            BasicBlock* icMiss =
                BasicBlock::Create(getGlobalContext(), "icMiss", f, nullptr);
            BasicBlock* end =
                BasicBlock::Create(getGlobalContext(), "end", f, nullptr);

            // Insert a guard to check if the incomming function matches
            // the one we got this time
            ICmpInst* test =
                new ICmpInst(*b.block(), ICmpInst::ICMP_EQ, fun(),
                             ir::Builder::convertToPointer(inFun), "guard");
            BranchInst::Create(icMatch, icMiss, test, b.block());
            b.setBlock(icMatch);

            // This is an inlined version of applyNativeClosure
            Value* arglist = ir::Builder::convertToPointer(R_NilValue);

            // This reverses the arglist, but quickArgumentAdapter
            // reverses again
            // TODO: construct the environment in one go,
            // without using quickArgumentAdapter
            for (unsigned i = 0; i < size; ++i) {
                Value* arg = b.args()[i];
                if (promarg[i])
                    arg =
                        INTRINSIC(b.intrinsic<ir::CreatePromise>(), arg, rho());
                arglist = INTRINSIC(CONS_NR, arg, arglist);
            }

            Value* newrho =
                INTRINSIC(closureQuickArgumentAdaptor, fun(), arglist);

            Value* cntxt = new AllocaInst(t::cntxt, "", b.block());

            INTRINSIC(initClosureContext, cntxt, call(), newrho, rho(), arglist,
                      fun());

            Value* res =
                INTRINSIC_NO_SAFEPOINT(closureNativeCallTrampoline, cntxt,
                                       b.convertToPointer(inBody), newrho);

            INTRINSIC(endClosureContext, cntxt, res);

            ir::Branch::create(b, end);
            b.setBlock(icMiss);

            Value* missRes = callMyStub();
            ir::Branch::create(b, end);
            b.setBlock(end);

            PHINode* phi = PHINode::Create(t::SEXP, 2, "", b);
            phi->addIncoming(res, icMatch);
            phi->addIncoming(missRes, icMiss);
            ir::Return::create(b, phi);

            return true;
        }
    }
    return false;
}

Value* ICCompiler::callMyStub() {
    auto stub = getStub(size, b);
    return INTRINSIC_NO_SAFEPOINT(stub, b.args());
}

bool ICCompiler::compileGenericIc(SEXP inCall, SEXP inFun) {
    Value* call = compileCall(inCall, inFun);
    ir::Return::create(b, call);

    return true;
}

Value* ICCompiler::compileCall(SEXP call, SEXP op) {
    // TODO: only emit one branch depending on the type we currently see
    BasicBlock* icTest2 = b.createBasicBlock("icTest2");
    BasicBlock* icMatch = b.createBasicBlock("icMatch");
    BasicBlock* icMiss = b.createBasicBlock("icMiss");
    BasicBlock* end = b.createBasicBlock("end");

    // TODO: Do we really have to test for ast changes all the time?
    ICmpInst* test =
        new ICmpInst(*b.block(), ICmpInst::ICMP_EQ, b.convertToPointer(call),
                     this->call(), "guard");
    BranchInst::Create(icTest2, icMiss, test, b.block());

    b.setBlock(icTest2);
    switch (TYPEOF(op)) {
    case SPECIALSXP: {
        // Specials only care about the ast, so we can call any special through
        // this ic
        Value* ftype = ir::SexpType::create(b, fun());
        test = new ICmpInst(*b.block(), ICmpInst::ICMP_EQ, ftype,
                            b.integer(SPECIALSXP), "guard");
        break;
    }
    case BUILTINSXP:
    case CLOSXP: {
        test = new ICmpInst(*b.block(), ICmpInst::ICMP_EQ, fun(),
                            b.convertToPointer(op), "guard");
        break;
    }
    default:
        assert(false);
    }

    BranchInst::Create(icMatch, icMiss, test, b.block());
    b.setBlock(icMatch);

    Value* res;
    switch (TYPEOF(op)) {
    case SPECIALSXP:
        res = ir::CallSpecial::create(b, b.convertToPointer(call), fun(),
                                      b.convertToPointer(R_NilValue), b.rho());
        break;
    case BUILTINSXP: {
        Value* args = compileArguments(CDR(call), /*eager=*/true);
        res = ir::CallBuiltin::create(b, b.convertToPointer(call), fun(), args,
                                      rho());
        break;
    }
    case CLOSXP: {
        Value* args = compileArguments(CDR(call), /*eager=*/false);
        res = ir::CallClosure::create(b, b.convertToPointer(call), fun(), args,
                                      rho());
        break;
    }
    default:
        assert(false);
    }
    ir::Branch::create(b, end);
    b.setBlock(icMiss);

    Value* missRes = callMyStub();

    ir::Branch::create(b, end);
    b.setBlock(end);

    PHINode* phi = PHINode::Create(t::SEXP, 2, "", b.block());
    phi->addIncoming(res, icMatch);
    phi->addIncoming(missRes, icMiss);

    return phi;
}

/** Compiles arguments for given function.

  Creates the pairlist of arguments used in R from the arguments and their
  names.
  */
Value* ICCompiler::compileArguments(SEXP argAsts, bool eager) {
    Value* arglistHead = nullptr;
    Value* arglist = b.convertToPointer(R_NilValue);

    // if there are no arguments
    int argnum = 0;
    bool seendots = false;
    while (argAsts != R_NilValue) {
        if (CAR(argAsts) == R_DotsSymbol) {
            assert(!seendots);
            seendots = true;

            // first only get the first dots arg to get the top of the list
            arglist = ir::AddEllipsisArgumentHead::create(
                b, arglist, rho(), eager ? b.integer(TRUE) : b.integer(FALSE));
            if (!arglistHead)
                arglistHead = arglist;

            // then add the rest
            arglist = ir::AddEllipsisArgumentTail::create(
                b, arglist, rho(), eager ? b.integer(TRUE) : b.integer(FALSE));
            argnum++;
        } else {
            arglist = compileArgument(arglist, argAsts, argnum++, eager);
            if (!arglistHead)
                arglistHead = arglist;
        }
        argAsts = CDR(argAsts);
    }
    if (arglistHead)
        return arglistHead;
    return b.convertToPointer(R_NilValue);
}

/** Compiles a single argument.

  Self evaluating literals are always returned as SEXP constants, anything else
  is either evaluated directly if eager is true, or they are compiled as new
  promises.
 */
Value* ICCompiler::compileArgument(Value* arglist, SEXP argAst, int argnum,
                                   bool eager) {
    SEXP arg = CAR(argAst);
    SEXP name = TAG(argAst);
    Value* result;
    // This list has to stay in sync with Compiler::compileArgument
    // note: typeof(arg) does not correspond to the runtime type of the ic
    // arg, since the caller already converts non self evaluating arguments
    // to promises or native code.
    switch (TYPEOF(arg)) {
    case LGLSXP:
    case INTSXP:
    case REALSXP:
    case CPLXSXP:
    case STRSXP:
    case NILSXP:
        // literals are self-evaluating
        result = b.args()[argnum];
        break;
    case SYMSXP:
        assert(arg != R_DotsSymbol);
        if (arg == R_MissingArg) {
            return ir::AddKeywordArgument::create(
                b, arglist, b.convertToPointer(R_MissingArg),
                b.convertToPointer(name));
        }
    // Fall through:
    default:
        if (eager) {
            // TODO make this more efficient?
            result = INTRINSIC(callNative, b.args()[argnum], rho());
        } else {
            // we must create a promise out of the argument
            result = INTRINSIC(b.intrinsic<ir::CreatePromise>(),
                               b.args()[argnum], rho());
        }
        break;
    }
    if (name != R_NilValue)
        return ir::AddKeywordArgument::create(b, arglist, result,
                                              b.convertToPointer(name));

    return ir::AddArgument::create(b, arglist, result);
}

Value* ICCompiler::INTRINSIC_NO_SAFEPOINT(llvm::Value* fun,
                                          std::vector<Value*> args) {
    return llvm::CallInst::Create(fun, args, fun->getName(), b.block());
}

Value* ICCompiler::INTRINSIC(llvm::Value* fun, std::vector<Value*> args) {
    llvm::CallInst* ins = llvm::CallInst::Create(fun, args, "", b.block());
    return b.insertCall(ins);
}

} // namespace rjit<|MERGE_RESOLUTION|>--- conflicted
+++ resolved
@@ -80,10 +80,12 @@
 
 Function* ICCompiler::getStub(unsigned size, ir::Builder& b) {
 
-    return CodeCache::get(stubName(size), [size, &b]() {
-        ICCompiler stubCompiler(size, b);
-        return stubCompiler.compileCallStub();
-    }, b.module());
+    return CodeCache::get(stubName(size),
+                          [size, &b]() {
+                              ICCompiler stubCompiler(size, b);
+                              return stubCompiler.compileCallStub();
+                          },
+                          b.module());
 }
 
 void* ICCompiler::compile(SEXP inCall, SEXP inFun, SEXP inRho) {
@@ -103,13 +105,8 @@
     // FIXME: Allocate a NATIVESXP, or link it to the caller??
 
     // m.dump();
-<<<<<<< HEAD
-    auto handle = JITCompileLayer::getHandle(b.module());
-    auto ic = JITCompileLayer::getFunctionPointer(handle, b.f()->getName());
-=======
-    auto engine = JITCompileLayer::getEngine(m.getM());
-    auto ic = engine->getPointerToFunction(f);
->>>>>>> ef909bf6
+    auto engine = JITCompileLayer::getEngine(b.module());
+    auto ic = engine->getPointerToFunction(b.f());
 
     return ic;
 }
