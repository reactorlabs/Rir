--- conflicted
+++ resolved
@@ -79,66 +79,9 @@
     return result;
 }
 
-<<<<<<< HEAD
 SEXP Compiler::compileFunction(std::string const& name, SEXP ast,
                                bool isPromise) {
-=======
-
-
-/** Converts given SEXP to a bitcode constant.
- * The SEXP address is taken as an integer constant into LLVM which is then
- * converted to SEXP.
- * NOTE that this approach assumes that any GC used is non-moving.
- * We are using it because it removes one level of indirection when reading
- * it from the constants vector as R bytecode compiler does.
- */
-Value* loadConstant(SEXP value, Module* m, BasicBlock* b) {
-    return ConstantExpr::getCast(
-        Instruction::IntToPtr,
-        ConstantInt::get(getGlobalContext(), APInt(64, (std::uint64_t)value)),
-        rjit::t::SEXP);
-}
-
-Value* insertCall(Value* fun, std::vector<Value*> args, BasicBlock* b,
-                  rjit::JITModule& m, uint64_t function_id) {
-
-    auto res = CallInst::Create(fun, args, "", b);
-
-    if (function_id != (uint64_t)-1) {
-        assert(function_id > 1);
-        assert(function_id < StackMap::nextStackmapId);
-
-        AttributeSet PAL;
-        {
-            SmallVector<AttributeSet, 4> Attrs;
-            AttributeSet PAS;
-            {
-                AttrBuilder B;
-                B.addAttribute("statepoint-id", std::to_string(function_id));
-                PAS = AttributeSet::get(m.getContext(), ~0U, B);
-            }
-            Attrs.push_back(PAS);
-            PAL = AttributeSet::get(m.getContext(), Attrs);
-        }
-        res->setAttributes(PAL);
-    }
-
-    return res;
-}
-
-void setupFunction(Function& f, uint64_t functionId) {
-    f.setGC("rjit");
-    auto attrs = f.getAttributes();
-    attrs = attrs.addAttribute(f.getContext(), AttributeSet::FunctionIndex,
-                               "no-frame-pointer-elim", "true");
-    attrs = attrs.addAttribute(f.getContext(), AttributeSet::FunctionIndex,
-                               "statepoint-id", std::to_string(functionId));
->>>>>>> e250d342
-
-    
     b.openFunction(name, ast, isPromise);
-
-    //Context * old = b.getContext();
 
     Value* last = compileExpression(ast);
 
@@ -153,13 +96,6 @@
     SEXP result = b.closeFunction();
     // add the non-jitted SEXP to relocations
     relocations.push_back(result);
-<<<<<<< HEAD
-=======
-    // dump the function IR before wwe add statepoints
-    //context->f->dump();
-    delete context;
-    context = old;
->>>>>>> e250d342
     return result;
 }
 
@@ -842,22 +778,12 @@
             ir::Branch::create(b, last);
             fallThrough = nullptr;
         }
-<<<<<<< HEAD
         b.setBlock(last);
         swInt.addCase(i, last);
         if (defaultIdx == -1 or defaultIdx > static_cast<int>(i)) {
             swChar.addCase(i, last);
         } else if (defaultIdx < static_cast<int>(i)) {
             swChar.addCase(i - 1, last);
-=======
-        context->b = last;
-
-        swInt->addCase(constant(i), last);
-        if (defaultIdx == -1 or defaultIdx > static_cast<int>(i)) {
-            swChar->addCase(constant(i), last);
-        } else if (defaultIdx < static_cast<int>(i)) {
-            swChar->addCase(constant(i - 1), last);
->>>>>>> e250d342
         } else {
             swChar.addCase(caseAsts.size() - 1, last);
             swChar.setDefaultDest(last);
