--- conflicted
+++ resolved
@@ -85,21 +85,13 @@
 
 void Compiler::jitAll() {
 
-<<<<<<< HEAD
-    auto handle = JITCompileLayer::getHandle(b.module());
-=======
-    auto engine = JITCompileLayer::getEngine(m.getM());
->>>>>>> ef909bf6
+    auto engine = JITCompileLayer::getEngine(b.module());
 
     // perform all the relocations
     for (SEXP s : relocations) {
         auto f = reinterpret_cast<Function*>(TAG(s));
-<<<<<<< HEAD
-        auto fp = JITCompileLayer::getFunctionPointer(handle, f->getName());
+        auto fp = engine->getPointerToFunction(f);
         assert(fp);
-=======
-        auto fp = engine->getPointerToFunction(f);
->>>>>>> ef909bf6
         SETCAR(s, reinterpret_cast<SEXP>(fp));
     }
 }
