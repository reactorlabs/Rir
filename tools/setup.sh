#!/bin/bash

set -e

CURRENT_DIR=`pwd`
SCRIPTPATH=`cd $(dirname "$0") && pwd`
if [ ! -d $SCRIPTPATH ]; then
    echo "Could not determine absolute dir of $0"
    echo "Maybe accessed with symlink"
fi
SRC_DIR=`cd ${SCRIPTPATH}/.. && pwd`
. "${SCRIPTPATH}/script_include.sh"


# Defaults

GEN="Unix Makefiles"
M="make"
OPT="-O0"
TARGET="${SRC_DIR}/.."
SKIP_LLVM=0
SKIP_GNUR=0
SKIP_GNUR_CONFIG=0
SKIP_BUILD=0
<<<<<<< HEAD
CORES=`ncores`
=======
CORES=-1
>>>>>>> 86fe32f7
LLVM_VERS="370"
CLANG=0

function usage() {
  echo "usage: ./${0} [options]"
  echo
  echo "Options:"
  echo
  echo "-n|--ninja                Use ninja instead of make"
  echo "-f|--gnur-flags  aflag    Pass aflag as CFLAGS to gnur    Default: -O0"
  echo "-d|--deps-target path     Directory to checkout deps      Default: .."        
  echo "-l|--skip-llvm            Skip llvm"
  echo "--add-clang               additionally build clang"
  echo "-g|--skip-gnur            Skip gnur"
  echo "-o|--skip-gnur-conf       Skip gnur configure"
  echo "-c|--cmake-only           Only run cmake in rjit"
  echo "-j num                    Number of cores"
  echo
  exit 1
}

while [[ $# > 0 ]]
do
key="$1"

case $key in
    -c|--cmake-only)
    SKIP_GNUR=1
    SKIP_LLVM=1
    SKIP_BUILD=1
    ;;
    -o|--skip-gnur-conf)
    SKIP_GNUR_CONFIG=1
    ;;
    -g|--skip-gnur)
    SKIP_GNUR=1
    ;;
    -l|--skip-llvm)
    SKIP_LLVM=1
    ;;
    -h|--help)
    usage
    ;;
    --add-clang)
    CLANG=1
    ;;
    -n|--ninja)
    GEN="Ninja"
    M="ninja"
    ;;
    -f|--gnur-flags)
    OPT="$2"
    shift # past argument
    ;;
    -j)
    CORES="$2"
    shift # past argument
    ;;
    -d|--deps-target)
    TARGET="$2"
    shift # past argument
    ;;
    *)
    echo "Flag $key unknown"
    usage
    ;;
esac
shift # past argument or value
done

# in the case of ninja only manual job argument overrides num of cores
if [ $M == "ninja" ] && [ $CORES -ne -1 ]; then
    M="$M -j${CORES}"
fi

if [ $CORES -eq -1 ]; then
    if [[ "$OSTYPE" == "darwin"* ]]; then
        CORES=`sysctl -n hw.ncpu || echo 8`
    else
        CORES=`nproc || echo 8`
    fi
fi

if [ $M != "ninja" ]; then
    M="$M -j${CORES}"
fi

TARGET=`cd $TARGET && pwd`

R_DIR=${TARGET}/gnur
TESTR_DIR=${TARGET}/testr


if [ -e ${SRC_DIR}/.local.config ]; then
    . ${SRC_DIR}/.local.config
fi

if [ -n "$BUILD_DIR" ] && [ $BUILD_DIR != $CURRENT_DIR ]; then
    echo "ERROR: Build directory changed from $BUILD_DIR to $CURRENT_DIR"
    echo "remove .local.config if this really is what you want."
    exit 1
fi
if [ -n "$R_HOME" ] && [ $R_HOME != $R_DIR ]; then
    echo "ERROR: gnur directory changed from $R_HOME to $R_DIR"
    echo "remove .local.config if this really is what you want."
    exit 1
fi
if [ -n "$LLVM_CMAKE" ] && [[ $LLVM_BUILD_DIR =~ $LLVM_CMAKE ]]; then
    echo "ERROR: llvm directory changed to $LLVM_BUILD_DIR"
    echo "remove .local.config if this really is what you want."
    exit 1
fi

if [ ! -d $TARGET ]; then
    echo "-> creating ${TARGET}"
    mkdir $TARGET
fi

if [ -z "$LLVM_BUILD_DIR" ]; then
    LLVM_TARGET=${TARGET}/llvm
    LLVM_BUILD_DIR_F=llvm-build-${LLVM_VERS}
    LLVM_BUILD_DIR=${LLVM_TARGET}/${LLVM_BUILD_DIR_F}
fi

if [ "$GEN" == "Unix Makefiles" ] && [ -f ${BUILD_DIR}/build.ninja ]; then
    echo "ERROR: switch from ninja to make?"
    echo "add '-n' to use ninja or remove build.ninja to proceed"
    exit 1
fi

if [ "$GEN" == "Ninja" ]; then
    if [ -z `which ninja` ]; then
        echo "ERROR: ninja could not be found. please install"
        exit 1
    fi
fi
if [ -z `which python3` ]; then
    echo "ERROR: python3 could not be found. please install"
    exit 1
fi
if [ -z `which doxygen` ]; then
    echo "ERROR: doxygen could not be found. please install"
    exit 1
fi

if [ $SKIP_LLVM -eq 0 ]; then
    if [ ! -d ${LLVM_TARGET} ]; then
        mkdir ${LLVM_TARGET}
    fi
    cd ${LLVM_TARGET}
    
    LLVM_SRC_F=llvm-src-${LLVM_VERS}
    LLVM_SRC=${LLVM_TARGET}/${LLVM_SRC_F}
    
    if [ ! -d ${LLVM_SRC} ]; then
        echo "-> checking out llvm ${LLVM_VERS} to ${LLVM_SRC}"
    
        svn co http://llvm.org/svn/llvm-project/llvm/tags/RELEASE_${LLVM_VERS}/final/ llvm-src-${LLVM_VERS}
    else
        echo "-> svn revert ${LLVM_SRC}"
        cd ${LLVM_SRC}
        svn revert .
    fi
 
    if [ $CLANG -eq 1 ]; then
        if [ ! -d ${LLVM_SRC}/tools/clang ]; then
            echo "-> checking out clang"
            cd ${LLVM_SRC}/tools
            svn co http://llvm.org/svn/llvm-project/cfe/tags/RELEASE_${LLVM_VERS}/final/ clang
        fi
    fi
    
    echo "-> building llvm to ${LLVM_BUILD_DIR}"
    mkdir -p $LLVM_BUILD_DIR
    cd $LLVM_BUILD_DIR
    cmake -G "$GEN" -DLLVM_OPTIMIZED_TABLEGEN=1 -DLLVM_ENABLE_RTTI=1 -DLLVM_TARGETS_TO_BUILD="X86;CppBackend" -DCMAKE_BUILD_TYPE=Debug --enable-debug-symbols --with-oprofile ${LLVM_SRC}

    echo "Building llvm now -- this might take quite a while.... (if it fails rerun setup with fewer threads (-j))"
    $M
fi

if [ $SKIP_GNUR -eq 0 ]; then
    if [ $SKIP_GNUR_CONFIG -eq 0 ]; then
        if [ ! -d $R_DIR ]; then
            cd $TARGET
            echo "-> checking out gnur" 
            git clone https://bitbucket.org/reactorl/gnur
        fi
        
        echo "-> git checkout gnur branch rllvm" 
        cd $R_DIR
        git checkout rllvm

        echo "-> pulling gnur changes"
        dirty=`git status --porcelain | wc -l`
        if [ $dirty -ne 0 ]; then
            echo -e "\e[31mWARNING:\e[0m You have unstaged changes in ${R_DIR}. Skipping git pull."
        else
            git pull
        fi
        
        echo "-> configure gnur"
        if [[ "$OSTYPE" == "darwin"* ]]; then
          # Mac OSX
          F77="gfortran -arch x86_64" FC="gfortran -arch x86_64" CXXFLAGS="$OPT -fno-omit-frame-pointer -gdwarf-2 -g3 -arch x86_64" CFLAGS="$OPT -fno-omit-frame-pointer -gdwarf-2 -g3 -arch x86_64" ./configure --with-blas --with-lapack --with-ICU=no --with-system-xz=no --with-system-zlib=no --with-x=no --without-recommended-packages
        else
            CXXFLAGS="$OPT -fno-omit-frame-pointer -gdwarf-2 -g3" CFLAGS="$OPT -fno-omit-frame-pointer -gdwarf-2 -g3" ./configure --with-blas --with-lapack --with-ICU=no --with-system-xz=no --with-system-zlib=no --with-x=no --without-recommended-packages
        fi
    fi

    cd $R_DIR

    touch doc/FAQ
    echo "Revision: -99" > SVN-REVISION
    rm -f non-tarball
    
    echo "-> build gnur"
    make -j${CORES}
fi

if [ ! -d $TESTR_DIR ]; then
    cd $TARGET
    echo "-> checking out testr" 
    git clone https://github.com/allr/testr.git testr
else
    cd $TESTR_DIR
    git pull
fi

echo "-> update hooks"
${SRC_DIR}/tools/install_hooks.sh

cd $CURRENT_DIR

echo "-> cmake rjit"
rm -f CMakeCache.txt
cmake -G "$GEN" -DTESTR_DIR=$TESTR_DIR -DLLVM_DIR=${LLVM_BUILD_DIR}/share/llvm/cmake -DR_HOME=$R_DIR $SRC_DIR

if [ $SKIP_BUILD -eq 0 ]; then
    $M

    echo "-> running tests"
    ${SRC_DIR}/tools/tests
fi<|MERGE_RESOLUTION|>--- conflicted
+++ resolved
@@ -22,11 +22,7 @@
 SKIP_GNUR=0
 SKIP_GNUR_CONFIG=0
 SKIP_BUILD=0
-<<<<<<< HEAD
-CORES=`ncores`
-=======
 CORES=-1
->>>>>>> 86fe32f7
 LLVM_VERS="370"
 CLANG=0
 
@@ -103,11 +99,7 @@
 fi
 
 if [ $CORES -eq -1 ]; then
-    if [[ "$OSTYPE" == "darwin"* ]]; then
-        CORES=`sysctl -n hw.ncpu || echo 8`
-    else
-        CORES=`nproc || echo 8`
-    fi
+    CORES=`ncores`
 fi
 
 if [ $M != "ninja" ]; then
