jitOn <- as.numeric(Sys.getenv("R_ENABLE_JIT", unset=2)) != 0
jitOn <- jitOn && (Sys.getenv("PIR_ENABLE", unset="on") == "on")

if (!jitOn)
  quit()

# Copied / cross-validated from pir_tests

stopifnot(pir.check(function(x, y) print("Test"), IsPirCompilable))
stopifnot(!pir.check(function(x = 4) {
  print("PIR doesn't support default args")
}, IsPirCompilable))
stopifnot(pir.check(function() 42L, Returns42L))
stopifnot(pir.check(function() {
  f <- function() 42L
  f()
}, Returns42L))
stopifnot(pir.check(function() {
  f <- function(val) (function(x) x)(val)
  f(42L)
}, Returns42L))
stopifnot(pir.check(function() {
  f <- function(x) x
  f(42L)
}, Returns42L))
stopifnot(pir.check(function() {
  y <- 42L
  t <- FALSE
  if (t)
    x <- y
  else
    x <- y
  x
}, Returns42L))
stopifnot(pir.check(function() {
  x <- 0
  f <- function() x <<- 42L
  f()
  x
}, Returns42L))
stopifnot(pir.check(function() {
  123
}, NoEnv))
stopifnot(pir.check(function(depth) {
  if (depth == 0)
    1
  else
    0
}, NoEnvSpec, warmup=list(1)))

xxx <- 12
stopifnot(pir.check(function() {
  1 + xxx
}, NoEnvForAdd, warmup=list()))
yyy = 0
stopifnot(pir.check(function() {
  1 + yyy
}, NoEnvForAdd, warmup=list()))
stopifnot(pir.check(function(x) {
  y <- 2
}, NoStore))
stopifnot(pir.check(function(x) {
  if (x)
    y <- 1
  else
    y <- 2
  y
}, NoStore))
stopifnot(pir.check(function(x) {
  y <- 1
  y <- 2
  leak()
}, NoStore))
stopifnot(!pir.check(function(x) {
  leak()
  y <- 1
  y <- 2
}, NoStore))
stopifnot(pir.check(function(x) {
  leak()
  y <- 1
  y <- 2
}, NoStSuper))
stopifnot(pir.check(function(x) {
  a <- 1
  (function() a <<- 1)()
}, NoStSuper))
stopifnot(pir.check(function(x) {
  a <- 1
  (function() a <<- 1)()
}, NoStore))
stopifnot(!pir.check(function(x) {
  (function() a <<- 1)()
}, NoStSuper))
stopifnot(!pir.check(function(x) {
  (function() a <<- 1)()
}, NoStore))
stopifnot(pir.check(function(x) {
  a <- 1
  (function() {
     a <<- 1
     asdf()
  })()
}, NoStSuper))
stopifnot(!pir.check(function(x) {
  a <- 1
  asdf()
  (function() a <<- 1)()
}, NoStSuper))
stopifnot(pir.check(function() {
  a <- FALSE
  if (a)
    q <- 1
  else {
    if (a)
      q <- 3 
    else 
      q <- 2
  }
  q
}, NoLoad))
stopifnot(!pir.check(function(a) {
  if (a)
    q <- 1
  else {
    if (a)
      q <- 3 
    else 
      q <- 2
  }
  q
}, NoLoad))
stopifnot(pir.check(function() {
  f <- function() 42L
  (function(x) x())(f)
}, Returns42L))
stopifnot(pir.check(function() {
  a <- function() 41L
  b <- function() 1L
  f <- function(x, y) x() + y
  f(a, b())
}, Returns42L, warmup=list()))
stopifnot(pir.check(function() {
  x <- function() 32
  y <- function() 31
  z <- 1
  f <- function(a, b, c) {
    if (a() == (b + c))
      42L
  }
  f(x, y(), z)
}, NoEnv, warmup=list()))

mandelbrot <- function() {
    size = 30
    sum = 0
    byteAcc = 0
    bitNum  = 0
    y = 0
    while (y < size) {
      ci = (2.0 * y / size) - 1.0
      x = 0
      while (x < size) {
        zr   = 0.0
        zrzr = 0.0
        zi   = 0.0
        zizi = 0.0
        cr = (2.0 * x / size) - 1.5
        z = 0
        notDone = TRUE
        escape = 0
        while (notDone && (z < 50)) {
          zr = zrzr - zizi + cr
          zi = 2.0 * zr * zi + ci
          zrzr = zr * zr
          zizi = zi * zi
          if ((zrzr + zizi) > 4.0) {
            notDone = FALSE
            escape  = 1
          }
          z = z + 1
        }
        byteAcc = bitwShiftL(byteAcc, 1) + escape
        bitNum = bitNum + 1
        if (bitNum == 8) {
          sum = bitwXor(sum, byteAcc)
          byteAcc = 0
          bitNum  = 0
        } else if (x == (size - 1)) {
          byteAcc = bitwShiftL(byteAcc, 8 - bitNum)
          sum = bitwXor(sum, byteAcc)
          byteAcc = 0
          bitNum  = 0
        }
        x = x + 1
      }
      y = y + 1
    }
    return (sum)
}
# This can't be run if PIR_MAX_INPUT_SIZE is too low
stopifnot(
  pir.check(mandelbrot, NoExternalCalls, NoPromise, NoStore, warmup=list())
)

# New tests

stopifnot(pir.check(function() {
  x <- 1
  while (x < 10)
    x <- x + 1
  x
}, NoLoad, NoStore, warmup=list()))
stopifnot(pir.check(function(n) {
  x <- 1
  while (x < n)
    x <- x + 1
  x
}, NoLoad, NoStore, warmup=list(10)))

# Negative Test

stopifnot(!pir.check(function() x(), NoExternalCalls))

# Numeric effect removal
# Testing NoEq and OneEq
stopifnot(pir.check(function(x) x + 3, NoEq))
stopifnot(!pir.check(function(x) x == 3, NoEq))
stopifnot(pir.check(function(x) x == 3, OneEq))
stopifnot(!pir.check(function(x) x == 3 || x == 4, NoEq))
stopifnot(!pir.check(function(x) x == 3 || x == 4, OneEq))
# Ok
<<<<<<< HEAD
# TODO: Re-enable when we get fix visibility
# stopifnot(!pir.check(function(x) {
#   x == 4
#   x
# }, NoEq))
# stopifnot(pir.check(function(x) {
#   x == 4
#   x
# }, NoEq, warmup=list(5)))
# stopifnot(pir.check(function(x, y) {
#   x == 3+7i
#   y == NA
#   x
# }, NoEq, warmup=list(5L, 2L)))
# stopifnot(pir.check(function(x, y) {
#   x == "foo"
#   y == quote(bar + 1)
#   x
# }, NoEq, warmup=list(5L, 2L)))
# stopifnot(pir.check(function(x) {
#   (x == c("foo", 4)) == TRUE
#   x + x
# }, OneEq, warmup=list(7)))

# More constantfolding

stopifnot(pir.check(function() {
  if (!FALSE)
    42L
  else
    41L
}, Returns42L))
stopifnot(pir.check(function() {
  if (!TRUE)
    41L
  else
    42L
}, Returns42L))
stopifnot(pir.check(function() {
  x <- FALSE
  y <- 41L
  if (!x == TRUE)
    y + 1L
  else
    y - 1L
}, Returns42L))
stopifnot(!pir.check(function() {
  x <- NA
  y <- 41L
  if (!x == NA)
    y + 1L
  else
    y - 1L
}, Returns42L))
stopifnot(pir.check(function() {
  x <- NA
  y <- 41L
  if (!x == NA)
    y + 1L
  else
    y - 1L
}, NoEq))
stopifnot(pir.check(function(x) {
  if ((x == 1) == TRUE)
    5
  else
    4
}, OneEq, warmup=list(3)))
stopifnot(pir.check(function(x) {
  if ((x == 1) == FALSE)
    5
  else
    4
}, OneEq, warmup=list(4L)))
stopifnot(pir.check(function(x, y) {
  a <- y == 1 # This is the one eq
  (x == 1) == NA
}, OneEq, warmup=list(5.7, data.frame())))
# Relies on better visibility
# stopifnot(pir.check(function(x) !!!!!x, OneNot, warmup=list(1)))
# Testing NoAsInt itself
stopifnot(!pir.check(function(n) {
  x <- 0
  for (i in 1:n)
    x <- x + i
  x
}, NoAsInt))
# Ok
stopifnot(pir.check(function() {
  x <- 0
  for (i in 1:10)
    x <- x + i
  x
}, NoAsInt))
=======
stopifnot(!pir.check(function(x) {
  x == 4
  x
}, NoEq))
stopifnot(pir.check(function(x) {
  x == 4
  x
}, NoEq, warmup=list(5)))
stopifnot(pir.check(function(x, y) {
  x == 3+7i
  y == NA
  x
}, NoEq, warmup=list(5L, 2L)))
>>>>>>> 88ad2ea0
<|MERGE_RESOLUTION|>--- conflicted
+++ resolved
@@ -230,30 +230,6 @@
 stopifnot(!pir.check(function(x) x == 3 || x == 4, NoEq))
 stopifnot(!pir.check(function(x) x == 3 || x == 4, OneEq))
 # Ok
-<<<<<<< HEAD
-# TODO: Re-enable when we get fix visibility
-# stopifnot(!pir.check(function(x) {
-#   x == 4
-#   x
-# }, NoEq))
-# stopifnot(pir.check(function(x) {
-#   x == 4
-#   x
-# }, NoEq, warmup=list(5)))
-# stopifnot(pir.check(function(x, y) {
-#   x == 3+7i
-#   y == NA
-#   x
-# }, NoEq, warmup=list(5L, 2L)))
-# stopifnot(pir.check(function(x, y) {
-#   x == "foo"
-#   y == quote(bar + 1)
-#   x
-# }, NoEq, warmup=list(5L, 2L)))
-# stopifnot(pir.check(function(x) {
-#   (x == c("foo", 4)) == TRUE
-#   x + x
-# }, OneEq, warmup=list(7)))
 
 # More constantfolding
 
@@ -325,7 +301,8 @@
     x <- x + i
   x
 }, NoAsInt))
-=======
+                     
+# More dead instruction removal
 stopifnot(!pir.check(function(x) {
   x == 4
   x
@@ -337,6 +314,5 @@
 stopifnot(pir.check(function(x, y) {
   x == 3+7i
   y == NA
-  x
-}, NoEq, warmup=list(5L, 2L)))
->>>>>>> 88ad2ea0
+  x + y
+}, NoEq, warmup=list(5L, 2L)))