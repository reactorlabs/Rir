# the following functions are intended for the API

rir.markOptimize <- function(what) {
    .Call("rir_markOptimize", what);
}

# Returns TRUE if the argument is a rir-compiled closure.
rir.isValidFunction <- function(what) {
    .Call("rir_isValidFunction", what);
}

# prints the disassembled rir function
rir.disassemble <- function(what, verbose = FALSE) {
    invisible(.Call("rir_disassemble", what, verbose))
}

# compiles given closure, or expression and returns the compiled version.
rir.compile <- function(what) {
    .Call("rir_compile", what)
}

# optimizes given rir compiled closure
pir.compile <- function(what, debugFlags) {
    .Call("pir_compile", what, if (missing(debugFlags)) NULL else debugFlags)
}

pir.tests <- function() {
    invisible(.Call("pir_tests"))
}

# creates a bitset with pir debug options
pir.debugFlags <- function(ShowWarnings = FALSE,
                           DryRun = FALSE,
                           PreserveVersions = FALSE,
                           PrintIntoFiles = FALSE,
                           PrintIntoStdout = FALSE,
                           PrintEarlyRir = FALSE,
                           PrintEarlyPir = FALSE,
                           PrintOptimizationPasses = FALSE,
                           PrintPirAfterOpt = FALSE,
                           PrintCSSA = FALSE,
                           PrintAllocator = FALSE,
                           PrintFinalPir = FALSE,
                           PrintFinalRir = FALSE ) {
    # !!!  This list of arguments *must* be exactly equal to the   !!!
    # !!!    LIST_OF_PIR_DEBUGGING_FLAGS in compiler/debugging.h   !!!
    .Call("pir_debugFlags", ShowWarnings, DryRun, PreserveVersions,
<<<<<<< HEAD
          DebugAllocator, PrintIntoFiles, PrintIntoStdout, PrintEarlyRir, PrintEarlyPir, PrintOptimizationPasses,
          PrintPirAfterOpt, PrintCSSA, PrintLivenessIntervals, PrintFinalPir, PrintFinalRir,
=======
          PrintIntoFiles, PrintIntoStdout, PrintEarlyRir, PrintEarlyPir,
          PrintOptimizationPasses, PrintCSSA, PrintAllocator, PrintFinalPir,
          PrintFinalRir,
>>>>>>> 0075254b
          # wants a dummy parameter at the end for technical reasons
          NULL)
}

# sets the default debug options for pir compiler
pir.setDebugFlags <- function(debugFlags = pir.debugFlags()) {
    invisible(.Call("pir_setDebugFlags", debugFlags))
}

# compiles code of the given file and returns the list of compiled version.
rir.compile.program <- function(file) {
  contents <- readChar(file, file.info(file)$size)
  expr <- eval(parse(text = paste("function() {", contents, "}", sep = "\n")))
  rir.compile(expr)
}

rir.eval <- function(what, env = globalenv()) {
    .Call("rir_eval", what, env);
}

# returns the body of rir-compiled function. The body is the vector containing its ast maps and code objects
rir.body <- function(f) {
    .Call("rir_body", f);
}

# breakpoint during evaluation
# insert a call to `.debug.break()` in R code and get a breakpoint when it is evaluated
# note: the actual body of this function is replaced by an "int3_" bytecode
.debug.break <- function() {
    stop("missed breakpoint, did you re-compile RIR?")
}<|MERGE_RESOLUTION|>--- conflicted
+++ resolved
@@ -45,14 +45,9 @@
     # !!!  This list of arguments *must* be exactly equal to the   !!!
     # !!!    LIST_OF_PIR_DEBUGGING_FLAGS in compiler/debugging.h   !!!
     .Call("pir_debugFlags", ShowWarnings, DryRun, PreserveVersions,
-<<<<<<< HEAD
-          DebugAllocator, PrintIntoFiles, PrintIntoStdout, PrintEarlyRir, PrintEarlyPir, PrintOptimizationPasses,
-          PrintPirAfterOpt, PrintCSSA, PrintLivenessIntervals, PrintFinalPir, PrintFinalRir,
-=======
           PrintIntoFiles, PrintIntoStdout, PrintEarlyRir, PrintEarlyPir,
-          PrintOptimizationPasses, PrintCSSA, PrintAllocator, PrintFinalPir,
+          PrintOptimizationPasses, PrintPirAfterOpt, PrintCSSA, PrintAllocator, PrintFinalPir,
           PrintFinalRir,
->>>>>>> 0075254b
           # wants a dummy parameter at the end for technical reasons
           NULL)
 }
