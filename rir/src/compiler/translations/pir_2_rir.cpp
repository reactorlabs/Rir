--- conflicted
+++ resolved
@@ -1,9 +1,6 @@
 #include "pir_2_rir.h"
-<<<<<<< HEAD
 #include "../analysis/stack.h"
-=======
 #include "../analysis/last_env.h"
->>>>>>> 48cdb383
 #include "../pir/pir_impl.h"
 #include "../transform/bb.h"
 #include "../util/cfg.h"
@@ -711,14 +708,12 @@
             bbLabels[bb] = ctx.cs().mkLabel();
     });
 
-<<<<<<< HEAD
     // TODO:
     // - how come mkenv is explicit and ldfunctionenv is not?
     // - how to pick lastInstr at the beginning of a merge block?
 
-=======
     LastEnv lastEnv(cls, code, log);
->>>>>>> 48cdb383
+  
     LoweringVisitor::run(code->entry, [&](BB* bb) {
         if (isJumpThrough(bb))
             return;
@@ -743,16 +738,11 @@
 
         cs << bbLabels[bb];
 
-<<<<<<< HEAD
-        Value* currentEnv = nullptr;
-
         Instruction* lastInstr =
             alloc.cfg.immediatePredecessors(bb).size()
                 ? alloc.cfg.immediatePredecessors(bb).front()->last()
                 : nullptr;
 
-=======
->>>>>>> 48cdb383
         for (auto it = bb->begin(); it != bb->end(); ++it) {
             auto instr = *it;
 
@@ -936,11 +926,9 @@
                                 loadEnv(what, argNumber);
                             } else {
                                 auto env = instr->env();
-<<<<<<< HEAD
-                                if (currentEnv != env) {
+                                if (!lastEnv.envStillValid(instr)) {
                                     loadEnv(env, argNumber);
                                     buffer.emplace_back(BC::setEnv());
-                                    currentEnv = env;
                                 } else {
                                     if (alloc.hasSlot(env) &&
                                         alloc.onStack(env) &&
@@ -952,17 +940,6 @@
                                             pushedStackValues;
                                         moveToTOS(offset);
                                         buffer.emplace_back(BC::pop());
-=======
-                                size_t ignore = 0;
-                                if (!lastEnv.envStillValid(instr)) {
-                                    loadEnv(it, env, ignore, 0);
-                                    cs << BC::setEnv();
-                                } else {
-                                    if (alloc.hasSlot(env) &&
-                                        alloc.onStack(env)) {
-                                        loadEnv(it, env, ignore, 0);
-                                        cs << BC::pop();
->>>>>>> 48cdb383
                                     }
                                 }
                             }
