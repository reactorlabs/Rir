#include "pir_2_rir.h"
#include "../pir/pir_impl.h"
#include "../transform/bb.h"
#include "../util/cfg.h"
#include "../util/visitor.h"
#include "interpreter/runtime.h"
#include "ir/CodeStream.h"
#include "ir/CodeVerifier.h"
#include "utils/FunctionWriter.h"

#include <algorithm>
#include <iomanip>
#include <sstream>

// #define DEBUGGING
#define ALLOC_DEBUG 1
#define PHI_REMOVE_DEBUG 1

#ifdef DEBUGGING
#define DEBUGCODE(flag, code)                                                  \
    if (flag)                                                                  \
    code
#else
#define DEBUGCODE(flag, code) /* nothing */
#endif

namespace rir {
namespace pir {

namespace {

/*
 * SSAAllocator assigns each instruction to a local variable number, or the
 * stack. It uses the following algorithm:
 *
 * 1. Split phis with moves. This translates the IR to CSSA (see toCSSA).
 * 2. Compute liveness (see computeLiveness):
 *    Liveness intervals are stored as:
 *        Instruction* -> BB id -> { start : pos, end : pos, live : bool}
 *    Two Instructions interfere iff there is a BB where they are both live
 *    and the start-end overlap.
 * 3. Use simple heuristics to detect Instructions that can stay on the RIR
 *    stack (see computeStackAllocation):
 *    1. Use stack slots for instructions which are used
 *       (i)   exactly once,
 *       (ii)  in stack order,
 *       (iii) within the same BB.
 *    2. Use stack slots for phi which are
 *       (i)  at the beginning of a BB, and
 *       (ii) all inputs are at the end of all immediate predecessor BBs.
 * 4. Assign the remaining Instructions to local RIR variable numbers
 *    (see computeAllocation):
 *    1. Coalesc all remaining phi with their inputs. This is save since we are
 *       already in CSSA. Directly allocate a register on the fly, such that.
 *    2. Traverse the dominance tree and eagerly allocate the remaining ones
 * 5. For debugging, verify the assignment with a static analysis that simulates
 *    the variable and stack usage (see verify).
 */
class SSAAllocator {
  public:
    CFG cfg;
    DominanceGraph dom;
    Code* code;
    size_t bbsSize;

    typedef size_t SlotNumber;
    const static SlotNumber unassignedSlot = 0;
    const static SlotNumber stackSlot = -1;

    std::unordered_map<Value*, SlotNumber> allocation;

    struct BBLiveness {
        uint8_t live = false;
        unsigned begin = -1;
        unsigned end = -1;
    };
    struct Liveness : public std::vector<BBLiveness> {
        bool interfere(const Liveness& other) const {
            assert(size() == other.size());
            for (size_t i = 0; i < size(); ++i) {
                const BBLiveness& mine = (*this)[i];
                const BBLiveness& their = other[i];
                if (mine.live && their.live) {
                    if (mine.begin == their.begin ||
                        (mine.begin < their.begin && mine.end >= their.begin) ||
                        (mine.begin > their.begin && their.end >= mine.begin))
                        return true;
                }
            }
            return false;
        }
    };
    std::unordered_map<Value*, Liveness> livenessInterval;

    explicit SSAAllocator(Code* code)
        : cfg(code), dom(code), code(code), bbsSize(code->nextBBId) {
        computeLiveness();
        computeStackAllocation();
        computeAllocation();
    }

    // Run backwards analysis to compute livenessintervals
    void computeLiveness() {
        // temp list of live out sets for every BB
        std::unordered_map<BB*, std::set<Value*>> liveAtEnd(bbsSize);

        std::set<BB*> todo;
        for (auto e : cfg.exits())
            todo.insert(e);

        while (!todo.empty()) {
            BB* bb = *todo.begin();
            todo.erase(todo.begin());

            // keep track of currently live variables
            std::set<Value*> accumulated;
            std::map<BB*, std::set<Value*>> accumulatedPhiInput;

            // Mark all (backwards) incoming live variables
            for (auto v : liveAtEnd[bb]) {
                assert(livenessInterval.count(v));
                auto& liveRange = livenessInterval.at(v)[bb->id];
                if (!liveRange.live || liveRange.end < bb->size()) {
                    liveRange.live = true;
                    liveRange.end = bb->size();
                    accumulated.insert(v);
                }
            }

            // Run BB in reverse
            size_t pos = bb->size();
            if (!bb->isEmpty()) {
                auto ip = bb->end();
                do {
                    --ip;
                    --pos;
                    Instruction* i = *ip;

                    auto markIfNotSeen = [&](Value* v) {
                        if (!livenessInterval.count(v)) {
                            // First time we see this variable, need to allocate
                            // vector of all livereanges
                            livenessInterval[v].resize(bbsSize);
                            assert(!livenessInterval[v][bb->id].live);
                        }
                        auto& liveRange = livenessInterval[v][bb->id];
                        if (!liveRange.live) {
                            liveRange.live = true;
                            liveRange.end = pos;
                            return true;
                        }
                        return false;
                    };

                    // First set all arguments to be live
                    if (auto phi = Phi::Cast(i)) {
                        phi->eachArg([&](BB* in, Value* v) {
                            if (markIfNotSeen(v))
                                accumulatedPhiInput[in].insert(v);
                        });
                    } else {
                        i->eachArg([&](Value* v) {
                            if (markIfNotSeen(v))
                                accumulated.insert(v);
                        });
                    }

                    // Mark the end of the current instructions liveness
                    if (accumulated.count(i)) {
                        assert(livenessInterval.count(i));
                        auto& liveRange = livenessInterval[i][bb->id];
                        assert(liveRange.live);
                        liveRange.begin = pos;
                        accumulated.erase(accumulated.find(i));
                    }
                } while (ip != bb->begin());
            }
            assert(pos == 0);

            // Mark everything that is live at the beginning of the BB.
            auto markLiveEntry = [&](Value* v) {
                assert(livenessInterval.count(v));
                auto& liveRange = livenessInterval[v][bb->id];
                assert(liveRange.live);
                liveRange.begin = 0;
            };

            for (auto v : accumulated)
                markLiveEntry(v);
            for (auto pi : accumulatedPhiInput)
                for (auto v : pi.second)
                    markLiveEntry(v);

            // Merge everything that is live at the beginning of the BB into the
            // incoming vars of all predecessors
            //
            // Phi inputs should only be merged to BB that are successors of the
            // input BBs
            auto merge = [&](BB* bb, const std::set<Value*>& live) {
                auto& liveOut = liveAtEnd[bb];
                if (!std::includes(liveOut.begin(), liveOut.end(), live.begin(),
                                   live.end())) {
                    liveOut.insert(live.begin(), live.end());
                    todo.insert(bb);
                }
            };
            auto mergePhiInp = [&](BB* bb) {
                for (auto in : accumulatedPhiInput) {
                    auto inBB = in.first;
                    auto inLive = in.second;
                    if (bb == inBB || cfg.isPredecessor(inBB, bb)) {
                        merge(bb, inLive);
                    }
                }
            };
            for (auto pre : cfg.immediatePredecessors(bb)) {
                bool firstTime = !liveAtEnd.count(pre);
                if (firstTime) {
                    liveAtEnd[pre] = accumulated;
                    mergePhiInp(pre);
                    todo.insert(pre);
                } else {
                    merge(pre, accumulated);
                    mergePhiInp(pre);
                }
            }
        }
    }

    void computeStackAllocation() {
        Visitor::run(code->entry, [&](BB* bb) {
            {
                // If a phi is at the beginning of a BB, and all inputs are at
                // the end of the immediate predecessors BB, we can allocate it
                // on the stack, since the stack is otherwise empty at the BB
                // boundaries.
                size_t pos = 1;
                for (auto i : *bb) {
                    Phi* phi = Phi::Cast(i);
                    if (!phi)
                        break;
                    bool argsInRightOrder = true;
                    phi->eachArg([&](BB* in, Value* v) {
                        argsInRightOrder =
                            argsInRightOrder &&
                            /* 1. the phi input block must not be a branch block
                             *    and it must be the direct predecessor of
                             *    the merge block. */
                            in->isJmp() && in->next() == bb &&
                            /* 2. the phi input value must be pushed in stack
                             *    order. i.e. if we are currently looking for
                             *    the inputs to the pos-th phi, then the phi
                             *    input value must have been pushed as the
                             *    pos-th last value. */
                            in->size() >= pos && *(in->end() - pos) == v;
                    });
                    if (!argsInRightOrder)
                        break;
                    phi->eachArg(
                        [&](BB*, Value* v) { allocation[v] = stackSlot; });
                    allocation[phi] = stackSlot;
                    pos++;
                }
            }

            // Precolor easy stack load-stores within one BB
            std::deque<Instruction*> stack;

            auto tryLoadingArgsFromStack = [&](Instruction* i) {
                if (i->nargs() == 0 || stack.size() < i->nargs())
                    return;

                // Match all args to stack slots.
                size_t newStackSize = stack.size();
                bool foundAll = true;
                auto check = stack.rbegin();
                i->eachArgRev([&](Value* arg) {
                    while (check != stack.rend() && *check != arg) {
                        ++check;
                        --newStackSize;
                    }

                    if (check == stack.rend()) {
                        foundAll = false;
                    } else {
                        // found arg!
                        ++check;
                        --newStackSize;
                    }
                });

                if (!foundAll)
                    return;

                // pop args from stack, discarding all unmatched values
                // in the process. For example if the stack contains
                // [xxx, A, B, C] and we match [A, C], then we will mark
                // A, C to be in a stack slot, discard B (it will become
                // a local variable later) and resize the stack to [xxx]
                stack.resize(newStackSize);
                i->eachArgRev([&](Value* arg) { allocation[arg] = stackSlot; });
            };

            for (auto i : *bb) {
                tryLoadingArgsFromStack(i);

                if (!allocation.count(i) && !(i->type == PirType::voyd()) &&
                    !Phi::Cast(i) && i->hasSingleUse()) {
                    stack.push_back(i);
                }
            }
        });
    }

    void computeAllocation() {
        std::unordered_map<SlotNumber, std::unordered_set<Value*>> reverseAlloc;
        auto slotIsAvailable = [&](SlotNumber slot, Value* i) {
            for (auto other : reverseAlloc[slot])
                if (livenessInterval.at(other).interfere(
                        livenessInterval.at(i)))
                    return false;
            return true;
        };

        // Precolor Phi
        Visitor::run(code->entry, [&](Instruction* i) {
            auto p = Phi::Cast(i);
            if (!p || allocation.count(p))
                return;
            SlotNumber slot = unassignedSlot;
            while (true) {
                ++slot;
                bool success = slotIsAvailable(slot, p);
                if (success) {
                    p->eachArg([&](BB*, Value* v) {
                        if (!slotIsAvailable(slot, v))
                            success = false;
                    });
                }
                if (success)
                    break;
            }
            allocation[i] = slot;
            reverseAlloc[slot].insert(i);
            p->eachArg([&](BB*, Value* v) {
                allocation[v] = slot;
                reverseAlloc[slot].insert(v);
            });
        });

        // Traverse the dominance graph in preorder and eagerly assign slots.
        // We assume that no critical paths exist, ie. we preprocessed the graph
        // such that every phi input is only used exactly once (by the phi).
        DominatorTreeVisitor<>(dom).run(code, [&](BB* bb) {
            auto findFreeSlot = [&](Instruction* i) {
                SlotNumber slot = unassignedSlot;
                for (;;) {
                    ++slot;
                    if (slotIsAvailable(slot, i)) {
                        allocation[i] = slot;
                        reverseAlloc[slot].insert(i);
                        break;
                    }
                };
            };

            size_t pos = 0;
            for (auto i : *bb) {
                ++pos;

                if (!allocation.count(i) && livenessInterval.count(i)) {
                    // Try to reuse input slot, to reduce moving
                    SlotNumber hint = unassignedSlot;
                    if (i->nargs() > 0) {
                        auto o = Instruction::Cast(i->arg(0).val());
                        if (o && allocation.count(o))
                            hint = allocation.at(o);
                    }
                    if (hint != unassignedSlot && hint != stackSlot &&
                        slotIsAvailable(hint, i)) {
                        allocation[i] = hint;
                        reverseAlloc[hint].insert(i);
                    } else {
                        findFreeSlot(i);
                    }
                }
            }
        });
    }

    void print(std::ostream& out) {

        out << "Liveness intervals:\n";
        for (auto ll : livenessInterval) {
            auto& l = ll.second;
            ll.first->printRef(out);
            out << " is live : ";
            for (size_t i = 0; i < bbsSize; ++i) {
                if (l[i].live) {
                    out << "BB" << i << " [";
                    out << l[i].begin << ",";
                    out << l[i].end << "]  ";
                }
            }
            out << "\n";
        }

        out << "Allocations:\n";
        BreadthFirstVisitor::run(code->entry, [&](BB* bb) {
            out << "BB" << bb->id << ": ";
            for (auto a : allocation) {
                auto i = a.first;
                if (Instruction::Cast(i) && Instruction::Cast(i)->bb() != bb)
                    continue;
                i->printRef(out);
                out << "@";
                if (allocation.at(i) == stackSlot)
                    out << "s";
                else
                    out << a.second;
                out << "   ";
            }
            out << "\n";
        });
        out << "dead: ";
        BreadthFirstVisitor::run(code->entry, [&](BB* bb) {
            for (auto i : *bb) {
                if (allocation.count(i) == 0) {
                    i->printRef(out);
                    out << "   ";
                }
            }
        });
        out << "\nnumber of slots: " << slots() << "\n";
    }

    void verify() {
        // Explore all possible traces and verify the allocation
        typedef std::pair<BB*, BB*> Jmp;
        typedef std::unordered_map<size_t, Instruction*> RegisterFile;
        typedef std::deque<Instruction*> Stack;
        typedef std::function<void(BB*, RegisterFile&, Stack&)> VerifyBB;
        std::set<Jmp> branchTaken;

        VerifyBB verifyBB = [&](BB* bb, RegisterFile& reg, Stack& stack) {
            for (auto i : *bb) {
                Phi* phi = Phi::Cast(i);
                if (phi) {
                    SlotNumber slot = allocation.at(phi);
                    phi->eachArg([&](BB*, Value* arg) {
                        auto i = Instruction::Cast(arg);
                        if (!i)
                            return;
                        if (!allocation.count(i)) {
                            std::cerr << "REG alloc fail: ";
                            phi->printRef(std::cerr);
                            std::cerr << " needs ";
                            i->printRef(std::cerr);
                            std::cerr << " but is not allocated\n";
                            assert(false);
                        } else if (allocation[i] != slot) {
                            std::cerr << "REG alloc fail: ";
                            phi->printRef(std::cerr);
                            std::cerr << " and it's input ";
                            i->printRef(std::cerr);
                            std::cerr << " have different allocations: ";
                            if (allocation[phi] == stackSlot)
                                std::cerr << "stack";
                            else
                                std::cerr << allocation[phi];
                            std::cerr << " vs ";
                            if (allocation[i] == stackSlot)
                                std::cerr << "stack";
                            else
                                std::cerr << allocation[i];
                            std::cerr << "\n";
                            assert(false);
                        }
                    });
                    // Make sure the argument slot is initialized
                    if (slot != stackSlot && reg.count(slot) == 0) {
                        std::cerr << "REG alloc fail: phi ";
                        phi->printRef(std::cerr);
                        std::cerr << " is reading from an unititialized slot\n";
                        assert(false);
                    }
                    if (slot == stackSlot)
                        stack.pop_back();
                } else {
                    // Make sure all our args are live
                    i->eachArgRev([&](Value* a) {
                        auto i = Instruction::Cast(a);
                        if (!i)
                            return;
                        if (!allocation.count(a)) {
                            std::cerr << "REG alloc fail: ";
                            i->printRef(std::cerr);
                            std::cerr << " needs ";
                            a->printRef(std::cerr);
                            std::cerr << " but is not allocated\n";
                            assert(false);
                        } else {
                            Instruction* given = nullptr;
                            SlotNumber slot = allocation.at(a);
                            if (slot == stackSlot) {
                                given = stack.back();
                                stack.pop_back();
                            } else {
                                // Make sure the argument slot is initialized
                                if (reg.count(slot) == 0) {
                                    std::cerr << "REG alloc fail: ";
                                    i->printRef(std::cerr);
                                    std::cerr << " is reading its argument ";
                                    a->printRef(std::cerr);
                                    std::cerr << "from an unititialized slot\n";
                                    assert(false);
                                }
                                given = reg.at(slot);
                            }
                            if (given != a) {
                                std::cerr << "REG alloc fail: ";
                                i->printRef(std::cerr);
                                std::cerr << " needs ";
                                a->printRef(std::cerr);
                                if (slot == stackSlot) {
                                    std::cerr << " the stack has ";
                                } else {
                                    std::cerr << " but slot " << slot
                                              << " was overridden by ";
                                }
                                given->printRef(std::cerr);
                                std::cerr << "\n";
                                assert(false);
                            }
                        }
                    });
                }

                // Remember this instruction if it writes to a slot
                if (allocation.count(i)) {
                    if (allocation.at(i) == stackSlot)
                        stack.push_back(i);
                    else
                        reg[allocation.at(i)] = i;
                }
            }

            if (bb->isExit()) {
                if (stack.size() != 0) {
                    std::cerr << "REG alloc fail: BB " << bb->id
                              << " tries to return with " << stack.size()
                              << " elements on the stack\n";
                    assert(false);
                }
            }

            if (bb->trueBranch() &&
                !branchTaken.count(Jmp(bb, bb->trueBranch()))) {
                branchTaken.insert(Jmp(bb, bb->trueBranch()));
                if (!bb->falseBranch()) {
                    verifyBB(bb->trueBranch(), reg, stack);
                } else {
                    // Need to copy here, since we are gonna explore
                    // falseBranch() next
                    RegisterFile regC = reg;
                    Stack stackC = stack;
                    verifyBB(bb->trueBranch(), regC, stackC);
                }
            }
            if (bb->falseBranch() &&
                !branchTaken.count(Jmp(bb, bb->falseBranch()))) {
                branchTaken.insert(Jmp(bb, bb->falseBranch()));
                verifyBB(bb->falseBranch(), reg, stack);
            }
        };

        {
            RegisterFile f;
            Stack s;
            verifyBB(code->entry, f, s);
        }
    }

    size_t operator[](Value* v) const {
        assert(allocation.at(v) != stackSlot);
        return allocation.at(v) - 1;
    }

    size_t slots() const {
        unsigned max = 0;
        for (auto a : allocation) {
            if (a.second != stackSlot && max < a.second)
                max = a.second;
        }
        return max;
    }

    bool onStack(Value* v) const { return allocation.at(v) == stackSlot; }

    bool hasSlot(Value* v) const { return allocation.count(v); }
};

class Context {
  public:
    std::stack<CodeStream*> css;
    FunctionWriter& fun;

    explicit Context(FunctionWriter& fun) : fun(fun) {}
    ~Context() { assert(css.empty()); }

    CodeStream& cs() { return *css.top(); }

    rir::Code* finalizeCode(size_t localsCnt) {
        auto res = cs().finalize(localsCnt);
        delete css.top();
        css.pop();
        return res;
    }

    void push(SEXP ast) { css.push(new CodeStream(fun, ast)); }
};

class Pir2Rir {
  public:
    Pir2Rir(Pir2RirCompiler& cmp, Closure* cls, SEXP origin, bool dryRun,
            LogStream& log)
        : compiler(cmp), cls(cls), originCls(origin), dryRun(dryRun), log(log) {
    }
    size_t compileCode(Context& ctx, Code* code);
    rir::Code* getPromise(Context& ctx, Promise* code);

    void lower(Code* code);
    void toCSSA(Code* code);
    rir::Function* finalize();

  private:
    Pir2RirCompiler& compiler;
    Closure* cls;
    SEXP originCls;
    std::unordered_map<Promise*, rir::Code*> promises;
    bool dryRun;
    LogStream& log;
};

size_t Pir2Rir::compileCode(Context& ctx, Code* code) {
    lower(code);
    toCSSA(code);
    log.CSSA(code);

    SSAAllocator alloc(code);
    log.afterAllocator(code, [&](std::ostream& o) { alloc.print(o); });
    alloc.verify();

    // create labels for all bbs
    std::unordered_map<BB*, BC::Label> bbLabels;
    BreadthFirstVisitor::run(code->entry, [&](BB* bb) {
        if (!bb->isEmpty())
            bbLabels[bb] = ctx.cs().mkLabel();
    });

    LoweringVisitor::run(code->entry, [&](BB* bb) {
        if (bb->isEmpty())
            return;

        CodeStream& cs = ctx.cs();
        auto debugAddVariableName = [&cs](Value* v) {
            std::stringstream ss;
            v->printRef(ss);
            cs.addSrc(Rf_install(ss.str().c_str()));
        };

        cs << bbLabels[bb];

        Value* currentEnv = nullptr;

        for (auto it = bb->begin(); it != bb->end(); ++it) {
            auto instr = *it;

            bool hasResult =
                instr->type != PirType::voyd() && !Phi::Cast(instr);

            auto explicitEnvValue = [](Instruction* instr) {
                return MkEnv::Cast(instr);
            };

            // Load Arguments to the stack
            {
                auto loadEnv = [&](BB::Instrs::iterator it, Value* what,
                                   size_t& argStackSize, size_t argNumber) {
                    bool pushed = false;
                    if (what == Env::notClosed()) {
                        cs << BC::parentEnv();
                        pushed = true;
                    } else if (what == Env::nil()) {
                        cs << BC::push(R_NilValue);
                        pushed = true;
                    } else if (Env::isStaticEnv(what)) {
                        auto env = Env::Cast(what);
                        // Here we could also load env->rho, but if the user
                        // were to change the environment on the closure our
                        // code would be wrong.
                        if (originCls && env->rho == CLOENV(originCls))
                            cs << BC::parentEnv();
                        else
                            cs << BC::push(env->rho);
                        pushed = true;
                    } else {
                        if (!alloc.hasSlot(what)) {
                            std::cerr << "Don't know how to load the env ";
                            what->printRef(std::cerr);
                            std::cerr << " (" << tagToStr(what->tag) << ")\n";
                            assert(false);
                        }
                        if (!alloc.onStack(what)) {
                            cs << BC::ldloc(alloc[what]);
                            debugAddVariableName(what);
                            pushed = true;
                        }
                    }
                    if (pushed) {
                        // If there are more things on the stack than expected,
                        // it means that some args where already there and we
                        // need to put the argument into the right position
                        if (argNumber != argStackSize) {
                            assert(argNumber < argStackSize);
                            cs << BC::put(argStackSize - argNumber);
                        }
                        argStackSize++;
                    }
                };

                auto loadArg = [&](BB::Instrs::iterator it, Instruction* instr,
                                   Value* what, size_t& argStackSize,
                                   size_t argNumber) {
                    bool pushed = false;
                    if (what == Missing::instance()) {
                        assert(MkArg::Cast(instr) &&
                               "only mkarg supports missing");
                        cs << BC::push(R_UnboundValue);
                        pushed = true;
                    } else if (what == True::instance()) {
                        cs << BC::push(R_TrueValue);
                        pushed = true;
                    } else if (what == False::instance()) {
                        cs << BC::push(R_FalseValue);
                        pushed = true;
                    } else {
                        if (!alloc.hasSlot(what)) {
                            std::cerr << "Don't know how to load the arg ";
                            what->printRef(std::cerr);
                            std::cerr << " (" << tagToStr(what->tag) << ")\n";
                            assert(false);
                        }
                        if (!alloc.onStack(what)) {
                            cs << BC::ldloc(alloc[what]);
                            debugAddVariableName(what);
                            pushed = true;
                        }
                    }
                    if (pushed) {
                        // If there are more things on the stack than expected,
                        // it means that some args where already there and we
                        // need to put the argument into the right position
                        if (argNumber != argStackSize) {
                            assert(argNumber < argStackSize);
                            cs << BC::put(argStackSize - argNumber);
                        }
                        argStackSize++;
                    }
                };

                // Count how many things are already on the stack
                size_t argStackSize = 0;
                instr->eachArg([&](Value* what) {
                    if (alloc.hasSlot(what) && alloc.onStack(what))
                        argStackSize++;
                });

                if (!Phi::Cast(instr)) {
                    size_t argNumber = 0;
                    instr->eachArg([&](Value* what) {
                        if (what == Env::elided() ||
                            what->tag == Tag::Tombstone)
                            return;

                        if (instr->hasEnv() && instr->env() == what) {
                            if (explicitEnvValue(instr)) {
                                loadEnv(it, what, argStackSize, argNumber);
                            } else {
                                auto env = instr->env();
                                if (currentEnv != env) {
                                    size_t ignore = 0;
                                    loadEnv(it, env, ignore, 0);
                                    cs << BC::setEnv();
                                    currentEnv = env;
                                } else {
                                    if (alloc.hasSlot(env) &&
                                        alloc.onStack(env))
                                        cs << BC::pop();
                                }
                            }
                        } else {
                            loadArg(it, instr, what, argStackSize, argNumber);
                        }

                        argNumber++;
                    });
                }
            }

            switch (instr->tag) {
            case Tag::LdConst: {
                cs << BC::push(LdConst::Cast(instr)->c);
                break;
            }
            case Tag::LdFun: {
                auto ldfun = LdFun::Cast(instr);
                cs << BC::ldfun(ldfun->varName);
                break;
            }
            case Tag::LdVar: {
                auto ldvar = LdVar::Cast(instr);
                cs << BC::ldvarNoForce(ldvar->varName);
                break;
            }
            case Tag::ForSeqSize: {
                cs << BC::forSeqSize();
                // TODO: currently we always pop the sequence, since we
                // cannot deal with instructions that do not pop the value
                // after use. If it is used in a later instruction, it will
                // be loaded from a local variable again.
                cs << BC::swap() << BC::pop();
                break;
            }
            case Tag::LdArg: {
                cs << BC::ldarg(LdArg::Cast(instr)->id);
                break;
            }
            case Tag::StVarSuper: {
                auto stvar = StVarSuper::Cast(instr);
                cs << BC::stvarSuper(stvar->varName);
                break;
            }
            case Tag::LdVarSuper: {
                auto ldvar = LdVarSuper::Cast(instr);
                cs << BC::ldvarNoForceSuper(ldvar->varName);
                break;
            }
            case Tag::StVar: {
                auto stvar = StVar::Cast(instr);
                cs << BC::stvar(stvar->varName);
                break;
            }
            case Tag::Branch: {
                // jump through empty blocks
                auto trueBranch = bb->trueBranch();
                while (trueBranch->isEmpty())
                    trueBranch = trueBranch->next();
                auto falseBranch = bb->falseBranch();
                while (falseBranch->isEmpty())
                    falseBranch = falseBranch->next();

                cs << BC::brtrue(bbLabels[trueBranch])
                   << BC::br(bbLabels[falseBranch]);

                // this is the end of this BB
                return;
            }
            case Tag::Return: {
                cs << BC::ret();

                // this is the end of this BB
                return;
            }
            case Tag::MkArg: {
                cs << BC::promise(
                    cs.addPromise(getPromise(ctx, MkArg::Cast(instr)->prom())));
                break;
            }
            case Tag::MkFunCls: {
                auto mkfuncls = MkFunCls::Cast(instr);
                cs << BC::push(mkfuncls->fml) << BC::push(mkfuncls->code)
                   << BC::push(mkfuncls->src) << BC::close();
                break;
            }
            case Tag::Is: {
                auto is = Is::Cast(instr);
                cs << BC::is(is->sexpTag);
                break;
            }
            case Tag::Subassign2_1D: {
                cs << BC::subassign2();
                cs.addSrcIdx(instr->srcIdx);
                break;
            }

#define EMPTY(Name)                                                            \
    case Tag::Name: {                                                          \
        break;                                                                 \
    }
                EMPTY(PirCopy);
                EMPTY(CastType);
#undef EMPTY

            case Tag::LdFunctionEnv: {
                // TODO: what should happen? For now get the current env
                // (should be the promise environment that the evaluator was
                // called with) and store it into local and leave it set as
                // current
                cs << BC::getEnv();
                break;
            }

#define SIMPLE(Name, Factory)                                                  \
    case Tag::Name: {                                                          \
        cs << BC::Factory();                                                   \
        break;                                                                 \
    }
                SIMPLE(Identical, identicalNoforce);
                SIMPLE(LOr, lglOr);
                SIMPLE(LAnd, lglAnd);
                SIMPLE(Inc, inc);
                SIMPLE(Force, force);
                SIMPLE(AsTest, asbool);
                SIMPLE(Length, length);
                SIMPLE(ChkMissing, checkMissing);
                SIMPLE(ChkClosure, isfun);
                SIMPLE(Seq, seq);
                SIMPLE(MkCls, close);
                SIMPLE(IsObject, isObj);
                SIMPLE(Int3, int3);
                SIMPLE(SetShared, setShared);
                SIMPLE(EnsureNamed, ensureNamed);
#undef SIMPLE

#define SIMPLE_WITH_SRCIDX(Name, Factory)                                      \
    case Tag::Name: {                                                          \
        cs << BC::Factory();                                                   \
        cs.addSrcIdx(instr->srcIdx);                                           \
        break;                                                                 \
    }
                SIMPLE_WITH_SRCIDX(Add, add);
                SIMPLE_WITH_SRCIDX(Sub, sub);
                SIMPLE_WITH_SRCIDX(Mul, mul);
                SIMPLE_WITH_SRCIDX(Div, div);
                SIMPLE_WITH_SRCIDX(IDiv, idiv);
                SIMPLE_WITH_SRCIDX(Mod, mod);
                SIMPLE_WITH_SRCIDX(Pow, pow);
                SIMPLE_WITH_SRCIDX(Lt, lt);
                SIMPLE_WITH_SRCIDX(Gt, gt);
                SIMPLE_WITH_SRCIDX(Lte, ge);
                SIMPLE_WITH_SRCIDX(Gte, le);
                SIMPLE_WITH_SRCIDX(Eq, eq);
                SIMPLE_WITH_SRCIDX(Neq, ne);
                SIMPLE_WITH_SRCIDX(Colon, colon);
                SIMPLE_WITH_SRCIDX(AsLogical, asLogical);
                SIMPLE_WITH_SRCIDX(Plus, uplus);
                SIMPLE_WITH_SRCIDX(Minus, uminus);
                SIMPLE_WITH_SRCIDX(Not, Not);
                SIMPLE_WITH_SRCIDX(Extract1_1D, extract1_1);
                SIMPLE_WITH_SRCIDX(Extract2_1D, extract2_1);
                SIMPLE_WITH_SRCIDX(Extract1_2D, extract1_2);
                SIMPLE_WITH_SRCIDX(Extract2_2D, extract2_2);
                SIMPLE_WITH_SRCIDX(Subassign1_1D, subassign1);
#undef SIMPLE_WITH_SRCIDX

            case Tag::CallImplicit: {
                auto call = CallImplicit::Cast(instr);
                std::vector<BC::FunIdx> args;
                call->eachArg([&](Promise* p) {
                    args.push_back(cs.addPromise(getPromise(ctx, p)));
                });

                if (call->names.empty())
                    cs << BC::callImplicit(args, Pool::get(call->srcIdx));
                else
                    cs << BC::callImplicit(args, call->names,
                                           Pool::get(call->srcIdx));
                break;
            }
            case Tag::Call: {
                auto call = Call::Cast(instr);
                cs << BC::call(call->nCallArgs(), Pool::get(call->srcIdx));
                break;
            }
            case Tag::NamedCall: {
                auto call = NamedCall::Cast(instr);
                cs << BC::call(call->nCallArgs(), call->names,
                               Pool::get(call->srcIdx));
                break;
            }
            case Tag::StaticCall: {
                auto call = StaticCall::Cast(instr);
                // TODO: Unfortunately we cannot compile the target. We might
                // have optimized this function under assumptions (and we don't
                // even have access to the assumptions here). To be able to not
                // waste that work and actually compile the optimized version,
                // we need to put it in a specific slot and then have a
                // staticCall that dispatches to that slot.

                // Avoid recursivly compiling the same closure
                if (!compiler.alreadyCompiled(cls)) {
                    auto fun =
                        compiler.compile(call->cls(), call->origin(), dryRun);
                    Protect p(fun->container());
                    DispatchTable::unpack(BODY(call->origin()))->insert(fun);
                }
                cs << BC::staticCall(call->nCallArgs(), Pool::get(call->srcIdx),
                                     call->origin());
                break;
            }
            case Tag::CallBuiltin: {
                // TODO(mhyee): all args have to be values, optimize here?
                auto blt = CallBuiltin::Cast(instr);
                cs << BC::staticCall(blt->nCallArgs(), Pool::get(blt->srcIdx),
                                     blt->blt);
                break;
            }
            case Tag::CallSafeBuiltin: {
                // TODO(mhyee): all args have to be values, optimize here?
                auto blt = CallSafeBuiltin::Cast(instr);
                cs << BC::staticCall(blt->nargs(), Pool::get(blt->srcIdx),
                                     blt->blt);
                break;
            }
            case Tag::MkEnv: {
                auto mkenv = MkEnv::Cast(instr);

                cs << BC::makeEnv();

                if (mkenv->nLocals() > 0) {
                    cs << BC::setEnv();
                    currentEnv = instr;

                    mkenv->eachLocalVarRev(
                        [&](SEXP name, Value* val) { cs << BC::stvar(name); });

                    cs << BC::getEnv();
                }
                break;
            }
            case Tag::Phi: {
                // Phi functions are no-ops, because after allocation on
                // CSSA form, all arguments and the funcion itself are
                // allocated to the same place
                auto phi = Phi::Cast(instr);
                phi->eachArg([&](BB*, Value* arg) {
                    assert(((alloc.onStack(phi) && alloc.onStack(arg)) ||
                            (alloc[phi] == alloc[arg])) &&
                           "Phi inputs must all be allocated in 1 slot");
                });
                break;
            }
            case Tag::Deopt:
            case Tag::Assume:
            case Tag::Checkpoint: {
                assert(false && "Deopt instructions must be lowered into "
                                "standard branches and scheduled deopt, "
                                "before pir_2_rir");
                break;
            }
            case Tag::ScheduledDeopt: {
                auto deopt = ScheduledDeopt::Cast(instr);

                size_t nframes = deopt->frames.size();

                SEXP store =
                    Rf_allocVector(RAWSXP, sizeof(DeoptMetadata) +
                                               nframes * sizeof(FrameInfo));
                auto m = new (DATAPTR(store)) DeoptMetadata;
                m->numFrames = nframes;

                size_t i = 0;
                // Frames in the ScheduledDeopt are in pir argument order
                // (from left to right). On the other hand frames in the rir
                // deopt_ instruction are in stack order, from tos down.
                for (auto fi = deopt->frames.rbegin();
                     fi != deopt->frames.rend(); fi++)
                    m->frames[i++] = *fi;

                cs << BC::deopt(store);
                return;
            }
            case Tag::FrameState: {
                assert(false && "FrameState must be folded into scheduled "
                                "deopt, before pir_2_rir");
                break;
            }
            // values, not instructions
            case Tag::Tombstone:
            case Tag::Missing:
            case Tag::Env:
            case Tag::Nil:
            case Tag::False:
            case Tag::True:
                break;
            // dummy sentinel enum item
            case Tag::_UNUSED_:
                break;
            }

            // Store the result
            if (hasResult) {
                if (!alloc.hasSlot(instr))
                    cs << BC::pop();
                else if (!alloc.onStack(instr))
                    cs << BC::stloc(alloc[instr]);
            };
        }

        // this BB has exactly one successor, trueBranch()
        // jump through empty blocks
        assert(bb->trueBranch());
        auto next = bb->trueBranch();
        while (next->isEmpty())
            next = next->trueBranch();
        cs << BC::br(bbLabels[next]);
    });

    return alloc.slots();
} // namespace

template <typename CallType>
static bool allLazy(CallType* call, std::vector<Promise*>& args) {
    bool allLazy = true;
    call->eachCallArg([&](Value* v) {
        if (!allLazy)
            return;
        if (auto arg = MkArg::Cast(v)) {
            if (arg->eagerArg() != Missing::instance()) {
                allLazy = false;
            } else {
                args.push_back(arg->prom());
            }
        } else {
            allLazy = false;
        }
    });
    return allLazy;
}

static bool DEBUG_DEOPTS = getenv("PIR_DEBUG_DEOPTS") &&
                           0 == strncmp("1", getenv("PIR_DEBUG_DEOPTS"), 1);
static bool DEOPT_CHAOS = getenv("PIR_DEOPT_CHAOS") &&
                          0 == strncmp("1", getenv("PIR_DEOPT_CHAOS"), 1);

static bool coinFlip() {
    static std::mt19937 gen(42);
    static std::bernoulli_distribution coin(0.2);
    return coin(gen);
};

void Pir2Rir::lower(Code* code) {
<<<<<<< HEAD
    Visitor::runPostChange(code->entry, [&](BB* bb) {
        auto it = bb->begin();
        while (it != bb->end()) {
            auto next = it + 1;
            if (auto call = CallInstruction::CastCall(*it))
                call->clearFrameState();
            if (auto ldfun = LdFun::Cast(*it)) {
                // the guessed binding in ldfun is just used as a temporary
                // store. If we did not manage to resolve ldfun by now, we
                // have to remove the guess again, since apparently we
                // where not sure it is correct.
                if (ldfun->guessedBinding())
                    ldfun->clearGuessedBinding();
            } else if (auto deopt = Deopt::Cast(*it)) {
                // Lower Deopt instructions + their FrameStates to a
                // ScheduledDeopt.
                auto newDeopt = new ScheduledDeopt();
                newDeopt->consumeFrameStates(deopt);
                bb->replace(it, newDeopt);
            } else if (auto expect = Assume::Cast(*it)) {
                auto condition = expect->condition();
                if (DEOPT_CHAOS && coinFlip()) {
                    condition = expect->assumeTrue ? (Value*)False::instance()
                                                   : (Value*)True::instance();
=======
    Visitor::runPostChange(
        code->entry, [&](BB* bb) {
            auto it = bb->begin();
            while (it != bb->end()) {
                auto next = it + 1;
                if (auto call = CallInstruction::CastCall(*it))
                    call->clearFrameState();
                if (auto ldfun = LdFun::Cast(*it)) {
                    // the guessed binding in ldfun is just used as a temporary
                    // store. If we did not manage to resolve ldfun by now, we
                    // have to remove the guess again, since apparently we
                    // where not sure it is correct.
                    if (ldfun->guessedBinding())
                        ldfun->clearGuessedBinding();
                } else if (auto deopt = Deopt::Cast(*it)) {
                    // Lower Deopt instructions + their FrameStates to a
                    // ScheduledDeopt.
                    auto newDeopt = new ScheduledDeopt();
                    newDeopt->consumeFrameStates(deopt);
                    bb->replace(it, newDeopt);
                } else if (auto expect = Assume::Cast(*it)) {
                    auto condition = expect->condition();
                    if (DEOPT_CHAOS && coinFlip()) {
                        condition = expect->assumeTrue
                                        ? (Value*)False::instance()
                                        : (Value*)True::instance();
                    }
                    std::string debugMessage;
                    if (DEBUG_DEOPTS) {
                        std::stringstream dump;
                        debugMessage = "DEOPT, assumption ";
                        condition->printRef(dump);
                        debugMessage += dump.str();
                        debugMessage += " failed in\n";
                        dump.str("");
                        code->printCode(dump, true);
                        debugMessage += dump.str();
                    }
                    BBTransform::lowerExpect(
                        code, bb, it, condition, expect->assumeTrue,
                        expect->checkpoint()->bb()->falseBranch(),
                        debugMessage);
                    // lowerExpect splits the bb from current position. There
                    // remains nothing to process. Breaking seems more robust
                    // than trusting the modified iterator.
                    break;
                } else if (auto call = Call::Cast(*it)) {
                    // Lower calls to call implicit
                    std::vector<Promise*> args;
                    if (allLazy(call, args))
                        call->replaceUsesAndSwapWith(
                            new CallImplicit(call->callerEnv(), call->cls(),
                                             std::move(args), {}, call->srcIdx),
                            it);
                } else if (auto call = NamedCall::Cast(*it)) {
                    // Lower named calls to call implicit
                    std::vector<Promise*> args;
                    if (allLazy(call, args))
                        call->replaceUsesAndSwapWith(
                            new CallImplicit(call->callerEnv(), call->cls(),
                                             std::move(args), call->names,
                                             call->srcIdx),
                            it);
>>>>>>> 79d8512d
                }
                BBTransform::lowerExpect(
                    code, bb, it, condition, expect->assumeTrue,
                    expect->checkpoint()->bb()->falseBranch());
                // lowerExpect splits the bb from current position. There
                // remains nothing to process. Breaking seems more robust
                // than trusting the modified iterator.
                break;
            } else if (auto call = Call::Cast(*it)) {
                // Lower calls to call implicit
                std::vector<Promise*> args;
                if (allLazy(call, args))
                    call->replaceUsesAndSwapWith(
                        new CallImplicit(call->callerEnv(), call->cls(),
                                         std::move(args), {}, call->srcIdx),
                        it);
            } else if (auto call = NamedCall::Cast(*it)) {
                // Lower named calls to call implicit
                std::vector<Promise*> args;
                if (allLazy(call, args))
                    call->replaceUsesAndSwapWith(
                        new CallImplicit(call->callerEnv(), call->cls(),
                                         std::move(args), call->names,
                                         call->srcIdx),
                        it);
            }

            it = next;
        }
    });

    Visitor::run(code->entry, [&](BB* bb) {
        auto it = bb->begin();
        while (it != bb->end()) {
            auto next = it + 1;
            if (FrameState::Cast(*it)) {
                next = bb->remove(it);
            } else if (Checkpoint::Cast(*it)) {
                next = bb->remove(it);
                // Branching removed. Preserve invariant
                bb->next1 = nullptr;
            } else if (MkArg::Cast(*it) && (*it)->unused()) {
                next = bb->remove(it);
            }
            it = next;
        }
    });
}

void Pir2Rir::toCSSA(Code* code) {
    // For each Phi, insert copies
    BreadthFirstVisitor::run(code->entry, [&](BB* bb) {
        // TODO: move all phi's to the beginning, then insert the copies not
        // after each phi but after all phi's
        for (auto it = bb->begin(); it != bb->end(); ++it) {
            auto instr = *it;
            Phi* phi = Phi::Cast(instr);
            if (phi) {
                for (size_t i = 0; i < phi->nargs(); ++i) {
                    BB* pred = phi->input[i];
                    // pred is either jump (insert copy at end) or branch
                    // (insert copy before the branch instr)
                    auto it = pred->isJmp() ? pred->end() : pred->end() - 1;
                    Instruction* iav = Instruction::Cast(phi->arg(i).val());
                    auto copy = pred->insert(it, new PirCopy(iav));
                    phi->arg(i).val() = *copy;
                }
                auto phiCopy = new PirCopy(phi);
                phi->replaceUsesWith(phiCopy);
                it = bb->insert(it + 1, phiCopy);
            }
        }
    });
}

rir::Code* Pir2Rir::getPromise(Context& ctx, Promise* p) {
    if (!promises.count(p)) {
        ctx.push(src_pool_at(globalContext(), p->srcPoolIdx()));
        size_t localsCnt = compileCode(ctx, p);
        promises[p] = ctx.finalizeCode(localsCnt);
    }
    return promises.at(p);
}

rir::Function* Pir2Rir::finalize() {
    // TODO: keep track of source ast indices in the source pool
    // (for now, calls, promises and operators do)
    // + how to deal with inlined stuff?

    FunctionWriter function;
    Context ctx(function);

    FunctionSignature signature(FunctionSignature::Environment::CalleeCreated,
                                FunctionSignature::OptimizationLevel::Optimized,
                                cls->assumptions);

    // PIR does not support default args currently.
    for (size_t i = 0; i < cls->nargs(); ++i) {
        function.addArgWithoutDefault();
        signature.pushDefaultArgument();
    }

    assert(signature.nargs() == cls->nargs());
    ctx.push(R_NilValue);
    size_t localsCnt = compileCode(ctx, cls);
    log.finalPIR(cls);
    auto body = ctx.finalizeCode(localsCnt);
    function.finalize(body, signature);
#ifdef ENABLE_SLOWASSERT
    CodeVerifier::verifyFunctionLayout(function.function()->container(),
                                       globalContext());
#endif
    log.finalRIR(function.function());
    return function.function();
}

} // namespace

rir::Function* Pir2RirCompiler::compile(Closure* cls, SEXP origin,
                                        bool dryRun) {
    auto& log = logger.get(cls);
    done.insert(cls);
    Pir2Rir pir2rir(*this, cls, origin, dryRun, log);
    auto fun = pir2rir.finalize();
    log.flush();
    return fun;
}

} // namespace pir
} // namespace rir<|MERGE_RESOLUTION|>--- conflicted
+++ resolved
@@ -1151,144 +1151,115 @@
 };
 
 void Pir2Rir::lower(Code* code) {
-<<<<<<< HEAD
-    Visitor::runPostChange(code->entry, [&](BB* bb) {
-        auto it = bb->begin();
-        while (it != bb->end()) {
-            auto next = it + 1;
-            if (auto call = CallInstruction::CastCall(*it))
-                call->clearFrameState();
-            if (auto ldfun = LdFun::Cast(*it)) {
-                // the guessed binding in ldfun is just used as a temporary
-                // store. If we did not manage to resolve ldfun by now, we
-                // have to remove the guess again, since apparently we
-                // where not sure it is correct.
-                if (ldfun->guessedBinding())
-                    ldfun->clearGuessedBinding();
-            } else if (auto deopt = Deopt::Cast(*it)) {
-                // Lower Deopt instructions + their FrameStates to a
-                // ScheduledDeopt.
-                auto newDeopt = new ScheduledDeopt();
-                newDeopt->consumeFrameStates(deopt);
-                bb->replace(it, newDeopt);
-            } else if (auto expect = Assume::Cast(*it)) {
-                auto condition = expect->condition();
-                if (DEOPT_CHAOS && coinFlip()) {
-                    condition = expect->assumeTrue ? (Value*)False::instance()
-                                                   : (Value*)True::instance();
-=======
     Visitor::runPostChange(
         code->entry, [&](BB* bb) {
-            auto it = bb->begin();
-            while (it != bb->end()) {
-                auto next = it + 1;
-                if (auto call = CallInstruction::CastCall(*it))
-                    call->clearFrameState();
-                if (auto ldfun = LdFun::Cast(*it)) {
-                    // the guessed binding in ldfun is just used as a temporary
-                    // store. If we did not manage to resolve ldfun by now, we
-                    // have to remove the guess again, since apparently we
-                    // where not sure it is correct.
-                    if (ldfun->guessedBinding())
-                        ldfun->clearGuessedBinding();
-                } else if (auto deopt = Deopt::Cast(*it)) {
-                    // Lower Deopt instructions + their FrameStates to a
-                    // ScheduledDeopt.
-                    auto newDeopt = new ScheduledDeopt();
-                    newDeopt->consumeFrameStates(deopt);
-                    bb->replace(it, newDeopt);
-                } else if (auto expect = Assume::Cast(*it)) {
-                    auto condition = expect->condition();
-                    if (DEOPT_CHAOS && coinFlip()) {
-                        condition = expect->assumeTrue
-                                        ? (Value*)False::instance()
-                                        : (Value*)True::instance();
-                    }
-                    std::string debugMessage;
-                    if (DEBUG_DEOPTS) {
-                        std::stringstream dump;
-                        debugMessage = "DEOPT, assumption ";
-                        condition->printRef(dump);
-                        debugMessage += dump.str();
-                        debugMessage += " failed in\n";
-                        dump.str("");
-                        code->printCode(dump, true);
-                        debugMessage += dump.str();
-                    }
-                    BBTransform::lowerExpect(
-                        code, bb, it, condition, expect->assumeTrue,
-                        expect->checkpoint()->bb()->falseBranch(),
-                        debugMessage);
-                    // lowerExpect splits the bb from current position. There
-                    // remains nothing to process. Breaking seems more robust
-                    // than trusting the modified iterator.
-                    break;
-                } else if (auto call = Call::Cast(*it)) {
-                    // Lower calls to call implicit
-                    std::vector<Promise*> args;
-                    if (allLazy(call, args))
-                        call->replaceUsesAndSwapWith(
-                            new CallImplicit(call->callerEnv(), call->cls(),
-                                             std::move(args), {}, call->srcIdx),
-                            it);
-                } else if (auto call = NamedCall::Cast(*it)) {
-                    // Lower named calls to call implicit
-                    std::vector<Promise*> args;
-                    if (allLazy(call, args))
-                        call->replaceUsesAndSwapWith(
-                            new CallImplicit(call->callerEnv(), call->cls(),
-                                             std::move(args), call->names,
-                                             call->srcIdx),
-                            it);
->>>>>>> 79d8512d
-                }
-                BBTransform::lowerExpect(
-                    code, bb, it, condition, expect->assumeTrue,
-                    expect->checkpoint()->bb()->falseBranch());
-                // lowerExpect splits the bb from current position. There
-                // remains nothing to process. Breaking seems more robust
-                // than trusting the modified iterator.
-                break;
-            } else if (auto call = Call::Cast(*it)) {
-                // Lower calls to call implicit
-                std::vector<Promise*> args;
-                if (allLazy(call, args))
-                    call->replaceUsesAndSwapWith(
-                        new CallImplicit(call->callerEnv(), call->cls(),
-                                         std::move(args), {}, call->srcIdx),
-                        it);
-            } else if (auto call = NamedCall::Cast(*it)) {
-                // Lower named calls to call implicit
-                std::vector<Promise*> args;
-                if (allLazy(call, args))
-                    call->replaceUsesAndSwapWith(
-                        new CallImplicit(call->callerEnv(), call->cls(),
-                                         std::move(args), call->names,
-                                         call->srcIdx),
-                        it);
-            }
-
-            it = next;
+    auto it = bb->begin();
+    while (it != bb->end()) {
+        auto next = it + 1;
+        if (auto call = CallInstruction::CastCall(*it))
+            call->clearFrameState();
+        if (auto ldfun = LdFun::Cast(*it)) {
+            // the guessed binding in ldfun is just used as a temporary
+            // store. If we did not manage to resolve ldfun by now, we
+            // have to remove the guess again, since apparently we
+            // where not sure it is correct.
+            if (ldfun->guessedBinding())
+                ldfun->clearGuessedBinding();
+        } else if (auto deopt = Deopt::Cast(*it)) {
+            // Lower Deopt instructions + their FrameStates to a
+            // ScheduledDeopt.
+            auto newDeopt = new ScheduledDeopt();
+            newDeopt->consumeFrameStates(deopt);
+            bb->replace(it, newDeopt);
+        } else if (auto expect = Assume::Cast(*it)) {
+            auto condition = expect->condition();
+            if (DEOPT_CHAOS && coinFlip()) {
+                condition = expect->assumeTrue ? (Value*)False::instance()
+                                               : (Value*)True::instance();
+            }
+            std::string debugMessage;
+            if (DEBUG_DEOPTS) {
+                std::stringstream dump;
+                debugMessage = "DEOPT, assumption ";
+                condition->printRef(dump);
+                debugMessage += dump.str();
+                debugMessage += " failed in\n";
+                dump.str("");
+                code->printCode(dump, true);
+                debugMessage += dump.str();
+            }
+            BBTransform::lowerExpect(
+                code, bb, it, condition, expect->assumeTrue,
+                expect->checkpoint()->bb()->falseBranch(), debugMessage);
+            // lowerExpect splits the bb from current position. There
+            // remains nothing to process. Breaking seems more robust
+            // than trusting the modified iterator.
+            break;
+        } else if (auto call = Call::Cast(*it)) {
+            // Lower calls to call implicit
+            std::vector<Promise*> args;
+            if (allLazy(call, args))
+                call->replaceUsesAndSwapWith(
+                    new CallImplicit(call->callerEnv(), call->cls(),
+                                     std::move(args), {}, call->srcIdx),
+                    it);
+        } else if (auto call = NamedCall::Cast(*it)) {
+            // Lower named calls to call implicit
+            std::vector<Promise*> args;
+            if (allLazy(call, args))
+                call->replaceUsesAndSwapWith(
+                    new CallImplicit(call->callerEnv(), call->cls(),
+                                     std::move(args), call->names,
+                                     call->srcIdx),
+                    it);
+        }
+        BBTransform::lowerExpect(code, bb, it, condition, expect->assumeTrue,
+                                 expect->checkpoint()->bb()->falseBranch());
+        // lowerExpect splits the bb from current position. There
+        // remains nothing to process. Breaking seems more robust
+        // than trusting the modified iterator.
+        break;
+    }
+    else if (auto call = Call::Cast(*it)) {
+        // Lower calls to call implicit
+        std::vector<Promise*> args;
+        if (allLazy(call, args))
+            call->replaceUsesAndSwapWith(
+                new CallImplicit(call->callerEnv(), call->cls(),
+                                 std::move(args), {}, call->srcIdx),
+                it);
+    }
+    else if (auto call = NamedCall::Cast(*it)) {
+        // Lower named calls to call implicit
+        std::vector<Promise*> args;
+        if (allLazy(call, args))
+            call->replaceUsesAndSwapWith(
+                new CallImplicit(call->callerEnv(), call->cls(),
+                                 std::move(args), call->names, call->srcIdx),
+                it);
+    }
+
+    it = next;
         }
     });
 
-    Visitor::run(code->entry, [&](BB* bb) {
-        auto it = bb->begin();
-        while (it != bb->end()) {
-            auto next = it + 1;
-            if (FrameState::Cast(*it)) {
-                next = bb->remove(it);
-            } else if (Checkpoint::Cast(*it)) {
-                next = bb->remove(it);
-                // Branching removed. Preserve invariant
-                bb->next1 = nullptr;
-            } else if (MkArg::Cast(*it) && (*it)->unused()) {
-                next = bb->remove(it);
-            }
-            it = next;
+Visitor::run(code->entry, [&](BB* bb) {
+    auto it = bb->begin();
+    while (it != bb->end()) {
+        auto next = it + 1;
+        if (FrameState::Cast(*it)) {
+            next = bb->remove(it);
+        } else if (Checkpoint::Cast(*it)) {
+            next = bb->remove(it);
+            // Branching removed. Preserve invariant
+            bb->next1 = nullptr;
+        } else if (MkArg::Cast(*it) && (*it)->unused()) {
+            next = bb->remove(it);
         }
-    });
-}
+        it = next;
+    }
+});
+} // namespace
 
 void Pir2Rir::toCSSA(Code* code) {
     // For each Phi, insert copies
@@ -1357,7 +1328,7 @@
     return function.function();
 }
 
-} // namespace
+} // namespace pir
 
 rir::Function* Pir2RirCompiler::compile(Closure* cls, SEXP origin,
                                         bool dryRun) {
@@ -1369,5 +1340,5 @@
     return fun;
 }
 
-} // namespace pir
+} // namespace rir
 } // namespace rir