#include "pir_2_rir.h"
#include "../pir/pir_impl.h"
#include "../util/cfg.h"
#include "../util/visitor.h"
#include "interpreter/runtime.h"
#include "ir/CodeStream.h"
#include "ir/CodeVerifier.h"
#include "utils/FunctionWriter.h"

#include <algorithm>
#include <iomanip>
#include <sstream>

// #define DEBUGGING
#define ALLOC_DEBUG 1
#define PHI_REMOVE_DEBUG 1

#ifdef DEBUGGING
#define DEBUGCODE(flag, code)                                                  \
    if (flag)                                                                  \
    code
#else
#define DEBUGCODE(flag, code) /* nothing */
#endif

namespace rir {
namespace pir {

namespace {

/*
 * SSAAllocator assigns each instruction to a local variable number, or the
 * stack. It uses the following algorithm:
 *
 * 1. Split phis with moves. This translates the IR to CSSA (see toCSSA).
 * 2. Compute liveness (see computeLiveness):
 *    Liveness intervals are stored as:
 *        Instruction* -> BB id -> { start : pos, end : pos, live : bool}
 *    Two Instructions interfere iff there is a BB where they are both live
 *    and the start-end overlap.
 * 3. Use simple heuristics to detect Instructions that can stay on the RIR
 *    stack (see computeStackAllocation):
 *    1. Use stack slots for instructions which are used
 *       (i)   exactly once,
 *       (ii)  in stack order,
 *       (iii) within the same BB.
 *    2. Use stack slots for phi which are
 *       (i)  at the beginning of a BB, and
 *       (ii) all inputs are at the end of all immediate predecessor BBs.
 * 4. Assign the remaining Instructions to local RIR variable numbers
 *    (see computeAllocation):
 *    1. Coalesc all remaining phi with their inputs. This is save since we are
 *       already in CSSA. Directly allocate a register on the fly, such that.
 *    2. Traverse the dominance tree and eagerly allocate the remaining ones
 * 5. For debugging, verify the assignment with a static analysis that simulates
 *    the variable and stack usage (see verify).
 */
class SSAAllocator {
  public:
    CFG cfg;
    DominanceGraph dom;
    Code* code;
    size_t bbsSize;

    typedef size_t SlotNumber;
    const static SlotNumber unassignedSlot = 0;
    const static SlotNumber stackSlot = -1;

    std::unordered_map<Value*, SlotNumber> allocation;

    struct BBLiveness {
        uint8_t live = false;
        unsigned begin = -1;
        unsigned end = -1;
    };
    struct Liveness : public std::vector<BBLiveness> {
        bool interfere(const Liveness& other) const {
            assert(size() == other.size());
            for (size_t i = 0; i < size(); ++i) {
                const BBLiveness& mine = (*this)[i];
                const BBLiveness& their = other[i];
                if (mine.live && their.live) {
                    if (mine.begin == their.begin ||
                        (mine.begin < their.begin && mine.end >= their.begin) ||
                        (mine.begin > their.begin && their.end >= mine.begin))
                        return true;
                }
            }
            return false;
        }
    };
    std::unordered_map<Value*, Liveness> livenessInterval;

    SSAAllocator(Code* code)
        : cfg(code), dom(code), code(code), bbsSize(code->nextBBId) {
        computeLiveness();
        computeStackAllocation();
        computeAllocation();
    }

    // Run backwards analysis to compute livenessintervals
    void computeLiveness() {
        // temp list of live out sets for every BB
        std::unordered_map<BB*, std::set<Value*>> liveAtEnd(bbsSize);

        std::set<BB*> todo;
        for (auto e : cfg.exits())
            todo.insert(e);

        while (!todo.empty()) {
            BB* bb = *todo.begin();
            todo.erase(todo.begin());

            // keep track of currently live variables
            std::set<Value*> accumulated;
            std::map<BB*, std::set<Value*>> accumulatedPhiInput;

            // Mark all (backwards) incoming live variables
            for (auto v : liveAtEnd[bb]) {
                assert(livenessInterval.count(v));
                auto& liveRange = livenessInterval.at(v)[bb->id];
                if (!liveRange.live || liveRange.end < bb->size()) {
                    liveRange.live = true;
                    liveRange.end = bb->size();
                    accumulated.insert(v);
                }
            }

            // Run BB in reverse
            size_t pos = bb->size();
            if (!bb->isEmpty()) {
                auto ip = bb->end();
                do {
                    --ip;
                    --pos;
                    Instruction* i = *ip;

                    auto markIfNotSeen = [&](Value* v) {
                        if (!livenessInterval.count(v)) {
                            // First time we see this variable, need to allocate
                            // vector of all livereanges
                            livenessInterval[v].resize(bbsSize);
                            assert(!livenessInterval[v][bb->id].live);
                        }
                        auto& liveRange = livenessInterval[v][bb->id];
                        if (!liveRange.live) {
                            liveRange.live = true;
                            liveRange.end = pos;
                            return true;
                        }
                        return false;
                    };

                    // First set all arguments to be live
                    if (auto phi = Phi::Cast(i)) {
                        phi->eachArg([&](BB* in, Value* v) {
                            if (markIfNotSeen(v))
                                accumulatedPhiInput[in].insert(v);
                        });
                    } else {
                        i->eachArg([&](Value* v) {
                            if (markIfNotSeen(v))
                                accumulated.insert(v);
                        });
                    }

                    // Mark the end of the current instructions liveness
                    if (accumulated.count(i)) {
                        assert(livenessInterval.count(i));
                        auto& liveRange = livenessInterval[i][bb->id];
                        assert(liveRange.live);
                        liveRange.begin = pos;
                        accumulated.erase(accumulated.find(i));
                    }
                } while (ip != bb->begin());
            }
            assert(pos == 0);

            // Mark everything that is live at the beginning of the BB.
            auto markLiveEntry = [&](Value* v) {
                assert(livenessInterval.count(v));
                auto& liveRange = livenessInterval[v][bb->id];
                assert(liveRange.live);
                liveRange.begin = 0;
            };

            for (auto v : accumulated)
                markLiveEntry(v);
            for (auto pi : accumulatedPhiInput)
                for (auto v : pi.second)
                    markLiveEntry(v);

            // Merge everything that is live at the beginning of the BB into the
            // incoming vars of all predecessors
            //
            // Phi inputs should only be merged to BB that are successors of the
            // input BBs
            auto merge = [&](BB* bb, const std::set<Value*>& live) {
                auto& liveOut = liveAtEnd[bb];
                if (!std::includes(liveOut.begin(), liveOut.end(), live.begin(),
                                   live.end())) {
                    liveOut.insert(live.begin(), live.end());
                    todo.insert(bb);
                }
            };
            auto mergePhiInp = [&](BB* bb) {
                for (auto in : accumulatedPhiInput) {
                    auto inBB = in.first;
                    auto inLive = in.second;
                    if (bb == inBB || cfg.isPredecessor(inBB, bb)) {
                        merge(bb, inLive);
                    }
                }
            };
            for (auto pre : cfg.immediatePredecessors(bb)) {
                bool firstTime = !liveAtEnd.count(pre);
                if (firstTime) {
                    liveAtEnd[pre] = accumulated;
                    mergePhiInp(pre);
                    todo.insert(pre);
                } else {
                    merge(pre, accumulated);
                    mergePhiInp(pre);
                }
            }
        }
    }

    void computeStackAllocation() {
        Visitor::run(code->entry, [&](BB* bb) {
            {
                // If a phi is at the beginning of a BB, and all inputs are at
                // the end of the immediate predecessors BB, we can allocate it
                // on the stack, since the stack is otherwise empty at the BB
                // boundaries.
                size_t pos = 1;
                for (auto i : *bb) {
                    Phi* phi = Phi::Cast(i);
                    if (!phi)
                        break;
                    bool argsInRightOrder = true;
                    phi->eachArg([&](BB* in, Value* v) {
                        argsInRightOrder =
                            argsInRightOrder &&
                            /* 1. the phi input block must not be a branch block
                             *    and it must be the direct predecessor of
                             *    the merge block. */
                            in->isJmp() && in->next() == bb &&
                            /* 2. the phi input value must be pushed in stack
                             *    order. i.e. if we are currently looking for
                             *    the inputs to the pos-th phi, then the phi
                             *    input value must have been pushed as the
                             *    pos-th last value. */
                            in->size() >= pos && *(in->end() - pos) == v;
                    });
                    if (!argsInRightOrder)
                        break;
                    phi->eachArg(
                        [&](BB*, Value* v) { allocation[v] = stackSlot; });
                    allocation[phi] = stackSlot;
                    pos++;
                }
            }

            // Precolor easy stack load-stores within one BB
            std::deque<Instruction*> stack;

            auto tryLoadingArgsFromStack = [&](Instruction* i) {
                if (i->nargs() == 0 || stack.size() < i->nargs())
                    return;

                // Match all args to stack slots.
                size_t newStackSize = stack.size();
                bool foundAll = true;
                auto check = stack.rbegin();
                i->eachArgRev([&](Value* arg) {
                    while (check != stack.rend() && *check != arg) {
                        ++check;
                        --newStackSize;
                    }

                    if (check == stack.rend()) {
                        foundAll = false;
                    } else {
                        // found arg!
                        ++check;
                        --newStackSize;
                    }
                });

                if (!foundAll)
                    return;

                // pop args from stack, discarding all unmatched values
                // in the process. For example if the stack contains
                // [xxx, A, B, C] and we match [A, C], then we will mark
                // A, C to be in a stack slot, discard B (it will become
                // a local variable later) and resize the stack to [xxx]
                stack.resize(newStackSize);
                i->eachArgRev([&](Value* arg) { allocation[arg] = stackSlot; });
            };

            for (auto i : *bb) {
                tryLoadingArgsFromStack(i);

                if (!allocation.count(i) && !(i->type == PirType::voyd()) &&
                    !Phi::Cast(i) && i->hasSingleUse()) {
                    stack.push_back(i);
                }
            }
        });
    }

    void computeAllocation() {
        std::unordered_map<SlotNumber, std::unordered_set<Value*>> reverseAlloc;
        auto slotIsAvailable = [&](SlotNumber slot, Value* i) {
            for (auto other : reverseAlloc[slot])
                if (livenessInterval.at(other).interfere(
                        livenessInterval.at(i)))
                    return false;
            return true;
        };

        // Precolor Phi
        Visitor::run(code->entry, [&](Instruction* i) {
            auto p = Phi::Cast(i);
            if (!p || allocation.count(p))
                return;
            SlotNumber slot = unassignedSlot;
            while (true) {
                ++slot;
                bool success = slotIsAvailable(slot, p);
                if (success) {
                    p->eachArg([&](BB*, Value* v) {
                        if (!slotIsAvailable(slot, v))
                            success = false;
                    });
                }
                if (success)
                    break;
            }
            allocation[i] = slot;
            reverseAlloc[slot].insert(i);
            p->eachArg([&](BB*, Value* v) {
                allocation[v] = slot;
                reverseAlloc[slot].insert(v);
            });
        });

        // Traverse the dominance graph in preorder and eagerly assign slots.
        // We assume that no critical paths exist, ie. we preprocessed the graph
        // such that every phi input is only used exactly once (by the phi).
        DominatorTreeVisitor<>(dom).run(code, [&](BB* bb) {
            auto findFreeSlot = [&](Instruction* i) {
                SlotNumber slot = unassignedSlot;
                for (;;) {
                    ++slot;
                    if (slotIsAvailable(slot, i)) {
                        allocation[i] = slot;
                        reverseAlloc[slot].insert(i);
                        break;
                    }
                };
            };

            size_t pos = 0;
            for (auto i : *bb) {
                ++pos;

                if (!allocation.count(i) && livenessInterval.count(i)) {
                    // Try to reuse input slot, to reduce moving
                    SlotNumber hint = unassignedSlot;
                    if (i->nargs() > 0) {
                        auto o = Instruction::Cast(i->arg(0).val());
                        if (o && allocation.count(o))
                            hint = allocation.at(o);
                    }
                    if (hint != unassignedSlot && hint != stackSlot &&
                        slotIsAvailable(hint, i)) {
                        allocation[i] = hint;
                        reverseAlloc[hint].insert(i);
                    } else {
                        findFreeSlot(i);
                    }
                }
            }
        });
    }

    void print(std::ostream& out) {

        out << "Liveness intervals:\n";
        for (auto ll : livenessInterval) {
            auto& l = ll.second;
            ll.first->printRef(out);
            out << " is live : ";
            for (size_t i = 0; i < bbsSize; ++i) {
                if (l[i].live) {
                    out << "BB" << i << " [";
                    out << l[i].begin << ",";
                    out << l[i].end << "]  ";
                }
            }
            out << "\n";
        }

        out << "Allocations:\n";
        BreadthFirstVisitor::run(code->entry, [&](BB* bb) {
            out << "BB" << bb->id << ": ";
            for (auto a : allocation) {
                auto i = a.first;
                if (Instruction::Cast(i) && Instruction::Cast(i)->bb() != bb)
                    continue;
                i->printRef(out);
                out << "@";
                if (allocation.at(i) == stackSlot)
                    out << "s";
                else
                    out << a.second;
                out << "   ";
            }
            out << "\n";
        });
        out << "dead: ";
        BreadthFirstVisitor::run(code->entry, [&](BB* bb) {
            for (auto i : *bb) {
                if (allocation.count(i) == 0) {
                    i->printRef(out);
                    out << "   ";
                }
            }
        });
        out << "\nnumber of slots: " << slots() << "\n";
    }

    void verify() {
        // Explore all possible traces and verify the allocation
        typedef std::pair<BB*, BB*> Jmp;
        typedef std::unordered_map<size_t, Instruction*> RegisterFile;
        typedef std::deque<Instruction*> Stack;
        typedef std::function<void(BB*, RegisterFile&, Stack&)> VerifyBB;
        std::set<Jmp> branchTaken;

        VerifyBB verifyBB = [&](BB* bb, RegisterFile& reg, Stack& stack) {
            for (auto i : *bb) {
                Phi* phi = Phi::Cast(i);
                if (phi) {
                    SlotNumber slot = allocation.at(phi);
                    phi->eachArg([&](BB*, Value* arg) {
                        auto i = Instruction::Cast(arg);
                        if (!i)
                            return;
                        if (!allocation.count(i)) {
                            std::cerr << "REG alloc fail: ";
                            phi->printRef(std::cerr);
                            std::cerr << " needs ";
                            i->printRef(std::cerr);
                            std::cerr << " but is not allocated\n";
                            assert(false);
                        } else if (allocation[i] != slot) {
                            std::cerr << "REG alloc fail: ";
                            phi->printRef(std::cerr);
                            std::cerr << " and it's input ";
                            i->printRef(std::cerr);
                            std::cerr << " have different allocations: ";
                            if (allocation[phi] == stackSlot)
                                std::cerr << "stack";
                            else
                                std::cerr << allocation[phi];
                            std::cerr << " vs ";
                            if (allocation[i] == stackSlot)
                                std::cerr << "stack";
                            else
                                std::cerr << allocation[i];
                            std::cerr << "\n";
                            assert(false);
                        }
                    });
                    // Make sure the argument slot is initialized
                    if (slot != stackSlot && reg.count(slot) == 0) {
                        std::cerr << "REG alloc fail: phi ";
                        phi->printRef(std::cerr);
                        std::cerr << " is reading from an unititialized slot\n";
                        assert(false);
                    }
                    if (slot == stackSlot)
                        stack.pop_back();
                } else {
                    // Make sure all our args are live
                    i->eachArgRev([&](Value* a) {
                        auto i = Instruction::Cast(a);
                        if (!i)
                            return;
                        if (!allocation.count(a)) {
                            std::cerr << "REG alloc fail: ";
                            i->printRef(std::cerr);
                            std::cerr << " needs ";
                            a->printRef(std::cerr);
                            std::cerr << " but is not allocated\n";
                            assert(false);
                        } else {
                            Instruction* given = nullptr;
                            SlotNumber slot = allocation.at(a);
                            if (slot == stackSlot) {
                                given = stack.back();
                                stack.pop_back();
                            } else {
                                // Make sure the argument slot is initialized
                                if (reg.count(slot) == 0) {
                                    std::cerr << "REG alloc fail: ";
                                    i->printRef(std::cerr);
                                    std::cerr << " is reading its argument ";
                                    a->printRef(std::cerr);
                                    std::cerr << "from an unititialized slot\n";
                                    assert(false);
                                }
                                given = reg.at(slot);
                            }
                            if (given != a) {
                                std::cerr << "REG alloc fail: ";
                                i->printRef(std::cerr);
                                std::cerr << " needs ";
                                a->printRef(std::cerr);
                                if (slot == stackSlot) {
                                    std::cerr << " the stack has ";
                                } else {
                                    std::cerr << " but slot " << slot
                                              << " was overridden by ";
                                }
                                given->printRef(std::cerr);
                                std::cerr << "\n";
                                assert(false);
                            }
                        }
                    });
                }

                // Remember this instruction if it writes to a slot
                if (allocation.count(i)) {
                    if (allocation.at(i) == stackSlot)
                        stack.push_back(i);
                    else
                        reg[allocation.at(i)] = i;
                }
            }

            if (bb->isExit()) {
                if (stack.size() != 0) {
                    std::cerr << "REG alloc fail: BB " << bb->id
                              << " tries to return with " << stack.size()
                              << " elements on the stack\n";
                    assert(false);
                }
            }

            if (bb->trueBranch() &&
                !branchTaken.count(Jmp(bb, bb->trueBranch()))) {
                branchTaken.insert(Jmp(bb, bb->trueBranch()));
                if (!bb->falseBranch()) {
                    verifyBB(bb->trueBranch(), reg, stack);
                } else {
                    // Need to copy here, since we are gonna explore
                    // falseBranch() next
                    RegisterFile regC = reg;
                    Stack stackC = stack;
                    verifyBB(bb->trueBranch(), regC, stackC);
                }
            }
            if (bb->falseBranch() &&
                !branchTaken.count(Jmp(bb, bb->falseBranch()))) {
                branchTaken.insert(Jmp(bb, bb->falseBranch()));
                verifyBB(bb->falseBranch(), reg, stack);
            }
        };

        {
            RegisterFile f;
            Stack s;
            verifyBB(code->entry, f, s);
        }
    }

    size_t operator[](Value* v) const {
        assert(allocation.at(v) != stackSlot);
        return allocation.at(v) - 1;
    }

    size_t slots() const {
        unsigned max = 0;
        for (auto a : allocation) {
            if (a.second != stackSlot && max < a.second)
                max = a.second;
        }
        return max;
    }

    bool onStack(Value* v) const { return allocation.at(v) == stackSlot; }

    bool hasSlot(Value* v) const { return allocation.count(v); }
};

class Context {
  public:
    std::stack<CodeStream*> css;
    FunctionWriter& fun;

    Context(FunctionWriter& fun) : fun(fun) {}
    ~Context() { assert(css.empty()); }

    CodeStream& cs() { return *css.top(); }

    void pushDefaultArg(SEXP ast) {
        defaultArg.push(true);
        push(ast);
    }
    void pushPromise(SEXP ast) {
        defaultArg.push(false);
        push(ast);
    }
    void pushBody(SEXP ast) {
        defaultArg.push(false);
        push(ast);
    }

    BC::FunIdx finalizeCode(size_t localsCnt) {
        auto idx = cs().finalize(defaultArg.top(), localsCnt);
        delete css.top();
        defaultArg.pop();
        css.pop();
        return idx;
    }

  private:
    std::stack<bool> defaultArg;
    void push(SEXP ast) { css.push(new CodeStream(fun, ast)); }
};

class Pir2Rir {
  public:
    Pir2Rir(Pir2RirCompiler& cmp, Closure* cls, SEXP origin)
        : compiler(cmp), cls(cls), originCls(origin) {}
    size_t compileCode(Context& ctx, Code* code);
    size_t getPromiseIdx(Context& ctx, Promise* code);
    void toCSSA(Code* code);
    void collapseSafepoints(Code* code);
    rir::Function* finalize();

  private:
    Pir2RirCompiler& compiler;
    Closure* cls;
    SEXP originCls;
    std::unordered_map<Promise*, BC::FunIdx> promises;
    std::unordered_map<Promise*, SEXP> argNames;
};

size_t Pir2Rir::compileCode(Context& ctx, Code* code) {
    collapseSafepoints(code);
    toCSSA(code);
    LOGGING(compiler.getLogger().afterCSSA(*cls, code));

    SSAAllocator alloc(code);
    LOGGING(compiler.getLogger().afterAllocator(
        *cls, [&](std::ostream& os) { alloc.print(os); }));
    alloc.verify();

    // create labels for all bbs
    std::unordered_map<BB*, BC::Label> bbLabels;
    BreadthFirstVisitor::run(code->entry, [&](BB* bb) {
        if (!bb->isEmpty())
            bbLabels[bb] = ctx.cs().mkLabel();
    });

    BreadthFirstVisitor::run(code->entry, [&](BB* bb) {
        if (bb->isEmpty())
            return;

        CodeStream& cs = ctx.cs();
        auto debugAddVariableName = [&cs](Value* v) {
            std::stringstream ss;
            v->printRef(ss);
            cs.addSrc(Rf_install(ss.str().c_str()));
        };

        cs << bbLabels[bb];

        Value* currentEnv = nullptr;

        for (auto it = bb->begin(); it != bb->end(); ++it) {
            auto instr = *it;

            bool hasResult =
                instr->type != PirType::voyd() && !Phi::Cast(instr);

            auto explicitEnvValue = [](Instruction* instr) {
                return MkEnv::Cast(instr);
            };

            // Load Arguments to the stack
            {
                auto loadEnv = [&](BB::Instrs::iterator it, Value* what) {
                    if (what == Env::notClosed()) {
                        cs << BC::parentEnv();
                    } else if (what == Env::nil()) {
                        cs << BC::push(R_NilValue);
                    } else if (Env::isStaticEnv(what)) {
                        auto env = Env::Cast(what);
                        // Here we could also load env->rho, but if the user
                        // were to change the environment on the closure our
                        // code would be wrong.
                        if (originCls && env->rho == CLOENV(originCls))
                            cs << BC::parentEnv();
                        else
                            cs << BC::push(env->rho);
                    } else {
                        if (!alloc.hasSlot(what)) {
                            std::cerr << "Don't know how to load the env ";
                            what->printRef(std::cerr);
                            std::cerr << " (" << tagToStr(what->tag) << ")\n";
                            assert(false);
                        }
                        if (!alloc.onStack(what)) {
                            cs << BC::ldloc(alloc[what]);
                            debugAddVariableName(what);
                        }
                    }
                };

                auto loadArg = [&](BB::Instrs::iterator it, Instruction* instr,
                                   Value* what) {
                    if (what == Missing::instance()) {
                        // if missing flows into instructions with more than one
                        // arg we will need stack shuffling here
                        assert(MkArg::Cast(instr) &&
                               "only mkarg supports missing");
                        cs << BC::push(R_UnboundValue);
                    } else {
                        if (!alloc.hasSlot(what)) {
                            std::cerr << "Don't know how to load the arg ";
                            what->printRef(std::cerr);
                            std::cerr << " (" << tagToStr(what->tag) << ")\n";
                            assert(false);
                        }
                        if (!alloc.onStack(what)) {
                            cs << BC::ldloc(alloc[what]);
                            debugAddVariableName(what);
                        }
                    }
                };

                // Step one: load and set env
                if (!Phi::Cast(instr)) {
                    if (instr->accessesEnv() && !explicitEnvValue(instr)) {
                        // If the env is passed on the stack, it needs
                        // to be TOS here. To relax this condition some
                        // stack shuffling would be needed.
                        assert(instr->envSlot() == instr->nargs() - 1);
                        auto env = instr->env();
                        if (currentEnv != env) {
                            loadEnv(it, env);
                            cs << BC::setEnv();
                            currentEnv = env;
                        } else {
                            if (alloc.hasSlot(env) && alloc.onStack(env))
                                cs << BC::pop();
                        }
                    }
                }

                // Step two: load the rest
                if (!Phi::Cast(instr)) {
                    instr->eachArg([&](Value* what) {
                        if (instr->accessesEnv() && instr->env() == what) {
                            if (explicitEnvValue(instr)) {
                                loadEnv(it, what);
<<<<<<< HEAD
                        } else if (what != Env::elided()) {
=======
                            }
                        } else {
>>>>>>> 0444dbb0
                            loadArg(it, instr, what);
                        }
                    });
                }
            }

            switch (instr->tag) {
            case Tag::LdConst: {
                cs << BC::push(LdConst::Cast(instr)->c);
                break;
            }
            case Tag::LdFun: {
                auto ldfun = LdFun::Cast(instr);
                cs << BC::ldfun(ldfun->varName);
                break;
            }
            case Tag::LdVar: {
                auto ldvar = LdVar::Cast(instr);
                cs << BC::ldvarNoForce(ldvar->varName);
                break;
            }
            case Tag::ForSeqSize: {
                cs << BC::forSeqSize();
                // TODO: currently we always pop the sequence, since we cannot
                // deal with instructions that do not pop the value after use.
                // If it is used in a later instruction, it will be loaded
                // from a local variable again.
                cs << BC::swap() << BC::pop();
                break;
            }
            case Tag::LdArg: {
                cs << BC::ldarg(LdArg::Cast(instr)->id);
                break;
            }
            case Tag::StVarSuper: {
                auto stvar = StVarSuper::Cast(instr);
                cs << BC::stvarSuper(stvar->varName);
                break;
            }
            case Tag::LdVarSuper: {
                auto ldvar = LdVarSuper::Cast(instr);
                cs << BC::ldvarNoForceSuper(ldvar->varName);
                break;
            }
            case Tag::StVar: {
                auto stvar = StVar::Cast(instr);
                cs << BC::stvar(stvar->varName);
                break;
            }
            case Tag::Branch: {
                // jump through empty blocks
                auto trueBranch = bb->trueBranch();
                while (trueBranch->isEmpty())
                    trueBranch = trueBranch->next();
                auto falseBranch = bb->falseBranch();
                while (falseBranch->isEmpty())
                    falseBranch = falseBranch->next();

                cs << BC::brfalse(bbLabels[falseBranch])
                   << BC::br(bbLabels[trueBranch]);

                // this is the end of this BB
                return;
            }
            case Tag::Return: {
                cs << BC::ret();

                // this is the end of this BB
                return;
            }
            case Tag::MkArg: {
                cs << BC::promise(getPromiseIdx(ctx, MkArg::Cast(instr)->prom));
                break;
            }
            case Tag::MkFunCls: {
                auto mkfuncls = MkFunCls::Cast(instr);

                auto dt = DispatchTable::unpack(mkfuncls->code);

                if (dt->capacity() > 1 && !dt->available(1)) {
                    Pir2Rir pir2rir(compiler, mkfuncls->fun, nullptr);
                    auto rirFun = pir2rir.finalize();
                    if (!compiler.debug.includes(DebugFlag::DryRun))
                        dt->put(1, rirFun);
                }
                cs << BC::push(mkfuncls->fml) << BC::push(mkfuncls->code)
                   << BC::push(mkfuncls->src) << BC::close();
                break;
            }
            case Tag::Is: {
                auto is = Is::Cast(instr);
                cs << BC::is(is->sexpTag);
                break;
            }
            case Tag::Subassign2_1D: {
                cs << BC::subassign2();
                cs.addSrcIdx(instr->srcIdx);
                break;
            }

#define EMPTY(Name)                                                            \
    case Tag::Name: {                                                          \
        break;                                                                 \
    }
                EMPTY(PirCopy);
                EMPTY(CastType);
#undef EMPTY

            case Tag::LdFunctionEnv: {
                // TODO: what should happen? For now get the current env (should
                // be the promise environment that the evaluator was called
                // with) and store it into local and leave it set as current
                cs << BC::getEnv();
                break;
            }

#define SIMPLE(Name, Factory)                                                  \
    case Tag::Name: {                                                          \
        cs << BC::Factory();                                                   \
        break;                                                                 \
    }
                SIMPLE(Identical, identical);
                SIMPLE(LOr, lglOr);
                SIMPLE(LAnd, lglAnd);
                SIMPLE(Inc, inc);
                SIMPLE(Force, force);
                SIMPLE(AsTest, asbool);
                SIMPLE(Length, length);
                SIMPLE(ChkMissing, checkMissing);
                SIMPLE(ChkClosure, isfun);
                SIMPLE(Seq, seq);
                SIMPLE(MkCls, close);
                SIMPLE(IsObject, isObj);
                SIMPLE(Int3, int3);
                SIMPLE(SetShared, setShared);
#undef SIMPLE

#define SIMPLE_WITH_SRCIDX(Name, Factory)                                      \
    case Tag::Name: {                                                          \
        cs << BC::Factory();                                                   \
        cs.addSrcIdx(instr->srcIdx);                                           \
        break;                                                                 \
    }
                SIMPLE_WITH_SRCIDX(Add, add);
                SIMPLE_WITH_SRCIDX(Sub, sub);
                SIMPLE_WITH_SRCIDX(Mul, mul);
                SIMPLE_WITH_SRCIDX(Div, div);
                SIMPLE_WITH_SRCIDX(IDiv, idiv);
                SIMPLE_WITH_SRCIDX(Mod, mod);
                SIMPLE_WITH_SRCIDX(Pow, pow);
                SIMPLE_WITH_SRCIDX(Lt, lt);
                SIMPLE_WITH_SRCIDX(Gt, gt);
                SIMPLE_WITH_SRCIDX(Lte, ge);
                SIMPLE_WITH_SRCIDX(Gte, le);
                SIMPLE_WITH_SRCIDX(Eq, eq);
                SIMPLE_WITH_SRCIDX(Neq, ne);
                SIMPLE_WITH_SRCIDX(Colon, colon);
                SIMPLE_WITH_SRCIDX(AsLogical, asLogical);
                SIMPLE_WITH_SRCIDX(Plus, uplus);
                SIMPLE_WITH_SRCIDX(Minus, uminus);
                SIMPLE_WITH_SRCIDX(Not, Not);
                SIMPLE_WITH_SRCIDX(Extract1_1D, extract1_1);
                SIMPLE_WITH_SRCIDX(Extract2_1D, extract2_1);
                SIMPLE_WITH_SRCIDX(Extract1_2D, extract1_2);
                SIMPLE_WITH_SRCIDX(Extract2_2D, extract2_2);
                SIMPLE_WITH_SRCIDX(Subassign1_1D, subassign1);
#undef SIMPLE_WITH_SRCIDX

            case Tag::Call: {
                auto call = Call::Cast(instr);
                cs << BC::call(call->nCallArgs(), Pool::get(call->srcIdx));
                break;
            }
            case Tag::StaticCall: {
                auto call = StaticCall::Cast(instr);
                compiler.compile(call->cls(), call->origin());
                cs << BC::staticCall(call->nCallArgs(), Pool::get(call->srcIdx),
                                     call->origin());
                break;
            }
            case Tag::CallBuiltin: {
                // TODO(mhyee): all args have to be values, optimize here?
                auto blt = CallBuiltin::Cast(instr);
                cs << BC::staticCall(blt->nCallArgs(), Pool::get(blt->srcIdx),
                                     blt->blt);
                break;
            }
            case Tag::CallSafeBuiltin: {
                // TODO(mhyee): all args have to be values, optimize here?
                auto blt = CallSafeBuiltin::Cast(instr);
                cs << BC::staticCall(blt->nargs(), Pool::get(blt->srcIdx),
                                     blt->blt);
                break;
            }
            case Tag::MkEnv: {
                auto mkenv = MkEnv::Cast(instr);

                cs << BC::makeEnv();

                if (mkenv->nLocals() > 0) {
                    cs << BC::setEnv();
                    currentEnv = instr;

                    mkenv->eachLocalVarRev(
                        [&](SEXP name, Value* val) { cs << BC::stvar(name); });

                    cs << BC::getEnv();
                }
                break;
            }
            case Tag::Phi: {
                // Phi functions are no-ops, because after allocation on CSSA
                // form, all arguments and the funcion itself are allocated to
                // the same place
                auto phi = Phi::Cast(instr);
                phi->eachArg([&](BB*, Value* arg) {
                    assert(((alloc.onStack(phi) && alloc.onStack(arg)) ||
                            (alloc[phi] == alloc[arg])) &&
                           "Phi inputs must all be allocated in 1 slot");
                });
                break;
            }
            case Tag::Deopt: {
                assert(false && "Deopt must be folded into scheduled deopt, "
                                "before pir_2_rir");
                break;
            }
            case Tag::ScheduledDeopt: {
                auto deopt = ScheduledDeopt::Cast(instr);

                size_t nframes = deopt->frames.size();

                SEXP store =
                    Rf_allocVector(RAWSXP, sizeof(DeoptMetadata) +
                                               nframes * sizeof(FrameInfo));
                auto m = new (DATAPTR(store)) DeoptMetadata;
                m->numFrames = nframes;

                size_t i = 0;
                // Frames in the ScheduledDeopt are in pir argument order (from
                // left to right). On the other hand frames in the rir deopt_
                // instruction are in stack order, from tos down.
                for (auto fi = deopt->frames.rbegin();
                     fi != deopt->frames.rend(); fi++)
                    m->frames[i++] = *fi;

                cs << BC::deopt(store);
                return;
            }
            case Tag::Safepoint: {
                assert(false && "Safepoint must be folded into scheduled "
                                "deopt, before pir_2_rir");
                break;
            }
            // values, not instructions
            case Tag::Missing:
            case Tag::Env:
            case Tag::Nil:
                break;
            // dummy sentinel enum item
            case Tag::_UNUSED_:
                break;
            }

            // Store the result
            if (hasResult) {
                if (!alloc.hasSlot(instr))
                    cs << BC::pop();
                else if (!alloc.onStack(instr))
                    cs << BC::stloc(alloc[instr]);
            };
        }

        // this BB has exactly one successor, trueBranch()
        // jump through empty blocks
        assert(bb->trueBranch());
        auto next = bb->trueBranch();
        while (next->isEmpty())
            next = next->trueBranch();
        cs << BC::br(bbLabels[next]);
    });

    return alloc.slots();
} // namespace

void Pir2Rir::collapseSafepoints(Code* code) {
    Visitor::run(code->entry, [&](BB* bb) {
        auto it = bb->begin();
        while (it != bb->end()) {
            auto next = it + 1;
            if (auto deopt = Deopt::Cast(*it)) {
                auto newDeopt = new ScheduledDeopt();
                newDeopt->consumeSafepoints(deopt);
                auto newDeoptPos = bb->insert(it, newDeopt);
                next = newDeoptPos + 2;
            }
            it = next;
        }
    });
    Visitor::run(code->entry, [&](BB* bb) {
        auto it = bb->begin();
        while (it != bb->end()) {
            auto next = it + 1;
            if (Safepoint::Cast(*it) || Deopt::Cast(*it)) {
                next = bb->remove(it);
            }
            it = next;
        }
    });
}

void Pir2Rir::toCSSA(Code* code) {

    // For each Phi, insert copies
    BreadthFirstVisitor::run(code->entry, [&](BB* bb) {
        // TODO: move all phi's to the beginning, then insert the copies not
        // after each phi but after all phi's
        for (auto it = bb->begin(); it != bb->end(); ++it) {
            auto instr = *it;
            Phi* phi = Phi::Cast(instr);
            if (phi) {
                for (size_t i = 0; i < phi->nargs(); ++i) {
                    BB* pred = phi->input[i];
                    // pred is either jump (insert copy at end) or branch
                    // (insert copy before the branch instr)
                    auto it = pred->isJmp() ? pred->end() : pred->end() - 1;
                    Instruction* iav = Instruction::Cast(phi->arg(i).val());
                    auto copy = pred->insert(it, new PirCopy(iav));
                    phi->arg(i).val() = *copy;
                }
                auto phiCopy = new PirCopy(phi);
                phi->replaceUsesWith(phiCopy);
                it = bb->insert(it + 1, phiCopy);
            }
        }
    });
}

size_t Pir2Rir::getPromiseIdx(Context& ctx, Promise* p) {
    if (!promises.count(p)) {
        ctx.pushPromise(src_pool_at(globalContext(), p->srcPoolIdx));
        size_t localsCnt = compileCode(ctx, p);
        promises[p] = ctx.finalizeCode(localsCnt);
    }
    return promises.at(p);
}

rir::Function* Pir2Rir::finalize() {

    // TODO: keep track of source ast indices in the source pool
    // (for now, calls, promises and operators do)
    // + how to deal with inlined stuff?

    FunctionWriter function = FunctionWriter::create();
    Context ctx(function);

    size_t i = 0;
    for (auto arg : cls->defaultArgs) {
        if (!arg)
            continue;
        getPromiseIdx(ctx, arg);
        argNames[arg] = cls->argNames[i++];
    }
    ctx.pushBody(R_NilValue);
    size_t localsCnt = compileCode(ctx, cls);
    ctx.finalizeCode(localsCnt);
    LOGGING(compiler.getLogger().finalPIR(*cls));
#ifdef ENABLE_SLOWASSERT
    CodeVerifier::verifyFunctionLayout(function.function->container(),
                                       globalContext());
#endif
    LOGGING(compiler.getLogger().rirFromPir(function.function));
    return function.function;
}

} // namespace

void Pir2RirCompiler::compile(Closure* cls, SEXP origin) {
    if (done.count(cls))
        return;
    // Avoid recursivly compiling the same closure
    done.insert(cls);

    auto table = DispatchTable::unpack(BODY(origin));
    if (table->available(1))
        return;

    Pir2Rir pir2rir(*this, cls, origin);
    auto fun = pir2rir.finalize();

    if (debug.includes(DebugFlag::DryRun))
        return;

    Protect p(fun->container());

    auto oldFun = table->first();

    fun->invocationCount = oldFun->invocationCount;
    // TODO: signatures need a rework
    fun->signature = oldFun->signature;

    table->put(1, fun);
}

} // namespace pir
} // namespace rir<|MERGE_RESOLUTION|>--- conflicted
+++ resolved
@@ -749,7 +749,7 @@
 
                 // Step one: load and set env
                 if (!Phi::Cast(instr)) {
-                    if (instr->accessesEnv() && !explicitEnvValue(instr)) {
+                    if (instr->hasEnv() && !explicitEnvValue(instr)) {
                         // If the env is passed on the stack, it needs
                         // to be TOS here. To relax this condition some
                         // stack shuffling would be needed.
@@ -769,15 +769,10 @@
                 // Step two: load the rest
                 if (!Phi::Cast(instr)) {
                     instr->eachArg([&](Value* what) {
-                        if (instr->accessesEnv() && instr->env() == what) {
-                            if (explicitEnvValue(instr)) {
+                        if (instr->hasEnv() && instr->env() == what) {
+                            if (explicitEnvValue(instr))
                                 loadEnv(it, what);
-<<<<<<< HEAD
                         } else if (what != Env::elided()) {
-=======
-                            }
-                        } else {
->>>>>>> 0444dbb0
                             loadArg(it, instr, what);
                         }
                     });
@@ -801,10 +796,10 @@
             }
             case Tag::ForSeqSize: {
                 cs << BC::forSeqSize();
-                // TODO: currently we always pop the sequence, since we cannot
-                // deal with instructions that do not pop the value after use.
-                // If it is used in a later instruction, it will be loaded
-                // from a local variable again.
+                // TODO: currently we always pop the sequence, since we
+                // cannot deal with instructions that do not pop the value
+                // after use. If it is used in a later instruction, it will
+                // be loaded from a local variable again.
                 cs << BC::swap() << BC::pop();
                 break;
             }
@@ -887,9 +882,10 @@
 #undef EMPTY
 
             case Tag::LdFunctionEnv: {
-                // TODO: what should happen? For now get the current env (should
-                // be the promise environment that the evaluator was called
-                // with) and store it into local and leave it set as current
+                // TODO: what should happen? For now get the current env
+                // (should be the promise environment that the evaluator was
+                // called with) and store it into local and leave it set as
+                // current
                 cs << BC::getEnv();
                 break;
             }
@@ -989,9 +985,9 @@
                 break;
             }
             case Tag::Phi: {
-                // Phi functions are no-ops, because after allocation on CSSA
-                // form, all arguments and the funcion itself are allocated to
-                // the same place
+                // Phi functions are no-ops, because after allocation on
+                // CSSA form, all arguments and the funcion itself are
+                // allocated to the same place
                 auto phi = Phi::Cast(instr);
                 phi->eachArg([&](BB*, Value* arg) {
                     assert(((alloc.onStack(phi) && alloc.onStack(arg)) ||
@@ -1017,9 +1013,9 @@
                 m->numFrames = nframes;
 
                 size_t i = 0;
-                // Frames in the ScheduledDeopt are in pir argument order (from
-                // left to right). On the other hand frames in the rir deopt_
-                // instruction are in stack order, from tos down.
+                // Frames in the ScheduledDeopt are in pir argument order
+                // (from left to right). On the other hand frames in the rir
+                // deopt_ instruction are in stack order, from tos down.
                 for (auto fi = deopt->frames.rbegin();
                      fi != deopt->frames.rend(); fi++)
                     m->frames[i++] = *fi;
@@ -1090,7 +1086,6 @@
 }
 
 void Pir2Rir::toCSSA(Code* code) {
-
     // For each Phi, insert copies
     BreadthFirstVisitor::run(code->entry, [&](BB* bb) {
         // TODO: move all phi's to the beginning, then insert the copies not
@@ -1126,7 +1121,6 @@
 }
 
 rir::Function* Pir2Rir::finalize() {
-
     // TODO: keep track of source ast indices in the source pool
     // (for now, calls, promises and operators do)
     // + how to deal with inlined stuff?
