#include "pir_2_rir.h"
#include "../pir/pir_impl.h"
#include "../transform/bb.h"
#include "../util/cfg.h"
#include "../util/visitor.h"
#include "interpreter/runtime.h"
#include "ir/CodeStream.h"
#include "ir/CodeVerifier.h"
#include "simple_instruction_list.h"
#include "utils/FunctionWriter.h"

#include <algorithm>
#include <iomanip>
#include <sstream>

// #define DEBUGGING
#define ALLOC_DEBUG 1
#define PHI_REMOVE_DEBUG 1

#ifdef DEBUGGING
#define DEBUGCODE(flag, code)                                                  \
    if (flag)                                                                  \
    code
#else
#define DEBUGCODE(flag, code) /* nothing */
#endif

namespace rir {
namespace pir {

namespace {

/*
 * SSAAllocator assigns each instruction to a local variable number, or the
 * stack. It uses the following algorithm:
 *
 * 1. Split phis with moves. This translates the IR to CSSA (see toCSSA).
 * 2. Compute liveness (see computeLiveness):
 *    Liveness intervals are stored as:
 *        Instruction* -> BB id -> { start : pos, end : pos, live : bool}
 *    Two Instructions interfere iff there is a BB where they are both live
 *    and the start-end overlap.
 * 3. Use simple heuristics to detect Instructions that can stay on the RIR
 *    stack (see computeStackAllocation):
 *    1. Use stack slots for instructions which are used
 *       (i)   exactly once,
 *       (ii)  in stack order,
 *       (iii) within the same BB.
 *    2. Use stack slots for phi which are
 *       (i)  at the beginning of a BB, and
 *       (ii) all inputs are at the end of all immediate predecessor BBs.
 * 4. Assign the remaining Instructions to local RIR variable numbers
 *    (see computeAllocation):
 *    1. Coalesc all remaining phi with their inputs. This is save since we are
 *       already in CSSA. Directly allocate a register on the fly, such that.
 *    2. Traverse the dominance tree and eagerly allocate the remaining ones
 * 5. For debugging, verify the assignment with a static analysis that simulates
 *    the variable and stack usage (see verify).
 */
class SSAAllocator {
  public:
    CFG cfg;
    DominanceGraph dom;
    Code* code;
    size_t bbsSize;

    typedef size_t SlotNumber;
    const static SlotNumber unassignedSlot = 0;
    const static SlotNumber stackSlot = -1;

    std::unordered_map<Value*, SlotNumber> allocation;

    struct BBLiveness {
        uint8_t live = false;
        unsigned begin = -1;
        unsigned end = -1;
    };
    struct Liveness : public std::vector<BBLiveness> {
        bool interfere(const Liveness& other) const {
            assert(size() == other.size());
            for (size_t i = 0; i < size(); ++i) {
                const BBLiveness& mine = (*this)[i];
                const BBLiveness& their = other[i];
                if (mine.live && their.live) {
                    if (mine.begin == their.begin ||
                        (mine.begin < their.begin && mine.end >= their.begin) ||
                        (mine.begin > their.begin && their.end >= mine.begin))
                        return true;
                }
            }
            return false;
        }
    };
    std::unordered_map<Value*, Liveness> livenessInterval;

    explicit SSAAllocator(Code* code)
        : cfg(code), dom(code), code(code), bbsSize(code->nextBBId) {
        computeLiveness();
        computeStackAllocation();
        computeAllocation();
    }

    // Run backwards analysis to compute livenessintervals
    void computeLiveness() {
        // temp list of live out sets for every BB
        std::unordered_map<BB*, std::set<Value*>> liveAtEnd(bbsSize);

        std::set<BB*> todo;
        for (auto e : cfg.exits())
            todo.insert(e);

        while (!todo.empty()) {
            BB* bb = *todo.begin();
            todo.erase(todo.begin());

            // keep track of currently live variables
            std::set<Value*> accumulated;
            std::map<BB*, std::set<Value*>> accumulatedPhiInput;

            // Mark all (backwards) incoming live variables
            for (auto v : liveAtEnd[bb]) {
                assert(livenessInterval.count(v));
                auto& liveRange = livenessInterval.at(v)[bb->id];
                if (!liveRange.live || liveRange.end < bb->size()) {
                    liveRange.live = true;
                    liveRange.end = bb->size();
                    accumulated.insert(v);
                }
            }

            // Run BB in reverse
            size_t pos = bb->size();
            if (!bb->isEmpty()) {
                auto ip = bb->end();
                do {
                    --ip;
                    --pos;
                    Instruction* i = *ip;

                    auto markIfNotSeen = [&](Value* v) {
                        if (!livenessInterval.count(v)) {
                            // First time we see this variable, need to allocate
                            // vector of all livereanges
                            livenessInterval[v].resize(bbsSize);
                            assert(!livenessInterval[v][bb->id].live);
                        }
                        auto& liveRange = livenessInterval[v][bb->id];
                        if (!liveRange.live) {
                            liveRange.live = true;
                            liveRange.end = pos;
                            return true;
                        }
                        return false;
                    };

                    // First set all arguments to be live
                    if (auto phi = Phi::Cast(i)) {
                        phi->eachArg([&](BB* in, Value* v) {
                            if (markIfNotSeen(v))
                                accumulatedPhiInput[in].insert(v);
                        });
                    } else {
                        i->eachArg([&](Value* v) {
                            if (markIfNotSeen(v))
                                accumulated.insert(v);
                        });
                    }

                    // Mark the end of the current instructions liveness
                    if (accumulated.count(i)) {
                        assert(livenessInterval.count(i));
                        auto& liveRange = livenessInterval[i][bb->id];
                        assert(liveRange.live);
                        liveRange.begin = pos;
                        accumulated.erase(accumulated.find(i));
                    }
                } while (ip != bb->begin());
            }
            assert(pos == 0);

            // Mark everything that is live at the beginning of the BB.
            auto markLiveEntry = [&](Value* v) {
                assert(livenessInterval.count(v));
                auto& liveRange = livenessInterval[v][bb->id];
                assert(liveRange.live);
                liveRange.begin = 0;
            };

            for (auto v : accumulated)
                markLiveEntry(v);
            for (auto pi : accumulatedPhiInput)
                for (auto v : pi.second)
                    markLiveEntry(v);

            // Merge everything that is live at the beginning of the BB into the
            // incoming vars of all predecessors
            //
            // Phi inputs should only be merged to BB that are successors of the
            // input BBs
            auto merge = [&](BB* bb, const std::set<Value*>& live) {
                auto& liveOut = liveAtEnd[bb];
                if (!std::includes(liveOut.begin(), liveOut.end(), live.begin(),
                                   live.end())) {
                    liveOut.insert(live.begin(), live.end());
                    todo.insert(bb);
                }
            };
            auto mergePhiInp = [&](BB* bb) {
                for (auto in : accumulatedPhiInput) {
                    auto inBB = in.first;
                    auto inLive = in.second;
                    if (bb == inBB || cfg.isPredecessor(inBB, bb)) {
                        merge(bb, inLive);
                    }
                }
            };
            for (auto pre : cfg.immediatePredecessors(bb)) {
                bool firstTime = !liveAtEnd.count(pre);
                if (firstTime) {
                    liveAtEnd[pre] = accumulated;
                    mergePhiInp(pre);
                    todo.insert(pre);
                } else {
                    merge(pre, accumulated);
                    mergePhiInp(pre);
                }
            }
        }
    }

    void computeStackAllocation() {
        Visitor::run(code->entry, [&](BB* bb) {
            {
                // If a phi is at the beginning of a BB, and all inputs are at
                // the end of the immediate predecessors BB, we can allocate it
                // on the stack, since the stack is otherwise empty at the BB
                // boundaries.
                size_t pos = 1;
                for (auto i : *bb) {
                    Phi* phi = Phi::Cast(i);
                    if (!phi)
                        break;
                    bool argsInRightOrder = true;
                    phi->eachArg([&](BB* in, Value* v) {
                        argsInRightOrder =
                            argsInRightOrder &&
                            /* 1. the phi input block must not be a branch block
                             *    and it must be the direct predecessor of
                             *    the merge block. */
                            in->isJmp() && in->next() == bb &&
                            /* 2. the phi input value must be pushed in stack
                             *    order. i.e. if we are currently looking for
                             *    the inputs to the pos-th phi, then the phi
                             *    input value must have been pushed as the
                             *    pos-th last value. */
                            in->size() >= pos && *(in->end() - pos) == v;
                    });
                    if (!argsInRightOrder)
                        break;
                    phi->eachArg(
                        [&](BB*, Value* v) { allocation[v] = stackSlot; });
                    allocation[phi] = stackSlot;
                    pos++;
                }
            }

            // Precolor easy stack load-stores within one BB
            std::deque<Instruction*> stack;

            auto tryLoadingArgsFromStack = [&](Instruction* i) {
                if (i->nargs() == 0 || stack.size() < i->nargs())
                    return;

                // Match all args to stack slots.
                size_t newStackSize = stack.size();
                bool foundAll = true;
                auto check = stack.rbegin();
                i->eachArgRev([&](Value* arg) {
                    while (check != stack.rend() && *check != arg) {
                        ++check;
                        --newStackSize;
                    }

                    if (check == stack.rend()) {
                        foundAll = false;
                    } else {
                        // found arg!
                        ++check;
                        --newStackSize;
                    }
                });

                if (!foundAll)
                    return;

                // pop args from stack, discarding all unmatched values
                // in the process. For example if the stack contains
                // [xxx, A, B, C] and we match [A, C], then we will mark
                // A, C to be in a stack slot, discard B (it will become
                // a local variable later) and resize the stack to [xxx]
                stack.resize(newStackSize);
                i->eachArgRev([&](Value* arg) { allocation[arg] = stackSlot; });
            };

            for (auto i : *bb) {
                tryLoadingArgsFromStack(i);

                if (!allocation.count(i) && !(i->type == PirType::voyd()) &&
                    !Phi::Cast(i) && i->hasSingleUse()) {
                    stack.push_back(i);
                }
            }
        });
    }

    void computeAllocation() {
        std::unordered_map<SlotNumber, std::unordered_set<Value*>> reverseAlloc;
        auto slotIsAvailable = [&](SlotNumber slot, Value* i) {
            for (auto other : reverseAlloc[slot])
                if (livenessInterval.at(other).interfere(
                        livenessInterval.at(i)))
                    return false;
            return true;
        };

        // Precolor Phi
        Visitor::run(code->entry, [&](Instruction* i) {
            auto p = Phi::Cast(i);
            if (!p || allocation.count(p))
                return;
            SlotNumber slot = unassignedSlot;
            while (true) {
                ++slot;
                bool success = slotIsAvailable(slot, p);
                if (success) {
                    p->eachArg([&](BB*, Value* v) {
                        if (!slotIsAvailable(slot, v))
                            success = false;
                    });
                }
                if (success)
                    break;
            }
            allocation[i] = slot;
            reverseAlloc[slot].insert(i);
            p->eachArg([&](BB*, Value* v) {
                allocation[v] = slot;
                reverseAlloc[slot].insert(v);
            });
        });

        // Traverse the dominance graph in preorder and eagerly assign slots.
        // We assume that no critical paths exist, ie. we preprocessed the graph
        // such that every phi input is only used exactly once (by the phi).
        DominatorTreeVisitor<>(dom).run(code, [&](BB* bb) {
            auto findFreeSlot = [&](Instruction* i) {
                SlotNumber slot = unassignedSlot;
                for (;;) {
                    ++slot;
                    if (slotIsAvailable(slot, i)) {
                        allocation[i] = slot;
                        reverseAlloc[slot].insert(i);
                        break;
                    }
                };
            };

            size_t pos = 0;
            for (auto i : *bb) {
                ++pos;

                if (!allocation.count(i) && livenessInterval.count(i)) {
                    // Try to reuse input slot, to reduce moving
                    SlotNumber hint = unassignedSlot;
                    if (i->nargs() > 0) {
                        auto o = Instruction::Cast(i->arg(0).val());
                        if (o && allocation.count(o))
                            hint = allocation.at(o);
                    }
                    if (hint != unassignedSlot && hint != stackSlot &&
                        slotIsAvailable(hint, i)) {
                        allocation[i] = hint;
                        reverseAlloc[hint].insert(i);
                    } else {
                        findFreeSlot(i);
                    }
                }
            }
        });
    }

    void print(std::ostream& out) {

        out << "Liveness intervals:\n";
        for (auto ll : livenessInterval) {
            auto& l = ll.second;
            ll.first->printRef(out);
            out << " is live : ";
            for (size_t i = 0; i < bbsSize; ++i) {
                if (l[i].live) {
                    out << "BB" << i << " [";
                    out << l[i].begin << ",";
                    out << l[i].end << "]  ";
                }
            }
            out << "\n";
        }

        out << "Allocations:\n";
        BreadthFirstVisitor::run(code->entry, [&](BB* bb) {
            out << "BB" << bb->id << ": ";
            for (auto a : allocation) {
                auto i = a.first;
                if (Instruction::Cast(i) && Instruction::Cast(i)->bb() != bb)
                    continue;
                i->printRef(out);
                out << "@";
                if (allocation.at(i) == stackSlot)
                    out << "s";
                else
                    out << a.second;
                out << "   ";
            }
            out << "\n";
        });
        out << "dead: ";
        BreadthFirstVisitor::run(code->entry, [&](BB* bb) {
            for (auto i : *bb) {
                if (allocation.count(i) == 0) {
                    i->printRef(out);
                    out << "   ";
                }
            }
        });
        out << "\nnumber of slots: " << slots() << "\n";
    }

    void verify() {
        // Explore all possible traces and verify the allocation
        typedef std::pair<BB*, BB*> Jmp;
        typedef std::unordered_map<size_t, Instruction*> RegisterFile;
        typedef std::deque<Instruction*> Stack;
        typedef std::function<void(BB*, RegisterFile&, Stack&)> VerifyBB;
        std::set<Jmp> branchTaken;

        VerifyBB verifyBB = [&](BB* bb, RegisterFile& reg, Stack& stack) {
            for (auto i : *bb) {
                Phi* phi = Phi::Cast(i);
                if (phi) {
                    SlotNumber slot = allocation.at(phi);
                    phi->eachArg([&](BB*, Value* arg) {
                        auto i = Instruction::Cast(arg);
                        if (!i)
                            return;
                        if (!allocation.count(i)) {
                            std::cerr << "REG alloc fail: ";
                            phi->printRef(std::cerr);
                            std::cerr << " needs ";
                            i->printRef(std::cerr);
                            std::cerr << " but is not allocated\n";
                            assert(false);
                        } else if (allocation[i] != slot) {
                            std::cerr << "REG alloc fail: ";
                            phi->printRef(std::cerr);
                            std::cerr << " and it's input ";
                            i->printRef(std::cerr);
                            std::cerr << " have different allocations: ";
                            if (allocation[phi] == stackSlot)
                                std::cerr << "stack";
                            else
                                std::cerr << allocation[phi];
                            std::cerr << " vs ";
                            if (allocation[i] == stackSlot)
                                std::cerr << "stack";
                            else
                                std::cerr << allocation[i];
                            std::cerr << "\n";
                            assert(false);
                        }
                    });
                    // Make sure the argument slot is initialized
                    if (slot != stackSlot && reg.count(slot) == 0) {
                        std::cerr << "REG alloc fail: phi ";
                        phi->printRef(std::cerr);
                        std::cerr << " is reading from an unititialized slot\n";
                        assert(false);
                    }
                    if (slot == stackSlot)
                        stack.pop_back();
                } else {
                    // Make sure all our args are live
                    i->eachArgRev([&](Value* a) {
                        auto i = Instruction::Cast(a);
                        if (!i)
                            return;
                        if (!allocation.count(a)) {
                            std::cerr << "REG alloc fail: ";
                            i->printRef(std::cerr);
                            std::cerr << " needs ";
                            a->printRef(std::cerr);
                            std::cerr << " but is not allocated\n";
                            assert(false);
                        } else {
                            Instruction* given = nullptr;
                            SlotNumber slot = allocation.at(a);
                            if (slot == stackSlot) {
                                given = stack.back();
                                stack.pop_back();
                            } else {
                                // Make sure the argument slot is initialized
                                if (reg.count(slot) == 0) {
                                    std::cerr << "REG alloc fail: ";
                                    i->printRef(std::cerr);
                                    std::cerr << " is reading its argument ";
                                    a->printRef(std::cerr);
                                    std::cerr << "from an unititialized slot\n";
                                    assert(false);
                                }
                                given = reg.at(slot);
                            }
                            if (given != a) {
                                std::cerr << "REG alloc fail: ";
                                i->printRef(std::cerr);
                                std::cerr << " needs ";
                                a->printRef(std::cerr);
                                if (slot == stackSlot) {
                                    std::cerr << " the stack has ";
                                } else {
                                    std::cerr << " but slot " << slot
                                              << " was overridden by ";
                                }
                                given->printRef(std::cerr);
                                std::cerr << "\n";
                                assert(false);
                            }
                        }
                    });
                }

                // Remember this instruction if it writes to a slot
                if (allocation.count(i)) {
                    if (allocation.at(i) == stackSlot)
                        stack.push_back(i);
                    else
                        reg[allocation.at(i)] = i;
                }
            }

            if (bb->isExit()) {
                if (stack.size() != 0) {
                    std::cerr << "REG alloc fail: BB " << bb->id
                              << " tries to return with " << stack.size()
                              << " elements on the stack\n";
                    assert(false);
                }
            }

            if (bb->trueBranch() &&
                !branchTaken.count(Jmp(bb, bb->trueBranch()))) {
                branchTaken.insert(Jmp(bb, bb->trueBranch()));
                if (!bb->falseBranch()) {
                    verifyBB(bb->trueBranch(), reg, stack);
                } else {
                    // Need to copy here, since we are gonna explore
                    // falseBranch() next
                    RegisterFile regC = reg;
                    Stack stackC = stack;
                    verifyBB(bb->trueBranch(), regC, stackC);
                }
            }
            if (bb->falseBranch() &&
                !branchTaken.count(Jmp(bb, bb->falseBranch()))) {
                branchTaken.insert(Jmp(bb, bb->falseBranch()));
                verifyBB(bb->falseBranch(), reg, stack);
            }
        };

        {
            RegisterFile f;
            Stack s;
            verifyBB(code->entry, f, s);
        }
    }

    size_t operator[](Value* v) const {
        assert(allocation.at(v) != stackSlot);
        return allocation.at(v) - 1;
    }

    size_t slots() const {
        unsigned max = 0;
        for (auto a : allocation) {
            if (a.second != stackSlot && max < a.second)
                max = a.second;
        }
        return max;
    }

    bool onStack(Value* v) const { return allocation.at(v) == stackSlot; }

    bool hasSlot(Value* v) const { return allocation.count(v); }
};

class Context {
  public:
    std::stack<CodeStream*> css;
    FunctionWriter& fun;

    explicit Context(FunctionWriter& fun) : fun(fun) {}
    ~Context() { assert(css.empty()); }

    CodeStream& cs() { return *css.top(); }

    rir::Code* finalizeCode(size_t localsCnt) {
        auto res = cs().finalize(localsCnt);
        delete css.top();
        css.pop();
        return res;
    }

    void push(SEXP ast) { css.push(new CodeStream(fun, ast)); }
};

class Pir2Rir {
  public:
    Pir2Rir(Pir2RirCompiler& cmp, Closure* cls, SEXP origin, bool dryRun,
            LogStream& log)
        : compiler(cmp), cls(cls), originCls(origin), dryRun(dryRun), log(log) {
    }
    size_t compileCode(Context& ctx, Code* code);
    rir::Code* getPromise(Context& ctx, Promise* code);

    void lower(Code* code);
    void toCSSA(Code* code);
    rir::Function* finalize();

  private:
    Pir2RirCompiler& compiler;
    Closure* cls;
    SEXP originCls;
    std::unordered_map<Promise*, rir::Code*> promises;
    bool dryRun;
    LogStream& log;
};

size_t Pir2Rir::compileCode(Context& ctx, Code* code) {
    lower(code);
    toCSSA(code);
    log.CSSA(code);

    SSAAllocator alloc(code);
    log.afterAllocator(code, [&](std::ostream& o) { alloc.print(o); });
    alloc.verify();

    // create labels for all bbs
    std::unordered_map<BB*, BC::Label> bbLabels;
    BreadthFirstVisitor::run(code->entry, [&](BB* bb) {
        if (!bb->isEmpty())
            bbLabels[bb] = ctx.cs().mkLabel();
    });

    LoweringVisitor::run(code->entry, [&](BB* bb) {
        if (bb->isEmpty())
            return;

        CodeStream& cs = ctx.cs();
        auto debugAddVariableName = [&cs](Value* v) {
            std::stringstream ss;
            v->printRef(ss);
            cs.addSrc(Rf_install(ss.str().c_str()));
        };

        cs << bbLabels[bb];

        Value* currentEnv = nullptr;

        for (auto it = bb->begin(); it != bb->end(); ++it) {
            auto instr = *it;

            bool hasResult =
                instr->type != PirType::voyd() && !Phi::Cast(instr);

            auto explicitEnvValue = [](Instruction* instr) {
                return MkEnv::Cast(instr);
            };

            // Load Arguments to the stack
            {
                auto loadEnv = [&](BB::Instrs::iterator it, Value* what) {
                    if (what == Env::notClosed()) {
                        cs << BC::parentEnv();
                    } else if (what == Env::nil()) {
                        cs << BC::push(R_NilValue);
                    } else if (Env::isStaticEnv(what)) {
                        auto env = Env::Cast(what);
                        // Here we could also load env->rho, but if the user
                        // were to change the environment on the closure our
                        // code would be wrong.
                        if (originCls && env->rho == CLOENV(originCls))
                            cs << BC::parentEnv();
                        else
                            cs << BC::push(env->rho);
                    } else {
                        if (!alloc.hasSlot(what)) {
                            std::cerr << "Don't know how to load the env ";
                            what->printRef(std::cerr);
                            std::cerr << " (" << tagToStr(what->tag) << ")\n";
                            assert(false);
                        }
                        if (!alloc.onStack(what)) {
                            cs << BC::ldloc(alloc[what]);
                            debugAddVariableName(what);
                        }
                    }
                };

                auto loadArg = [&](BB::Instrs::iterator it, Instruction* instr,
                                   Value* what) {
                    if (what->tag == Tag::Tombstone) {
                        return;
                    }
                    if (what == Missing::instance()) {
                        // if missing flows into instructions with more than one
                        // arg we will need stack shuffling here
                        assert(MkArg::Cast(instr) &&
                               "only mkarg supports missing");
                        cs << BC::push(R_UnboundValue);
                    } else {
                        if (!alloc.hasSlot(what)) {
                            std::cerr << "Don't know how to load the arg ";
                            what->printRef(std::cerr);
                            std::cerr << " (" << tagToStr(what->tag) << ")\n";
                            assert(false);
                        }
                        if (!alloc.onStack(what)) {
                            cs << BC::ldloc(alloc[what]);
                            debugAddVariableName(what);
                        }
                    }
                };

                // Step one: load and set env
                if (!Phi::Cast(instr)) {
                    if (instr->hasEnv() && !explicitEnvValue(instr)) {
                        // If the env is passed on the stack, it needs
                        // to be TOS here. To relax this condition some
                        // stack shuffling would be needed.
                        assert(instr->envSlot() == instr->nargs() - 1);
                        auto env = instr->env();
                        if (currentEnv != env) {
                            loadEnv(it, env);
                            cs << BC::setEnv();
                            currentEnv = env;
                        } else {
                            if (alloc.hasSlot(env) && alloc.onStack(env))
                                cs << BC::pop();
                        }
                    }
                }

                // Step two: load the rest
                if (!Phi::Cast(instr)) {
                    instr->eachArg([&](Value* what) {
                        if (instr->hasEnv() && instr->env() == what) {
                            if (explicitEnvValue(instr))
                                loadEnv(it, what);
                        } else if (what != Env::elided()) {
                            loadArg(it, instr, what);
                        }
                    });
                }
            }

            switch (instr->tag) {
            case Tag::LdConst: {
                cs << BC::push(LdConst::Cast(instr)->c);
                break;
            }
            case Tag::LdFun: {
                auto ldfun = LdFun::Cast(instr);
                cs << BC::ldfun(ldfun->varName);
                break;
            }
            case Tag::LdVar: {
                auto ldvar = LdVar::Cast(instr);
                cs << BC::ldvarNoForce(ldvar->varName);
                break;
            }
            case Tag::ForSeqSize: {
                cs << BC::forSeqSize();
                // TODO: currently we always pop the sequence, since we
                // cannot deal with instructions that do not pop the value
                // after use. If it is used in a later instruction, it will
                // be loaded from a local variable again.
                cs << BC::swap() << BC::pop();
                break;
            }
            case Tag::LdArg: {
                cs << BC::ldarg(LdArg::Cast(instr)->id);
                break;
            }
            case Tag::StVarSuper: {
                auto stvar = StVarSuper::Cast(instr);
                cs << BC::stvarSuper(stvar->varName);
                break;
            }
            case Tag::LdVarSuper: {
                auto ldvar = LdVarSuper::Cast(instr);
                cs << BC::ldvarNoForceSuper(ldvar->varName);
                break;
            }
            case Tag::StVar: {
                auto stvar = StVar::Cast(instr);
                cs << BC::stvar(stvar->varName);
                break;
            }
            case Tag::Branch: {
                // jump through empty blocks
                auto trueBranch = bb->trueBranch();
                while (trueBranch->isEmpty())
                    trueBranch = trueBranch->next();
                auto falseBranch = bb->falseBranch();
                while (falseBranch->isEmpty())
                    falseBranch = falseBranch->next();

                cs << BC::brtrue(bbLabels[trueBranch])
                   << BC::br(bbLabels[falseBranch]);

                // this is the end of this BB
                return;
            }
            case Tag::Return: {
                cs << BC::ret();

                // this is the end of this BB
                return;
            }
            case Tag::MkArg: {
                cs << BC::promise(
                    cs.addPromise(getPromise(ctx, MkArg::Cast(instr)->prom())));
                break;
            }
            case Tag::MkFunCls: {
                auto mkfuncls = MkFunCls::Cast(instr);
                cs << BC::push(mkfuncls->fml) << BC::push(mkfuncls->code)
                   << BC::push(mkfuncls->src) << BC::close();
                break;
            }
            case Tag::Is: {
                auto is = Is::Cast(instr);
                cs << BC::is(is->sexpTag);
                break;
            }
            case Tag::Subassign2_1D: {
                cs << BC::subassign2();
                cs.addSrcIdx(instr->srcIdx);
                break;
            }

#define EMPTY(Name)                                                            \
    case Tag::Name: {                                                          \
        break;                                                                 \
    }
                EMPTY(PirCopy);
                EMPTY(CastType);
#undef EMPTY

            case Tag::LdFunctionEnv: {
                // TODO: what should happen? For now get the current env
                // (should be the promise environment that the evaluator was
                // called with) and store it into local and leave it set as
                // current
                cs << BC::getEnv();
                break;
            }

#define SIMPLE(Name, Factory)                                                  \
    case Tag::Name: {                                                          \
        cs << BC::Factory();                                                   \
        break;                                                                 \
    }
                SIMPLE(Identical, identical);
                SIMPLE(LOr, lglOr);
                SIMPLE(LAnd, lglAnd);
                SIMPLE(Inc, inc);
                SIMPLE(Force, force);
                SIMPLE(AsTest, asbool);
                SIMPLE(Length, length);
                SIMPLE(ChkMissing, checkMissing);
                SIMPLE(ChkClosure, isfun);
                SIMPLE(Seq, seq);
                SIMPLE(MkCls, close);
                SIMPLE(IsObject, isObj);
<<<<<<< HEAD
#define V(V, name, Name) SIMPLE(Name, name);
                SIMPLE_INSTRUCTIONS(V, _);
#undef V
=======
                SIMPLE(Int3, int3);
                SIMPLE(PrintInvocation, printInvocation);
>>>>>>> 5f29709a
                SIMPLE(SetShared, setShared);
                SIMPLE(EnsureNamed, ensureNamed);
#undef SIMPLE

#define SIMPLE_WITH_SRCIDX(Name, Factory)                                      \
    case Tag::Name: {                                                          \
        cs << BC::Factory();                                                   \
        cs.addSrcIdx(instr->srcIdx);                                           \
        break;                                                                 \
    }
                SIMPLE_WITH_SRCIDX(Add, add);
                SIMPLE_WITH_SRCIDX(Sub, sub);
                SIMPLE_WITH_SRCIDX(Mul, mul);
                SIMPLE_WITH_SRCIDX(Div, div);
                SIMPLE_WITH_SRCIDX(IDiv, idiv);
                SIMPLE_WITH_SRCIDX(Mod, mod);
                SIMPLE_WITH_SRCIDX(Pow, pow);
                SIMPLE_WITH_SRCIDX(Lt, lt);
                SIMPLE_WITH_SRCIDX(Gt, gt);
                SIMPLE_WITH_SRCIDX(Lte, ge);
                SIMPLE_WITH_SRCIDX(Gte, le);
                SIMPLE_WITH_SRCIDX(Eq, eq);
                SIMPLE_WITH_SRCIDX(Neq, ne);
                SIMPLE_WITH_SRCIDX(Colon, colon);
                SIMPLE_WITH_SRCIDX(AsLogical, asLogical);
                SIMPLE_WITH_SRCIDX(Plus, uplus);
                SIMPLE_WITH_SRCIDX(Minus, uminus);
                SIMPLE_WITH_SRCIDX(Not, Not);
                SIMPLE_WITH_SRCIDX(Extract1_1D, extract1_1);
                SIMPLE_WITH_SRCIDX(Extract2_1D, extract2_1);
                SIMPLE_WITH_SRCIDX(Extract1_2D, extract1_2);
                SIMPLE_WITH_SRCIDX(Extract2_2D, extract2_2);
                SIMPLE_WITH_SRCIDX(Subassign1_1D, subassign1);
#undef SIMPLE_WITH_SRCIDX

            case Tag::CallImplicit: {
                auto call = CallImplicit::Cast(instr);
                std::vector<BC::FunIdx> args;
                call->eachArg([&](Promise* p) {
                    args.push_back(cs.addPromise(getPromise(ctx, p)));
                });

                if (call->names.empty())
                    cs << BC::callImplicit(args, Pool::get(call->srcIdx));
                else
                    cs << BC::callImplicit(args, call->names,
                                           Pool::get(call->srcIdx));
                break;
            }
            case Tag::Call: {
                auto call = Call::Cast(instr);
                cs << BC::call(call->nCallArgs(), Pool::get(call->srcIdx));
                break;
            }
            case Tag::NamedCall: {
                auto call = NamedCall::Cast(instr);
                cs << BC::call(call->nCallArgs(), call->names,
                               Pool::get(call->srcIdx));
                break;
            }
            case Tag::StaticCall: {
                auto call = StaticCall::Cast(instr);
                // TODO: Unfortunately we cannot compile the target. We might
                // have optimized this function under assumptions (and we don't
                // even have access to the assumptions here). To be able to not
                // waste that work and actually compile the optimized version,
                // we need to put it in a specific slot and then have a
                // staticCall that dispatches to that slot.
                compiler.compile(call->cls(), call->origin(), dryRun);
                cs << BC::staticCall(call->nCallArgs(), Pool::get(call->srcIdx),
                                     call->origin());
                break;
            }
            case Tag::CallBuiltin: {
                // TODO(mhyee): all args have to be values, optimize here?
                auto blt = CallBuiltin::Cast(instr);
                cs << BC::staticCall(blt->nCallArgs(), Pool::get(blt->srcIdx),
                                     blt->blt);
                break;
            }
            case Tag::CallSafeBuiltin: {
                // TODO(mhyee): all args have to be values, optimize here?
                auto blt = CallSafeBuiltin::Cast(instr);
                cs << BC::staticCall(blt->nargs(), Pool::get(blt->srcIdx),
                                     blt->blt);
                break;
            }
            case Tag::MkEnv: {
                auto mkenv = MkEnv::Cast(instr);

                cs << BC::makeEnv();

                if (mkenv->nLocals() > 0) {
                    cs << BC::setEnv();
                    currentEnv = instr;

                    mkenv->eachLocalVarRev(
                        [&](SEXP name, Value* val) { cs << BC::stvar(name); });

                    cs << BC::getEnv();
                }
                break;
            }
            case Tag::Phi: {
                // Phi functions are no-ops, because after allocation on
                // CSSA form, all arguments and the funcion itself are
                // allocated to the same place
                auto phi = Phi::Cast(instr);
                phi->eachArg([&](BB*, Value* arg) {
                    assert(((alloc.onStack(phi) && alloc.onStack(arg)) ||
                            (alloc[phi] == alloc[arg])) &&
                           "Phi inputs must all be allocated in 1 slot");
                });
                break;
            }
            case Tag::Deopt:
            case Tag::Assume:
            case Tag::Checkpoint: {
                assert(false && "Deopt instructions must be lowered into "
                                "standard branches and scheduled deopt, "
                                "before pir_2_rir");
                break;
            }
            case Tag::ScheduledDeopt: {
                auto deopt = ScheduledDeopt::Cast(instr);

                size_t nframes = deopt->frames.size();

                SEXP store =
                    Rf_allocVector(RAWSXP, sizeof(DeoptMetadata) +
                                               nframes * sizeof(FrameInfo));
                auto m = new (DATAPTR(store)) DeoptMetadata;
                m->numFrames = nframes;

                size_t i = 0;
                // Frames in the ScheduledDeopt are in pir argument order
                // (from left to right). On the other hand frames in the rir
                // deopt_ instruction are in stack order, from tos down.
                for (auto fi = deopt->frames.rbegin();
                     fi != deopt->frames.rend(); fi++)
                    m->frames[i++] = *fi;

                cs << BC::deopt(store);
                return;
            }
            case Tag::FrameState: {
                assert(false && "FrameState must be folded into scheduled "
                                "deopt, before pir_2_rir");
                break;
            }
            // values, not instructions
            case Tag::Tombstone:
            case Tag::Missing:
            case Tag::Env:
            case Tag::Nil:
                break;
            // dummy sentinel enum item
            case Tag::_UNUSED_:
                break;
            }

            // Store the result
            if (hasResult) {
                if (!alloc.hasSlot(instr))
                    cs << BC::pop();
                else if (!alloc.onStack(instr))
                    cs << BC::stloc(alloc[instr]);
            };
        }

        // this BB has exactly one successor, trueBranch()
        // jump through empty blocks
        assert(bb->trueBranch());
        auto next = bb->trueBranch();
        while (next->isEmpty())
            next = next->trueBranch();
        cs << BC::br(bbLabels[next]);
    });

    return alloc.slots();
} // namespace

template <typename CallType>
static bool allLazy(CallType* call, std::vector<Promise*>& args) {
    bool allLazy = true;
    call->eachCallArg([&](Value* v) {
        if (!allLazy)
            return;
        if (auto arg = MkArg::Cast(v)) {
            if (arg->eagerArg() != Missing::instance()) {
                allLazy = false;
            } else {
                args.push_back(arg->prom());
            }
        } else {
            allLazy = false;
        }
    });
    return allLazy;
}

void Pir2Rir::lower(Code* code) {
    Visitor::runPostChange(
        code->entry, [&](BB* bb) {
            auto it = bb->begin();
            while (it != bb->end()) {
                auto next = it + 1;
                if (auto call = CallInstruction::CastCall(*it))
                    call->clearFrameState();
                if (auto ldfun = LdFun::Cast(*it)) {
                    // the guessed binding in ldfun is just used as a temporary
                    // store. If we did not manage to resolve ldfun by now, we
                    // have to remove the guess again, since apparently we
                    // where not sure it is correct.
                    if (ldfun->guessedBinding())
                        ldfun->clearGuessedBinding();
                } else if (auto deopt = Deopt::Cast(*it)) {
                    // Lower Deopt instructions + their FrameStates to a
                    // ScheduledDeopt.
                    auto newDeopt = new ScheduledDeopt();
                    newDeopt->consumeFrameStates(deopt);
                    bb->replace(it, newDeopt);
                } else if (auto expect = Assume::Cast(*it)) {
                    BBTransform::lowerExpect(
                        code, bb, it, expect->condition(), expect->assumeTrue,
                        expect->checkpoint()->bb()->falseBranch());
                    // lowerExpect splits the bb from current position. There
                    // remains nothing to process. Breaking seems more robust
                    // than trusting the modified iterator.
                    break;
                } else if (auto call = Call::Cast(*it)) {
                    // Lower calls to call implicit
                    std::vector<Promise*> args;
                    if (allLazy(call, args))
                        call->replaceUsesAndSwapWith(
                            new CallImplicit(call->callerEnv(), call->cls(),
                                             std::move(args), {}, call->srcIdx),
                            it);
                } else if (auto call = NamedCall::Cast(*it)) {
                    // Lower named calls to call implicit
                    std::vector<Promise*> args;
                    if (allLazy(call, args))
                        call->replaceUsesAndSwapWith(
                            new CallImplicit(call->callerEnv(), call->cls(),
                                             std::move(args), call->names,
                                             call->srcIdx),
                            it);
                }

                it = next;
            }
        });

    Visitor::run(code->entry, [&](BB* bb) {
        auto it = bb->begin();
        while (it != bb->end()) {
            auto next = it + 1;
            if (FrameState::Cast(*it)) {
                next = bb->remove(it);
            } else if (Checkpoint::Cast(*it)) {
                next = bb->remove(it);
                // Branching removed. Preserve invariant
                bb->next1 = nullptr;
            } else if (MkArg::Cast(*it) && (*it)->unused()) {
                next = bb->remove(it);
            }
            it = next;
        }
    });
}

void Pir2Rir::toCSSA(Code* code) {
    // For each Phi, insert copies
    BreadthFirstVisitor::run(code->entry, [&](BB* bb) {
        // TODO: move all phi's to the beginning, then insert the copies not
        // after each phi but after all phi's
        for (auto it = bb->begin(); it != bb->end(); ++it) {
            auto instr = *it;
            Phi* phi = Phi::Cast(instr);
            if (phi) {
                for (size_t i = 0; i < phi->nargs(); ++i) {
                    BB* pred = phi->input[i];
                    // pred is either jump (insert copy at end) or branch
                    // (insert copy before the branch instr)
                    auto it = pred->isJmp() ? pred->end() : pred->end() - 1;
                    Instruction* iav = Instruction::Cast(phi->arg(i).val());
                    auto copy = pred->insert(it, new PirCopy(iav));
                    phi->arg(i).val() = *copy;
                }
                auto phiCopy = new PirCopy(phi);
                phi->replaceUsesWith(phiCopy);
                it = bb->insert(it + 1, phiCopy);
            }
        }
    });
}

rir::Code* Pir2Rir::getPromise(Context& ctx, Promise* p) {
    if (!promises.count(p)) {
        ctx.push(src_pool_at(globalContext(), p->srcPoolIdx()));
        size_t localsCnt = compileCode(ctx, p);
        promises[p] = ctx.finalizeCode(localsCnt);
    }
    return promises.at(p);
}

rir::Function* Pir2Rir::finalize() {
    // TODO: keep track of source ast indices in the source pool
    // (for now, calls, promises and operators do)
    // + how to deal with inlined stuff?

    FunctionWriter function;
    Context ctx(function);

    FunctionSignature signature(FunctionSignature::CalleeCreatedEnv,
                                FunctionSignature::OptimizedVersion,
                                cls->assumptions);

    // PIR does not support default args currently.
    for (size_t i = 0; i < cls->nargs(); ++i) {
        function.addArgWithoutDefault();
        signature.pushDefaultArgument();
    }

    assert(signature.nargs() == cls->nargs());
    ctx.push(R_NilValue);
    size_t localsCnt = compileCode(ctx, cls);
    log.finalPIR(cls);
    auto body = ctx.finalizeCode(localsCnt);
    function.finalize(body, signature);
#ifdef ENABLE_SLOWASSERT
    CodeVerifier::verifyFunctionLayout(function.function()->container(),
                                       globalContext());
#endif
    log.finalRIR(function.function());
    return function.function();
}

} // namespace

void Pir2RirCompiler::compile(Closure* cls, SEXP origin, bool dryRun) {
    if (done.count(cls))
        return;
    // Avoid recursivly compiling the same closure
    done.insert(cls);

    auto table = DispatchTable::unpack(BODY(origin));
    if (table->contains(cls->assumptions))
        return;

    auto& log = logger.get(cls);
    Pir2Rir pir2rir(*this, cls, origin, dryRun, logger.get(cls));
    auto fun = pir2rir.finalize();

    if (dryRun)
        return;

    Protect p(fun->container());

    auto oldFun = table->baseline();
    fun->body()->funInvocationCount = oldFun->body()->funInvocationCount;

    table->insert(fun);

    log.flush();
}

} // namespace pir
} // namespace rir<|MERGE_RESOLUTION|>--- conflicted
+++ resolved
@@ -891,14 +891,9 @@
                 SIMPLE(Seq, seq);
                 SIMPLE(MkCls, close);
                 SIMPLE(IsObject, isObj);
-<<<<<<< HEAD
 #define V(V, name, Name) SIMPLE(Name, name);
                 SIMPLE_INSTRUCTIONS(V, _);
 #undef V
-=======
-                SIMPLE(Int3, int3);
-                SIMPLE(PrintInvocation, printInvocation);
->>>>>>> 5f29709a
                 SIMPLE(SetShared, setShared);
                 SIMPLE(EnsureNamed, ensureNamed);
 #undef SIMPLE
