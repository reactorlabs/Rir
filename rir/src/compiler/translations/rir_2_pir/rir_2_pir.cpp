#include "rir_2_pir.h"
#include "../../analysis/query.h"
#include "../../analysis/verifier.h"
#include "../../pir/pir_impl.h"
#include "../../transform/insert_cast.h"
#include "../../util/builder.h"
#include "../../util/cfg.h"
#include "../../util/visitor.h"
#include "R/Funtab.h"
#include "R/RList.h"
#include "ir/BC.h"
#include "ir/Compiler.h"
#include "utils/FormalArgs.h"

#include <unordered_map>
#include <vector>

namespace {

using namespace rir::pir;
typedef rir::Function Function;
typedef rir::Opcode Opcode;
typedef rir::BC BC;
typedef rir::RList RList;

typedef std::pair<BB*, Value*> ReturnSite;

template <size_t SIZE>
struct Matcher {
    const std::array<Opcode, SIZE> seq;

    typedef std::function<void(Opcode*)> MatcherMaybe;

    bool operator()(Opcode* pc, const Opcode* end, MatcherMaybe m) const {
        for (size_t i = 0; i < SIZE; ++i) {
            if (*pc != seq[i])
                return false;
            pc = BC::next(pc);
            if (pc == end)
                return false;
        }
        m(pc);
        return true;
    }
};

struct State {
    bool seen = false;
    BB* entryBB = nullptr;
    Opcode* entryPC = 0;

    State() {}
    State(State&&) = default;
    State(const State&) = delete;
    State(const State& other, bool seen, BB* entryBB, Opcode* entryPC)
        : seen(seen), entryBB(entryBB), entryPC(entryPC), stack(other.stack){};

    void operator=(const State&) = delete;
    State& operator=(State&&) = default;

    void mergeIn(const State& incom, BB* incomBB);
    void createMergepoint(Builder&);

    void clear() {
        stack.clear();
        entryBB = nullptr;
        entryPC = nullptr;
    }

    RirStack stack;
};

void State::createMergepoint(Builder& insert) {
    BB* oldBB = insert.getCurrentBB();
    insert.createNextBB();
    for (size_t i = 0; i < stack.size(); ++i) {
        auto v = stack.at(i);
        auto p = insert(new Phi);
        p->addInput(oldBB, v);
        stack.at(i) = p;
    }
}

void State::mergeIn(const State& incom, BB* incomBB) {
    assert(stack.size() == incom.stack.size());

    for (size_t i = 0; i < stack.size(); ++i) {
        Phi* p = Phi::Cast(stack.at(i));
        assert(p);
        Value* in = incom.stack.at(i);
        if (in != p) {
            p->addInput(incomBB, in);
        }
    }
    incomBB->setNext(entryBB);
}

std::unordered_set<Opcode*> findMergepoints(rir::Code* srcCode) {
    std::unordered_map<Opcode*, std::vector<Opcode*>> incom;
    // Mark incoming jmps
    for (auto pc = srcCode->code(); pc != srcCode->endCode();) {
        BC bc = BC::decode(pc);
        if (bc.isJmp()) {
            incom[bc.jmpTarget(pc)].push_back(pc);
        }
        pc = BC::next(pc);
    }
    // Mark falltrough to label
    for (auto pc = srcCode->code(); pc != srcCode->endCode();) {
        BC bc = BC::decode(pc);
        if (!bc.isUncondJmp() && !bc.isReturn()) {
            Opcode* next = BC::next(pc);
            if (incom.count(next))
                incom[next].push_back(pc);
        }
        pc = BC::next(pc);
    }

    std::unordered_set<Opcode*> mergepoints;
    // Create mergepoints
    for (auto m : incom)
        if (std::get<1>(m).size() > 1)
            mergepoints.insert(m.first);
    return mergepoints;
}

} // namespace

namespace rir {
namespace pir {

bool Rir2Pir::compileBC(
    BC bc, Opcode* pos, rir::Code* srcCode, RirStack& stack, Builder& insert,
    std::unordered_map<Value*, CallFeedback>& callFeedback) const {
    Value* env = insert.env;

    unsigned srcIdx = srcCode->getSrcIdxAt(pos, true);

    Value* v;
    Value* x;
    Value* y;

    auto push = [&stack](Value* v) { stack.push(v); };
    auto pop = [&stack]() { return stack.pop(); };
    auto at = [&stack](unsigned i) { return stack.at(i); };
    auto top = [&stack]() { return stack.at(0); };
    auto set = [&stack](unsigned i, Value* v) { stack.at(i) = v; };

    switch (bc.bc) {

    case Opcode::push_:
        push(insert(new LdConst(bc.immediateConst())));
        break;

    case Opcode::ldvar_:
        v = insert(new LdVar(bc.immediateConst(), env));
        push(insert(new Force(v, env)));
        break;

    case Opcode::stvar_:
        v = pop();
        insert(new StVar(bc.immediateConst(), v, env));
        break;

    case Opcode::ldvar_super_:
        push(insert(new LdVarSuper(bc.immediateConst(), env)));
        break;

    case Opcode::stvar_super_:
        v = pop();
        insert(new StVarSuper(bc.immediateConst(), v, env));
        break;

    case Opcode::asbool_:
    case Opcode::aslogical_:
        push(insert(new AsLogical(pop(), srcIdx)));
        break;

    case Opcode::ldfun_:
        push(insert(new LdFun(bc.immediateConst(), env)));
        break;

    case Opcode::guard_fun_:
        compiler.getLog().warningBC(srcFunction, WARNING_GUARD_STRING, bc);
        break;

    case Opcode::swap_:
        x = pop();
        y = pop();
        push(x);
        push(y);
        break;

    case Opcode::dup_:
        push(top());
        break;

    case Opcode::dup2_:
        push(at(1));
        push(at(1));
        break;

    case Opcode::close_: {
        Value* srcref = pop();
        Value* body = pop();
        Value* formals = pop();
        push(insert(new MkCls(formals, body, srcref, env)));
        break;
    }

    case Opcode::nop_:
        break;

    case Opcode::pop_:
        pop();
        break;

    case Opcode::record_binop_: {
        // TODO
        break;
    }

    case Opcode::record_call_: {
        Value* target = top();
        callFeedback[target] = bc.immediate.callFeedback;
        break;
    }

    case Opcode::call_implicit_: {
        std::vector<Value*> args;
        for (auto argi : bc.immediateCallArguments) {
            if (argi == DOTS_ARG_IDX) {
                return false;
            } else if (argi == MISSING_ARG_IDX) {
                return false;
            }
            rir::Code* promiseCode = srcFunction->codeAt(argi);
            Promise* prom = insert.function->createProm(promiseCode->src);
            {
                Builder promiseBuilder(insert.function, prom);
                if (!tryCompilePromise(promiseCode, promiseBuilder))
                    return false;
            }
            Value* val = Missing::instance();
            if (Query::pure(prom)) {
                translate(promiseCode, insert,
                          [&](Value* success) { val = success; });
            }
            args.push_back(insert(new MkArg(prom, val, env)));
        }

        Value* callee = top();
        SEXP monomorphic = nullptr;
        if (callFeedback.count(callee)) {
            auto& feedback = callFeedback.at(callee);
            if (feedback.numTargets == 1)
                monomorphic = feedback.targets[0];
        }

        auto ast = bc.immediate.callFixedArgs.ast;
        auto insertGenericCall = [&]() {
            push(insert(new Call(insert.env, pop(), args, ast)));
        };
        if (monomorphic && isValidClosureSEXP(monomorphic)) {
            compiler.compileClosure(
                monomorphic,
                [&](Closure* f) {
                    Value* expected = insert(new LdConst(monomorphic));
                    Value* t = insert(new Identical(callee, expected));

                    insert.deoptUnless(t, srcCode, pos, stack);
                    pop();
                    push(insert(
                        new StaticCall(insert.env, f, args, monomorphic, ast)));
                },
                insertGenericCall);
        } else {
            insertGenericCall();
        }
        break;
    }

    case Opcode::promise_: {
        unsigned promi = bc.immediate.i;
        rir::Code* promiseCode = srcFunction->codeAt(promi);
        Value* val = pop();
        Promise* prom = insert.function->createProm(promiseCode->src);
        {
            Builder promiseBuilder(insert.function, prom);
            if (tryCompilePromise(promiseCode, promiseBuilder))
                return false;
        }
        push(insert(new MkArg(prom, val, env)));
        break;
    }

    case Opcode::call_: {
        unsigned n = bc.immediate.callFixedArgs.nargs;
        std::vector<Value*> args(n);
        for (size_t i = 0; i < n; ++i)
            args[n - i - 1] = pop();

        auto target = pop();
        push(insert(
            new Call(env, target, args, bc.immediate.callFixedArgs.ast)));
        break;
    }

    case Opcode::static_call_: {
        unsigned n = bc.immediate.staticCallFixedArgs.nargs;
        auto ast = bc.immediate.staticCallFixedArgs.ast;
        SEXP target = rir::Pool::get(bc.immediate.staticCallFixedArgs.target);

        std::vector<Value*> args(n);
        for (size_t i = 0; i < n; ++i)
            args[n - i - 1] = pop();

        if (TYPEOF(target) == BUILTINSXP) {
            // TODO: compile a list of safe builtins
            static int vector = findBuiltin("vector");

            if (getBuiltinNr(target) == vector)
                push(insert(new CallSafeBuiltin(target, args, ast)));
            else
                push(insert(new CallBuiltin(env, target, args, ast)));
        } else {
            assert(TYPEOF(target) == CLOSXP);
            if (!isValidClosureSEXP(target)) {
                Compiler::compileClosure(target);
            }
            bool failed = false;
            compiler.compileClosure(
                target,
                [&](Closure* f) {
                    push(insert(new StaticCall(env, f, args, target, ast)));
                },
                [&]() { failed = true; });
            if (failed)
                return false;
        }
        break;
    }

    case Opcode::seq_: {
        auto step = pop();
        auto stop = pop();
        auto start = pop();
        push(insert(new Seq(start, stop, step)));
        break;
    }

    case Opcode::for_seq_size_:
        push(insert(new ForSeqSize(top())));
        break;

    case Opcode::extract1_1_: {
        Value* idx = pop();
        Value* vec = pop();
        push(insert(new Extract1_1D(vec, idx, env, srcIdx)));
        break;
    }

    case Opcode::extract2_1_: {
        Value* idx = pop();
        Value* vec = pop();
        push(insert(new Extract2_1D(vec, idx, env, srcIdx)));
        break;
    }

    case Opcode::extract1_2_: {
        Value* idx2 = pop();
        Value* idx1 = pop();
        Value* vec = pop();
        push(insert(new Extract1_2D(vec, idx1, idx2, env, srcIdx)));
        break;
    }

    case Opcode::extract2_2_: {
        Value* idx2 = pop();
        Value* idx1 = pop();
        Value* vec = pop();
        push(insert(new Extract2_2D(vec, idx1, idx2, env, srcIdx)));
        break;
    }

    case Opcode::subassign1_: {
        Value* val = pop();
        Value* idx = pop();
        Value* vec = pop();
        push(insert(new Subassign1_1D(vec, idx, val)));
        break;
    }

    case Opcode::subassign2_: {
        SEXP sym = rir::Pool::get(bc.immediate.pool);
        Value* val = pop();
        Value* idx = pop();
        Value* vec = pop();
        push(insert(new Subassign2_1D(vec, idx, val, sym)));
        break;
    }

#define BINOP_NOENV(Name, Op)                                                  \
    case Opcode::Op: {                                                         \
        auto rhs = pop();                                                      \
        auto lhs = pop();                                                      \
        push(insert(new Name(lhs, rhs)));                                      \
        break;                                                                 \
    }
        BINOP_NOENV(LOr, lgl_or_);
        BINOP_NOENV(LAnd, lgl_and_);
#undef BINOP_NOENV

#define BINOP(Name, Op)                                                        \
    case Opcode::Op: {                                                         \
        auto rhs = pop();                                                      \
        auto lhs = pop();                                                      \
        push(insert(new Name(lhs, rhs, env, srcIdx)));                         \
        break;                                                                 \
    }

        BINOP(Lt, lt_);
        BINOP(Gt, gt_);
        BINOP(Gte, le_);
        BINOP(Lte, ge_);
        BINOP(Mod, mod_);
        BINOP(Div, div_);
        BINOP(IDiv, idiv_);
        BINOP(Add, add_);
        BINOP(Mul, mul_);
        BINOP(Colon, colon_);
        BINOP(Pow, pow_);
        BINOP(Sub, sub_);
        BINOP(Eq, eq_);
        BINOP(Neq, ne_);
#undef BINOP

    case Opcode::identical_: {
        auto rhs = pop();
        auto lhs = pop();
        push(insert(new Identical(lhs, rhs)));
        break;
    }

#define UNOP(Name, Op)                                                         \
    case Opcode::Op: {                                                         \
        v = pop();                                                             \
        push(insert(new Name(v, env, srcIdx)));                                \
        break;                                                                 \
    }
        UNOP(Plus, uplus_);
        UNOP(Minus, uminus_);
        UNOP(Not, not_);
        UNOP(Length, length_);
#undef UNOP

#define UNOP_NOENV(Name, Op)                                                   \
    case Opcode::Op: {                                                         \
        v = pop();                                                             \
        push(insert(new Name(v)));                                             \
        break;                                                                 \
    }
        UNOP_NOENV(Inc, inc_);
#undef UNOP_NOENV

    case Opcode::is_:
        push(insert(new Is(bc.immediate.i, pop())));
        break;

    case Opcode::pull_: {
        size_t i = bc.immediate.i;
        push(at(i));
        break;
    }

    case Opcode::pick_: {
        x = at(bc.immediate.i);
        for (int i = bc.immediate.i; i > 0; --i)
            set(i, at(i - 1));
        set(0, x);
        break;
    }

    case Opcode::put_: {
        x = top();
        for (size_t i = 0; i < bc.immediate.i - 1; ++i)
            set(i, at(i + 1));
        set(bc.immediate.i, x);
        break;
    }

    case Opcode::set_shared_:
        push(insert(new SetShared(pop())));
        break;

    case Opcode::int3_:
        insert(new Int3());
        break;

    // TODO implement!
    // (silently ignored)
    case Opcode::invisible_:
    case Opcode::visible_:
    case Opcode::isfun_:
        break;

    // Currently unused opcodes:
    case Opcode::brobj_:
    case Opcode::alloc_:
    case Opcode::push_code_:
    case Opcode::set_names_:
    case Opcode::names_:
    case Opcode::make_unique_:

    // Invalid opcodes:
    case Opcode::label:
    case Opcode::invalid_:
    case Opcode::num_of:

    // Opcodes handled elsewhere
    case Opcode::brtrue_:
    case Opcode::brfalse_:
    case Opcode::br_:
    case Opcode::ret_:
    case Opcode::return_:
        assert(false);

    // Opcodes that only come from PIR
    case Opcode::deopt_:
    case Opcode::force_:
    case Opcode::make_env_:
    case Opcode::get_env_:
    case Opcode::parent_env_:
    case Opcode::set_env_:
    case Opcode::ldvar_noforce_:
    case Opcode::ldvar_noforce_super_:
    case Opcode::ldarg_:
    case Opcode::ldloc_:
    case Opcode::stloc_:
    case Opcode::movloc_:
    case Opcode::isobj_:
    case Opcode::check_missing_:
        assert(false && "Recompiling PIR not supported for now.");

    // Unsupported opcodes:
    case Opcode::named_call_:
    case Opcode::named_call_implicit_:
    case Opcode::ldlval_:
    case Opcode::asast_:
    case Opcode::missing_:
    case Opcode::beginloop_:
    case Opcode::endcontext_:
    case Opcode::ldddvar_:
        return false;
    }

    return true;
}

void Rir2Pir::translate(rir::Code* srcCode, Builder& insert,
                        MaybeVal<void> success, Maybe<void> fail) const {
    assert(!finalized);

    std::vector<ReturnSite> results;

    std::unordered_map<Opcode*, State> mergepoints;
    for (auto p : findMergepoints(srcCode))
        mergepoints.emplace(p, State());

    std::deque<State> worklist;
    State cur;
    cur.seen = true;

    std::unordered_map<Value*, CallFeedback> callFeedback;

    Opcode* end = srcCode->endCode();
    Opcode* finger = srcCode->code();

    auto popWorklist = [&]() {
        assert(!worklist.empty());
        cur = std::move(worklist.back());
        worklist.pop_back();
        insert.enterBB(cur.entryBB);
        return cur.entryPC;
    };
    auto pushWorklist = [&](BB* bb, Opcode* pos) {
        worklist.push_back(State(cur, false, bb, pos));
    };

    while (finger != end || !worklist.empty()) {
        if (finger == end)
            finger = popWorklist();
        assert(finger != end);

        if (mergepoints.count(finger)) {
            State& other = mergepoints.at(finger);
            if (other.seen) {
                other.mergeIn(cur, insert.getCurrentBB());
                cur.clear();
                if (worklist.empty())
                    break;
                finger = popWorklist();
                continue;
            }
            cur.createMergepoint(insert);
            other = State(cur, true, insert.getCurrentBB(), finger);
        }
        const auto pos = finger;
        BC bc = BC::advance(&finger);
        const auto nextPos = finger;

        assert(pos != end);
        if (bc.isJmp()) {
            auto trg = bc.jmpTarget(pos);
            if (bc.isUncondJmp()) {
                finger = trg;
                continue;
            }

            // Conditional jump
            switch (bc.bc) {
            case Opcode::brtrue_:
            case Opcode::brfalse_: {
                Value* v = cur.stack.pop();
                insert(new Branch(v));
                break;
            }
            case Opcode::brobj_: {
                Value* v = insert(new IsObject(cur.stack.top()));
                insert(new Branch(v));
                break;
            }
            case Opcode::beginloop_:
                if (compiler.debug.includes(DebugFlag::ShowWarnings))
                    std::cerr << "Cannot compile Function. Unsupported "
                                 "beginloop bc\n";
                fail();
                return;
            default:
                assert(false);
            }

            auto edgeSplit = [&](Opcode* trg, BB* branch) {
                if (mergepoints.count(trg)) {
                    BB* next = insert.createBB();
                    branch->setNext(next);
                    branch = next;
                }
                return branch;
            };

            BB* branch = edgeSplit(trg, insert.createBB());
            BB* fall = edgeSplit(nextPos, insert.createBB());

            switch (bc.bc) {
            case Opcode::brtrue_:
                insert.setBranch(branch, fall);
                break;
            case Opcode::brfalse_:
            case Opcode::brobj_:
                insert.setBranch(fall, branch);
                break;
            default:
                assert(false);
            }

            pushWorklist(branch, trg);

            insert.enterBB(fall);
            continue;
        }

        if (bc.isReturn()) {
            switch (bc.bc) {
            case Opcode::ret_:
                break;
            case Opcode::return_:
                if (compiler.debug.includes(DebugFlag::ShowWarnings))
                    std::cerr
                        << "Cannot compile Function. Unsupported return bc\n";
                fail();
                return;
            default:
                assert(false);
            }
            results.push_back(
                ReturnSite(insert.getCurrentBB(), cur.stack.pop()));
            assert(cur.stack.empty());
            // Setting the position to end, will either terminate the loop, or
            // pop from the worklist
            finger = end;
            continue;
        }

        assert(pos != end);
        const static Matcher<4> ifFunctionLiteral(
            {{{Opcode::push_, Opcode::push_, Opcode::push_, Opcode::close_}}});

        bool skip = false;

        ifFunctionLiteral(pos, end, [&](Opcode* next) {
            Opcode* pc = pos;
            BC ldfmls = BC::advance(&pc);
            BC ldcode = BC::advance(&pc);
            BC ldsrc = BC::advance(&pc);
            pc = BC::next(pc); // close

            SEXP fmls = ldfmls.immediateConst();
            SEXP code = ldcode.immediateConst();
            SEXP src = ldsrc.immediateConst();

            FormalArgs formals(fmls);

            DispatchTable* dt = DispatchTable::unpack(code);
            rir::Function* function = dt->first();

            compiler.compileFunction(
                function, formals,
                [&](Closure* innerF) {
                    cur.stack.push(insert(
                        new MkFunCls(innerF, insert.env, fmls, code, src)));

                    // Skip those instructions
                    finger = pc;
                    skip = true;
                },
                []() {
                    // If the closure does not compile, we can still call the
                    // unoptimized version (which is what happens on
                    // `tryRunCurrentBC` below)
                });
        });

        if (!skip) {
<<<<<<< HEAD
            int size = state.stack_size();
            if (!state.tryRunCurrentBC(*this, insert)) {
                compiler.getLog().warningBC(srcFunction,
                                            "Abort r2p due to unsupported bc",
                                            state.getCurrentBC());
=======
            int size = cur.stack.size();
            if (!compileBC(bc, pos, srcCode, cur.stack, insert, callFeedback)) {
                compiler.getLog().warningBC(srcFunction,
                                            "Abort r2p due to unsupported bc",
                                            pos);
                fail();
                return;
            }
            if (cur.stack.size() != size - bc.popCount() + bc.pushCount()) {
                srcCode->print(std::cerr);
                std::cerr << "After interpreting '";
                bc.print(std::cerr);
                std::cerr << "' which is supposed to pop " << bc.popCount()
                          << " and push " << bc.pushCount() << " we got from "
                          << size << " to " << cur.stack.size() << "\n";
                assert(false);
>>>>>>> db04ea5a
                fail();
                return;
            }
            if (bc.isCall())
                insert.registerSafepoint(srcCode, nextPos, cur.stack);
        }
    }
    assert(cur.stack.empty());

    if (results.size() == 0) {
        // Cannot compile functions with infinite loop
        fail();
        return;
    }

    Value* res;
    if (results.size() == 1) {
        res = results.back().second;
        insert.reenterBB(results.back().first);
    } else {
        BB* merge = insert.createBB();
        insert.enterBB(merge);
        Phi* phi = insert(new Phi());
        for (auto r : results) {
            r.first->setNext(merge);
            phi->addInput(r.first, r.second);
        }
        phi->updateType();
        res = phi;
    }

    results.clear();

    success(res);
}

void Rir2Pir::finalize(Value* ret, Builder& insert) {
    assert(!finalized);
    assert(ret);
    assert(insert.getCurrentBB()->isExit() &&
           "Builder needs to be on an exit-block to insert return");

    bool changed = true;
    while (changed) {
        changed = false;
        // Remove excessive Phis
        Visitor::run(insert.code->entry, [&](BB* bb) {
            auto it = bb->begin();
            while (it != bb->end()) {
                Phi* p = Phi::Cast(*it);
                if (!p) {
                    it++;
                    continue;
                }
                if (p->nargs() == 1) {
                    if (p == ret)
                        ret = p->arg(0).val();
                    p->replaceUsesWith(p->arg(0).val());
                    it = bb->remove(it);
                    changed = true;
                    continue;
                }
                // Phi where all inputs are the same value (except the phi
                // itself), then we can remove it.
                Value* allTheSame = p->arg(0).val();
                p->eachArg([&](BB*, Value* v) {
                    if (allTheSame == p)
                        allTheSame = v;
                    else if (v != p && v != allTheSame)
                        allTheSame = nullptr;
                });
                if (allTheSame) {
                    p->replaceUsesWith(allTheSame);
                    it = bb->remove(it);
                    changed = true;
                    continue;
                }
                if (p->updateType()) {
                    changed = true;
                }
                it++;
            }
        });
    }

    insert(new Return(ret));

    InsertCast c(insert.code->entry, insert.env);
    c();

    finalized = true;
}

} // namespace pir
} // namespace rir<|MERGE_RESOLUTION|>--- conflicted
+++ resolved
@@ -732,13 +732,6 @@
         });
 
         if (!skip) {
-<<<<<<< HEAD
-            int size = state.stack_size();
-            if (!state.tryRunCurrentBC(*this, insert)) {
-                compiler.getLog().warningBC(srcFunction,
-                                            "Abort r2p due to unsupported bc",
-                                            state.getCurrentBC());
-=======
             int size = cur.stack.size();
             if (!compileBC(bc, pos, srcCode, cur.stack, insert, callFeedback)) {
                 compiler.getLog().warningBC(srcFunction,
@@ -755,7 +748,6 @@
                           << " and push " << bc.pushCount() << " we got from "
                           << size << " to " << cur.stack.size() << "\n";
                 assert(false);
->>>>>>> db04ea5a
                 fail();
                 return;
             }
