--- conflicted
+++ resolved
@@ -493,7 +493,6 @@
 
     case Opcode::extract1_1_: {
         if (!inPromise()) {
-<<<<<<< HEAD
             forceIfLazy(
                 1); // <- ensure forced version are captured in framestate
             forceIfLazy(0);
@@ -505,11 +504,6 @@
             Value* idx = pop();
             Value* vec = pop();
             push(insert(new Extract1_1D(vec, idx, env, srcIdx)));
-=======
-            forceIfPromised(1); // <- ensure forced captured in framestate
-            forceIfPromised(0);
-            addCheckpoint(srcCode, pos, stack, insert);
->>>>>>> 96219846
         }
         break;
     }
@@ -518,7 +512,6 @@
         if (!inPromise()) {
             forceIfPromised(
                 1); // <- ensure forced version are captured in framestate
-<<<<<<< HEAD
             forceIfLazy(0);
             auto fs = insert.registerFrameState(srcCode, pos, stack);
             Value* idx = pop();
@@ -528,10 +521,6 @@
             Value* idx = pop();
             Value* vec = pop();
             push(insert(new Extract2_1D(vec, idx, env, srcIdx)));
-=======
-            forceIfPromised(0);
-            addCheckpoint(srcCode, pos, stack, insert);
->>>>>>> 96219846
         }
         break;
     }
@@ -623,7 +612,6 @@
 #define BINOP(Name, Op)                                                        \
     case Opcode::Op: {                                                         \
         if (!inPromise()) {                                                    \
-<<<<<<< HEAD
             forceIfLazy(1);                                                    \
             forceIfLazy(0);                                                    \
             auto fs = insert.registerFrameState(srcCode, pos, stack);          \
@@ -634,11 +622,6 @@
             auto rhs = pop();                                                  \
             auto lhs = pop();                                                  \
             push(insert(new Name(lhs, rhs, env, srcIdx)));                     \
-=======
-            forceIfPromised(1);                                                \
-            forceIfPromised(0);                                                \
-            addCheckpoint(srcCode, pos, stack, insert);                        \
->>>>>>> 96219846
         }                                                                      \
         break;                                                                 \
     }
