--- conflicted
+++ resolved
@@ -200,11 +200,7 @@
         break;
 
     case Opcode::ldvar_:
-<<<<<<< HEAD
-    case Opcode::ldvar_cache_:
-=======
     case Opcode::ldvar_cached_:
->>>>>>> 758098a9
     case Opcode::ldvar_for_update_cache_:
         v = insert(new LdVar(bc.immediateConst(), env));
         // Checkpoint might be useful if we end up inlining this force
@@ -213,21 +209,13 @@
         push(insert(new Force(v, env)));
         break;
 
-<<<<<<< HEAD
-    case Opcode::starg_cache_:
-=======
     case Opcode::starg_cached_:
->>>>>>> 758098a9
         v = pop();
         insert(new StArg(bc.immediateConst(), v, env));
         break;
 
     case Opcode::stvar_:
-<<<<<<< HEAD
-    case Opcode::stvar_cache_:
-=======
     case Opcode::stvar_cached_:
->>>>>>> 758098a9
         v = pop();
         insert(new StVar(bc.immediateConst(), v, env));
         break;
@@ -819,11 +807,7 @@
     case Opcode::parent_env_:
     case Opcode::set_env_:
     case Opcode::ldvar_noforce_:
-<<<<<<< HEAD
-    case Opcode::ldvar_noforce_cache_:
-=======
     case Opcode::ldvar_noforce_cached_:
->>>>>>> 758098a9
     case Opcode::ldvar_noforce_super_:
     case Opcode::ldarg_:
     case Opcode::ldloc_:
