#include "rir_2_pir.h"
#include "../../analysis/query.h"
#include "../../analysis/verifier.h"
#include "../../pir/pir_impl.h"
#include "../../transform/insert_cast.h"
#include "../../util/builder.h"
#include "../../util/cfg.h"
#include "../../util/visitor.h"
#include "R/Funtab.h"
#include "R/RList.h"
#include "ir/BC.h"
#include "ir/Compiler.h"
#include "utils/FormalArgs.h"

#include <sstream>
#include <unordered_map>
#include <vector>

namespace {

using namespace rir::pir;
typedef rir::Function Function;
typedef rir::Opcode Opcode;
typedef rir::BC BC;
typedef rir::RList RList;

typedef std::pair<BB*, Value*> ReturnSite;

template <size_t SIZE>
struct Matcher {
    const std::array<Opcode, SIZE> seq;

    typedef std::function<void(Opcode*)> MatcherMaybe;

    bool operator()(Opcode* pc, const Opcode* end, MatcherMaybe m) const {
        for (size_t i = 0; i < SIZE; ++i) {
            if (*pc != seq[i])
                return false;
            pc = BC::next(pc);
            if (pc == end)
                return false;
        }
        m(pc);
        return true;
    }
};

struct State {
    bool seen = false;
    BB* entryBB = nullptr;
    Opcode* entryPC = 0;

    State() {}
    State(State&&) = default;
    State(const State&) = delete;
    State(const State& other, bool seen, BB* entryBB, Opcode* entryPC)
        : seen(seen), entryBB(entryBB), entryPC(entryPC), stack(other.stack){};

    void operator=(const State&) = delete;
    State& operator=(State&&) = default;

    void mergeIn(const State& incom, BB* incomBB);
    void createMergepoint(Builder&);

    void clear() {
        stack.clear();
        entryBB = nullptr;
        entryPC = nullptr;
    }

    RirStack stack;
};

void State::createMergepoint(Builder& insert) {
    BB* oldBB = insert.getCurrentBB();
    insert.createNextBB();
    for (size_t i = 0; i < stack.size(); ++i) {
        auto v = stack.at(i);
        auto p = insert(new Phi);
        p->addInput(oldBB, v);
        stack.at(i) = p;
    }
}

void State::mergeIn(const State& incom, BB* incomBB) {
    assert(stack.size() == incom.stack.size());

    for (size_t i = 0; i < stack.size(); ++i) {
        Phi* p = Phi::Cast(stack.at(i));
        assert(p);
        Value* in = incom.stack.at(i);
        if (in != p) {
            p->addInput(incomBB, in);
        }
    }
    incomBB->setNext(entryBB);
}

std::unordered_set<Opcode*> findMergepoints(rir::Code* srcCode) {
    std::unordered_map<Opcode*, std::vector<Opcode*>> incom;
    // Mark incoming jmps
    for (auto pc = srcCode->code(); pc != srcCode->endCode();) {
        BC bc = BC::decodeShallow(pc);
        if (bc.isJmp()) {
            incom[bc.jmpTarget(pc)].push_back(pc);
        }
        pc = BC::next(pc);
    }
    // Mark falltrough to label
    for (auto pc = srcCode->code(); pc != srcCode->endCode();) {
        BC bc = BC::decodeShallow(pc);
        if (!bc.isUncondJmp() && !bc.isExit()) {
            Opcode* next = BC::next(pc);
            if (incom.count(next))
                incom[next].push_back(pc);
        }
        pc = BC::next(pc);
    }

    std::unordered_set<Opcode*> mergepoints;
    // Create mergepoints
    for (auto m : incom)
        if (std::get<1>(m).size() > 1)
            mergepoints.insert(m.first);
    return mergepoints;
}

} // namespace

namespace rir {
namespace pir {

<<<<<<< HEAD
bool Rir2Pir::compileBC(const BC& bc, Opcode* pos, rir::Code* srcCode,
                        RirStack& stack, Builder& insert) const {
=======
bool Rir2Pir::compileBC(
    const BC& bc, Opcode* pos, rir::Code* srcCode, RirStack& stack,
    Builder& insert,
    std::unordered_map<Value*, std::vector<SEXP>>& callFeedback,
    std::unordered_map<Value*, TypeFeedback>& typeFeedback) const {
>>>>>>> bca2937c
    Value* env = insert.env;

    unsigned srcIdx = srcCode->getSrcIdxAt(pos, true);

    Value* v;
    Value* x;
    Value* y;

    auto push = [&stack](Value* v) { stack.push(v); };
    auto pop = [&stack]() { return stack.pop(); };
    auto at = [&stack](unsigned i) { return stack.at(i); };
    auto top = [&stack]() { return stack.at(0); };
    auto set = [&stack](unsigned i, Value* v) { stack.at(i) = v; };

    switch (bc.bc) {

    case Opcode::push_:
        push(insert(new LdConst(bc.immediateConst())));
        break;

    case Opcode::ldvar_:
        v = insert(new LdVar(bc.immediateConst(), env));
        push(insert(new Force(v, env)));
        break;

    case Opcode::stvar_:
        v = pop();
        insert(new StVar(bc.immediateConst(), v, env));
        break;

    case Opcode::ldvar_super_:
        push(insert(new LdVarSuper(bc.immediateConst(), env)));
        break;

    case Opcode::stvar_super_:
        v = pop();
        insert(new StVarSuper(bc.immediateConst(), v, env));
        break;

    case Opcode::asbool_:
    case Opcode::aslogical_:
        push(insert(new AsLogical(pop(), srcIdx)));
        break;

    case Opcode::ldfun_:
        push(insert(new LdFun(bc.immediateConst(), env)));
        break;

    case Opcode::guard_fun_:
        log.unsupportedBC("Guard ignored", bc);
        break;

    case Opcode::swap_:
        x = pop();
        y = pop();
        push(x);
        push(y);
        break;

    case Opcode::dup_:
        push(top());
        break;

    case Opcode::dup2_:
        push(at(1));
        push(at(1));
        break;

    case Opcode::close_: {
        Value* srcref = pop();
        Value* body = pop();
        Value* formals = pop();
        push(insert(new MkCls(formals, body, srcref, env)));
        break;
    }

    case Opcode::nop_:
        break;

    case Opcode::pop_:
        pop();
        break;

    case Opcode::record_binop_: {
        insert.function->runtimeFeedback->types->emplace(
            at(0), bc.immediate.binopFeedback[0]);
        insert.function->runtimeFeedback->types->emplace(
            at(1), bc.immediate.binopFeedback[1]);
        break;
    }

    case Opcode::record_call_: {
        Value* target = top();
<<<<<<< HEAD
        insert.function->runtimeFeedback->calles->emplace(
            target, bc.immediate.callFeedback);
=======
        callFeedback[target] = bc.callFeedbackExtra().targets;
>>>>>>> bca2937c
        break;
    }

    case Opcode::named_call_implicit_:
    case Opcode::call_implicit_: {
        std::vector<Value*> args;
        for (auto argi : bc.callExtra().immediateCallArguments) {
            if (argi == DOTS_ARG_IDX) {
                log.warn("Cannot compile call with ... arguments");
                return false;
            } else if (argi == MISSING_ARG_IDX) {
                log.warn("Cannot compile call with explicit missing arguments");
                return false;
            }
            rir::Code* promiseCode = srcFunction->codeAt(argi);
            Promise* prom = insert.function->createProm(promiseCode->src);
            {
                Builder promiseBuilder(insert.function, prom);
                if (!tryCompilePromise(promiseCode, promiseBuilder)) {
                    log.warn("Failed to compile a promise for call");
                    return false;
                }
            }
            Value* val = Missing::instance();
            if (Query::pure(prom))
                if (auto inlineProm = tryTranslate(promiseCode, insert))
                    val = inlineProm;
            args.push_back(insert(new MkArg(prom, val, env)));
        }

        Value* callee = top();
        SEXP monomorphic = nullptr;

        // TODO: static named argument matching
        if (bc.bc != Opcode::named_call_implicit_) {
<<<<<<< HEAD
            if (insert.function->runtimeFeedback->calles->count(callee)) {
                auto& feedback =
                    insert.function->runtimeFeedback->calles->at(callee);
                if (feedback.numTargets == 1)
                    monomorphic = feedback.targets[0];
=======
            if (callFeedback.count(callee)) {
                auto& feedback = callFeedback.at(callee);
                if (feedback.size() == 1)
                    monomorphic = feedback.at(0);
>>>>>>> bca2937c
            }
        }

        auto ast = bc.immediate.callFixedArgs.ast;
        auto insertGenericCall = [&]() {
            if (bc.bc == Opcode::named_call_implicit_)
                push(insert(new NamedCall(insert.env, pop(), args,
                                          bc.callExtra().callArgumentNames,
                                          ast)));
            else
                push(insert(new Call(insert.env, pop(), args, ast)));
        };
        if (monomorphic && isValidClosureSEXP(monomorphic)) {
            std::string name = "";
            if (auto ldfun = LdFun::Cast(callee))
                name = CHAR(PRINTNAME(ldfun->varName));
            compiler.compileClosure(
                monomorphic, name,
                [&](Closure* f) {
                    Value* expected = insert(new LdConst(monomorphic));
                    Value* t = insert(new Identical(callee, expected));

                    insert.conditionalDeopt(t, srcCode, pos, stack, true);
                    pop();
                    push(insert(
                        new StaticCall(insert.env, f, args, monomorphic, ast)));
                },
                insertGenericCall);
        } else {
            insertGenericCall();
        }
        break;
    }

    case Opcode::promise_: {
        unsigned promi = bc.immediate.i;
        rir::Code* promiseCode = srcFunction->codeAt(promi);
        Value* val = pop();
        Promise* prom = insert.function->createProm(promiseCode->src);
        {
            Builder promiseBuilder(insert.function, prom);
            if (!tryCompilePromise(promiseCode, promiseBuilder)) {
                log.warn("Failed to compile a promise");
                return false;
            }
        }
        push(insert(new MkArg(prom, val, env)));
        break;
    }

    case Opcode::named_call_:
    case Opcode::call_: {
        unsigned n = bc.immediate.callFixedArgs.nargs;
        std::vector<Value*> args(n);
        for (size_t i = 0; i < n; ++i)
            args[n - i - 1] = pop();

        auto target = pop();
        if (bc.bc == Opcode::named_call_)
            push(insert(new NamedCall(env, target, args,
                                      bc.callExtra().callArgumentNames,
                                      bc.immediate.callFixedArgs.ast)));
        else
            push(insert(
                new Call(env, target, args, bc.immediate.callFixedArgs.ast)));
        break;
    }

    case Opcode::static_call_: {
        unsigned n = bc.immediate.staticCallFixedArgs.nargs;
        auto ast = bc.immediate.staticCallFixedArgs.ast;
        SEXP target = rir::Pool::get(bc.immediate.staticCallFixedArgs.target);

        std::vector<Value*> args(n);
        for (size_t i = 0; i < n; ++i)
            args[n - i - 1] = pop();

        if (TYPEOF(target) == BUILTINSXP) {
            // TODO: compile a list of safe builtins
            static int vector = findBuiltin("vector");

            if (getBuiltinNr(target) == vector)
                push(insert(new CallSafeBuiltin(target, args, ast)));
            else
                push(insert(new CallBuiltin(env, target, args, ast)));
        } else {
            assert(TYPEOF(target) == CLOSXP);
            if (!isValidClosureSEXP(target)) {
                Compiler::compileClosure(target);
            }
            bool failed = false;
            compiler.compileClosure(
                target, "",
                [&](Closure* f) {
                    push(insert(new StaticCall(env, f, args, target, ast)));
                },
                [&]() { failed = true; });
            if (failed) {
                log.warn("Failed to compile the target of a static call");
                return false;
            }
        }
        break;
    }

    case Opcode::seq_: {
        auto step = pop();
        auto stop = pop();
        auto start = pop();
        push(insert(new Seq(start, stop, step)));
        break;
    }

    case Opcode::for_seq_size_:
        push(insert(new ForSeqSize(top())));
        break;

    case Opcode::extract1_1_: {
        Value* idx = pop();
        Value* vec = pop();
        push(insert(new Extract1_1D(vec, idx, env, srcIdx)));
        break;
    }

    case Opcode::extract2_1_: {
        Value* idx = pop();
        Value* vec = pop();
        push(insert(new Extract2_1D(vec, idx, env, srcIdx)));
        break;
    }

    case Opcode::extract1_2_: {
        Value* idx2 = pop();
        Value* idx1 = pop();
        Value* vec = pop();
        push(insert(new Extract1_2D(vec, idx1, idx2, env, srcIdx)));
        break;
    }

    case Opcode::extract2_2_: {
        Value* idx2 = pop();
        Value* idx1 = pop();
        Value* vec = pop();
        push(insert(new Extract2_2D(vec, idx1, idx2, env, srcIdx)));
        break;
    }

    case Opcode::subassign1_: {
        Value* idx = pop();
        Value* vec = pop();
        Value* val = pop();
        push(insert(new Subassign1_1D(val, vec, idx, env, srcIdx)));
        break;
    }

    case Opcode::subassign2_: {
        Value* idx = pop();
        Value* vec = pop();
        Value* val = pop();
        push(insert(new Subassign2_1D(val, vec, idx, env, srcIdx)));
        break;
    }

#define BINOP_NOENV(Name, Op)                                                  \
    case Opcode::Op: {                                                         \
        auto rhs = pop();                                                      \
        auto lhs = pop();                                                      \
        push(insert(new Name(lhs, rhs)));                                      \
        break;                                                                 \
    }
        BINOP_NOENV(LOr, lgl_or_);
        BINOP_NOENV(LAnd, lgl_and_);
#undef BINOP_NOENV

#define BINOP(Name, Op)                                                        \
    case Opcode::Op: {                                                         \
        auto rhs = at(0);                                                      \
        auto lhs = at(1);                                                      \
        insert.registerSafepoint(srcCode, pos, stack);                         \
        pop();                                                                 \
        pop();                                                                 \
        push(insert(new Name(lhs, rhs, env, srcIdx)));                         \
        break;                                                                 \
    }

        BINOP(Lt, lt_);
        BINOP(Gt, gt_);
        BINOP(Gte, le_);
        BINOP(Lte, ge_);
        BINOP(Mod, mod_);
        BINOP(Div, div_);
        BINOP(IDiv, idiv_);
        BINOP(Add, add_);
        BINOP(Mul, mul_);
        BINOP(Colon, colon_);
        BINOP(Pow, pow_);
        BINOP(Sub, sub_);
        BINOP(Eq, eq_);
        BINOP(Neq, ne_);
#undef BINOP

    case Opcode::identical_: {
        auto rhs = pop();
        auto lhs = pop();
        push(insert(new Identical(lhs, rhs)));
        break;
    }

#define UNOP(Name, Op)                                                         \
    case Opcode::Op: {                                                         \
        v = pop();                                                             \
        push(insert(new Name(v, env, srcIdx)));                                \
        break;                                                                 \
    }
        UNOP(Plus, uplus_);
        UNOP(Minus, uminus_);
        UNOP(Not, not_);
        UNOP(Length, length_);
#undef UNOP

#define UNOP_NOENV(Name, Op)                                                   \
    case Opcode::Op: {                                                         \
        v = pop();                                                             \
        push(insert(new Name(v)));                                             \
        break;                                                                 \
    }
        UNOP_NOENV(Inc, inc_);
#undef UNOP_NOENV

    case Opcode::is_:
        push(insert(new Is(bc.immediate.i, pop())));
        break;

    case Opcode::pull_: {
        size_t i = bc.immediate.i;
        push(at(i));
        break;
    }

    case Opcode::pick_: {
        x = at(bc.immediate.i);
        for (int i = bc.immediate.i; i > 0; --i)
            set(i, at(i - 1));
        set(0, x);
        break;
    }

    case Opcode::put_: {
        x = top();
        for (size_t i = 0; i < bc.immediate.i - 1; ++i)
            set(i, at(i + 1));
        set(bc.immediate.i, x);
        break;
    }

    case Opcode::set_shared_:
        push(insert(new SetShared(pop())));
        break;

    case Opcode::int3_:
        insert(new Int3());
        break;

    // TODO implement!
    // (silently ignored)
    case Opcode::invisible_:
    case Opcode::visible_:
    case Opcode::isfun_:
        break;

    // Currently unused opcodes:
    case Opcode::brobj_:
    case Opcode::alloc_:
    case Opcode::push_code_:
    case Opcode::set_names_:
    case Opcode::names_:
    case Opcode::make_unique_:

    // Invalid opcodes:
    case Opcode::invalid_:
    case Opcode::num_of:

    // Opcodes handled elsewhere
    case Opcode::brtrue_:
    case Opcode::brfalse_:
    case Opcode::br_:
    case Opcode::ret_:
    case Opcode::return_:
        assert(false);

    // Opcodes that only come from PIR
    case Opcode::deopt_:
    case Opcode::force_:
    case Opcode::make_env_:
    case Opcode::get_env_:
    case Opcode::parent_env_:
    case Opcode::set_env_:
    case Opcode::ldvar_noforce_:
    case Opcode::ldvar_noforce_super_:
    case Opcode::ldarg_:
    case Opcode::ldloc_:
    case Opcode::stloc_:
    case Opcode::movloc_:
    case Opcode::isobj_:
    case Opcode::check_missing_:
        log.unsupportedBC("Unsupported BC (are you recompiling?)", bc);
        assert(false && "Recompiling PIR not supported for now.");

    // Unsupported opcodes:
    case Opcode::ldlval_:
    case Opcode::asast_:
    case Opcode::missing_:
    case Opcode::beginloop_:
    case Opcode::endcontext_:
    case Opcode::ldddvar_:
        log.unsupportedBC("Unsupported BC", bc);
        return false;
    }

    return true;
} // namespace pir

bool Rir2Pir::tryCompile(rir::Code* srcCode, Builder& insert) {
    if (auto res = tryTranslate(srcCode, insert)) {
        finalize(res, insert);
        return true;
    }
    return false;
}

bool Rir2Pir::tryCompilePromise(rir::Code* prom, Builder& insert) const {
    return PromiseRir2Pir(compiler, srcFunction, log, name)
        .tryCompile(prom, insert);
}

Value* Rir2Pir::tryTranslate(rir::Code* srcCode, Builder& insert) const {
    assert(!finalized);

    std::vector<ReturnSite> results;

    std::unordered_map<Opcode*, State> mergepoints;
    for (auto p : findMergepoints(srcCode))
        mergepoints.emplace(p, State());

    std::deque<State> worklist;
    State cur;
    cur.seen = true;

<<<<<<< HEAD
=======
    std::unordered_map<Value*, std::vector<SEXP>> callFeedback;
    std::unordered_map<Value*, TypeFeedback> typeFeedback;

>>>>>>> bca2937c
    Opcode* end = srcCode->endCode();
    Opcode* finger = srcCode->code();

    auto popWorklist = [&]() {
        assert(!worklist.empty());
        cur = std::move(worklist.back());
        worklist.pop_back();
        insert.enterBB(cur.entryBB);
        return cur.entryPC;
    };
    auto pushWorklist = [&](BB* bb, Opcode* pos) {
        worklist.push_back(State(cur, false, bb, pos));
    };

    while (finger != end || !worklist.empty()) {
        if (finger == end)
            finger = popWorklist();
        assert(finger != end);

        if (mergepoints.count(finger)) {
            State& other = mergepoints.at(finger);
            if (other.seen) {
                other.mergeIn(cur, insert.getCurrentBB());
                cur.clear();
                if (worklist.empty())
                    break;
                finger = popWorklist();
                continue;
            }
            cur.createMergepoint(insert);
            other = State(cur, true, insert.getCurrentBB(), finger);
        }
        const auto pos = finger;
        BC bc = BC::advance(&finger, srcCode);
        const auto nextPos = finger;

        assert(pos != end);
        if (bc.isJmp()) {
            auto trg = bc.jmpTarget(pos);
            if (bc.isUncondJmp()) {
                finger = trg;
                continue;
            }

            // Conditional jump
            switch (bc.bc) {
            case Opcode::brtrue_:
            case Opcode::brfalse_: {
                Value* v = cur.stack.pop();
                insert(new Branch(v));
                break;
            }
            case Opcode::brobj_: {
                Value* v = insert(new IsObject(cur.stack.top()));
                insert(new Branch(v));
                break;
            }
            case Opcode::beginloop_:
                log.warn("Cannot compile Function. Unsupported beginloop bc");
                return nullptr;
            default:
                assert(false);
            }

            auto edgeSplit = [&](Opcode* trg, BB* branch) {
                if (mergepoints.count(trg)) {
                    BB* next = insert.createBB();
                    branch->setNext(next);
                    branch = next;
                }
                return branch;
            };

            BB* branch = edgeSplit(trg, insert.createBB());
            BB* fall = edgeSplit(nextPos, insert.createBB());

            switch (bc.bc) {
            case Opcode::brtrue_:
                insert.setBranch(branch, fall);
                break;
            case Opcode::brfalse_:
            case Opcode::brobj_:
                insert.setBranch(fall, branch);
                break;
            default:
                assert(false);
            }

            pushWorklist(branch, trg);

            insert.enterBB(fall);
            continue;
        }

        if (bc.isExit()) {
            Value* tos = cur.stack.top();
            switch (bc.bc) {
            case Opcode::ret_:
                cur.stack.pop();
                break;
            case Opcode::return_:
                if (inPromise()) {
                    log.warn("Cannot compile Function. Unsupported return bc "
                             "in promise");
                    return nullptr;
                }
                // Return bytecode as top-level statement cannot cause non-local
                // return. Therefore we can treat it as normal local return
                // instruction. We just need to make sure to empty the stack.
                cur.stack.clear();
                break;
            case Opcode::deopt_:
                log.warn("Cannot compile Function. Unsupported deopt bc");
                return nullptr;
            default:
                assert(false);
            }
            assert(cur.stack.empty());
            results.push_back(ReturnSite(insert.getCurrentBB(), tos));
            // Setting the position to end, will either terminate the loop, or
            // pop from the worklist
            finger = end;
            continue;
        }

        assert(pos != end);
        const static Matcher<4> ifFunctionLiteral(
            {{{Opcode::push_, Opcode::push_, Opcode::push_, Opcode::close_}}});

        bool skip = false;

        ifFunctionLiteral(pos, end, [&](Opcode* next) {
            Opcode* pc = pos;
            BC ldfmls = BC::advance(&pc, srcCode);
            BC ldcode = BC::advance(&pc, srcCode);
            BC ldsrc = BC::advance(&pc, srcCode);
            pc = BC::next(pc); // close

            SEXP fmls = ldfmls.immediateConst();
            SEXP code = ldcode.immediateConst();
            SEXP src = ldsrc.immediateConst();

            FormalArgs formals(fmls);

            DispatchTable* dt = DispatchTable::unpack(code);
            rir::Function* function = dt->first();

            std::stringstream inner;
            inner << name;
            // Try to find the name of this inner function by peeking for the
            // stvar
            {
                auto n = pc;
                for (int i = 0; i < 2 && n < end; ++i, n = BC::next(n))
                    ;
                if (n < end) {
                    auto nextbc = BC::decodeShallow(n);
                    if (nextbc.bc == Opcode::stvar_)
                        inner << ">"
                              << CHAR(PRINTNAME(nextbc.immediateConst()));
                }
            }
            inner << "@";
            if (srcCode != srcCode->function()->body()) {
                size_t i = 0;
                for (auto c : insert.function->promises) {
                    if (c == insert.code) {
                        inner << "Prom(" << i << ")";
                        break;
                    }
                    i++;
                }
            }
            inner << (pos - srcCode->code());

            compiler.compileFunction(
                function, inner.str(), formals,
                [&](Closure* innerF) {
                    cur.stack.push(insert(
                        new MkFunCls(innerF, insert.env, fmls, code, src)));

                    // Skip those instructions
                    finger = pc;
                    skip = true;
                },
                []() {
                    // If the closure does not compile, we can still call the
                    // unoptimized version (which is what happens on
                    // `tryRunCurrentBC` below)
                });
        });

        if (!skip) {
            int size = cur.stack.size();
            if (!compileBC(bc, pos, srcCode, cur.stack, insert)) {
                log.failed("Abort r2p due to unsupported bc");
                return nullptr;
            }
            if (cur.stack.size() != size - bc.popCount() + bc.pushCount()) {
                srcCode->print(std::cerr);
                std::cerr << "After interpreting '";
                bc.print(std::cerr);
                std::cerr << "' which is supposed to pop " << bc.popCount()
                          << " and push " << bc.pushCount() << " we got from "
                          << size << " to " << cur.stack.size() << "\n";
                assert(false);
                return nullptr;
            }
            if (bc.isCall()) {
                insert.registerSafepoint(srcCode, nextPos, cur.stack);
            }
        }
    }
    assert(cur.stack.empty());

    if (results.size() == 0) {
        // Cannot compile functions with infinite loop
        log.warn("Aborting, it looks like this function has an infinite loop");
        return nullptr;
    }

    Value* res;
    if (results.size() == 1) {
        res = results.back().second;
        insert.reenterBB(results.back().first);
    } else {
        BB* merge = insert.createBB();
        insert.enterBB(merge);
        Phi* phi = insert(new Phi());
        for (auto r : results) {
            r.first->setNext(merge);
            phi->addInput(r.first, r.second);
        }
        phi->updateType();
        res = phi;
    }

    results.clear();

    return res;
}

void Rir2Pir::finalize(Value* ret, Builder& insert) {
    assert(!finalized);
    assert(ret);
    assert(insert.getCurrentBB()->isExit() &&
           "Builder needs to be on an exit-block to insert return");

    bool changed = true;
    while (changed) {
        changed = false;
        // Remove excessive Phis
        Visitor::run(insert.code->entry, [&](BB* bb) {
            auto it = bb->begin();
            while (it != bb->end()) {
                Phi* p = Phi::Cast(*it);
                if (!p) {
                    it++;
                    continue;
                }
                if (p->nargs() == 1) {
                    if (p == ret)
                        ret = p->arg(0).val();
                    p->replaceUsesWith(p->arg(0).val());
                    it = bb->remove(it);
                    changed = true;
                    continue;
                }
                // Phi where all inputs are the same value (except the phi
                // itself), then we can remove it.
                Value* allTheSame = p->arg(0).val();
                p->eachArg([&](BB*, Value* v) {
                    if (allTheSame == p)
                        allTheSame = v;
                    else if (v != p && v != allTheSame)
                        allTheSame = nullptr;
                });
                if (allTheSame) {
                    p->replaceUsesWith(allTheSame);
                    it = bb->remove(it);
                    changed = true;
                    continue;
                }
                if (p->updateType()) {
                    changed = true;
                }
                it++;
            }
        });
    }

    insert(new Return(ret));

    InsertCast c(insert.code->entry, insert.env);
    c();

    finalized = true;
}

} // namespace pir
} // namespace rir<|MERGE_RESOLUTION|>--- conflicted
+++ resolved
@@ -130,16 +130,8 @@
 namespace rir {
 namespace pir {
 
-<<<<<<< HEAD
 bool Rir2Pir::compileBC(const BC& bc, Opcode* pos, rir::Code* srcCode,
                         RirStack& stack, Builder& insert) const {
-=======
-bool Rir2Pir::compileBC(
-    const BC& bc, Opcode* pos, rir::Code* srcCode, RirStack& stack,
-    Builder& insert,
-    std::unordered_map<Value*, std::vector<SEXP>>& callFeedback,
-    std::unordered_map<Value*, TypeFeedback>& typeFeedback) const {
->>>>>>> bca2937c
     Value* env = insert.env;
 
     unsigned srcIdx = srcCode->getSrcIdxAt(pos, true);
@@ -233,12 +225,8 @@
 
     case Opcode::record_call_: {
         Value* target = top();
-<<<<<<< HEAD
         insert.function->runtimeFeedback->calles->emplace(
             target, bc.immediate.callFeedback);
-=======
-        callFeedback[target] = bc.callFeedbackExtra().targets;
->>>>>>> bca2937c
         break;
     }
 
@@ -274,18 +262,11 @@
 
         // TODO: static named argument matching
         if (bc.bc != Opcode::named_call_implicit_) {
-<<<<<<< HEAD
             if (insert.function->runtimeFeedback->calles->count(callee)) {
                 auto& feedback =
                     insert.function->runtimeFeedback->calles->at(callee);
                 if (feedback.numTargets == 1)
-                    monomorphic = feedback.targets[0];
-=======
-            if (callFeedback.count(callee)) {
-                auto& feedback = callFeedback.at(callee);
-                if (feedback.size() == 1)
-                    monomorphic = feedback.at(0);
->>>>>>> bca2937c
+                    monomorphic = feedback.getTarget(srcCode, 0);
             }
         }
 
@@ -634,12 +615,6 @@
     State cur;
     cur.seen = true;
 
-<<<<<<< HEAD
-=======
-    std::unordered_map<Value*, std::vector<SEXP>> callFeedback;
-    std::unordered_map<Value*, TypeFeedback> typeFeedback;
-
->>>>>>> bca2937c
     Opcode* end = srcCode->endCode();
     Opcode* finger = srcCode->code();
 
