#include "stack_machine.h"
#include "../../analysis/query.h"
#include "../../pir/pir_impl.h"
#include "../../util/builder.h"
#include "R/Funtab.h"
#include "ir/BC.h"
<<<<<<< HEAD
#include "pir_compiler.h"
=======
#include "ir/Compiler.h"
>>>>>>> 47d3bbda
#include "rir_2_pir.h"
#include "rir_inlined_promise_2_pir.h"

namespace rir {
namespace pir {

void StackMachine::clear() {
    stack.clear();
    entry = nullptr;
    pc = nullptr;
}

size_t StackMachine::stack_size() { return stack.size(); }

Value* StackMachine::pop() {
    assert(stack_size() > 0);
    auto v = stack.back();
    stack.pop_back();
    return v;
}

Value* StackMachine::top() { return stack.back(); }
Value* StackMachine::front() { return stack.front(); }
void StackMachine::push(Value* v) { stack.push_back(v); }

bool StackMachine::empty() { return stack.empty(); }

Value* StackMachine::at(size_t index) {
    assert(index < stack_size());
    return stack[stack_size() - index - 1];
}

void StackMachine::set(size_t index, Value* value) {
    assert(index < stack_size());
    stack[stack_size() - index - 1] = value;
}

void StackMachine::runCurrentBC(Rir2Pir& rir2pir, Builder& insert) {
    assert(pc >= srcCode->code() && pc < srcCode->endCode());

    Value* env = insert.env;
    BB* bb = insert.bb;

    Value* v;
    Value* x;
    Value* y;
    BC bc = this->getCurrentBC();
    switch (bc.bc) {
    case Opcode::push_:
        push(insert(new LdConst(bc.immediateConst())));
        break;
    case Opcode::ldvar_:
        v = insert(new LdVar(bc.immediateConst(), env));
        push(insert(new Force(v)));
        break;
    case Opcode::stvar_:
        v = pop();
        insert(new StVar(bc.immediateConst(), v, env));
        break;
    case Opcode::ldvar2_:
        insert(new LdVarSuper(bc.immediateConst(), env));
        break;
    case Opcode::stvar2_:
        v = pop();
        insert(new StVarSuper(bc.immediateConst(), v, env));
        break;
    case Opcode::ret_:
        rir2pir.addReturn(ReturnSite(bb, pop()));
        assert(empty());
        break;
    case Opcode::asbool_:
    case Opcode::aslogical_:
        push(insert(new AsLogical(pop())));
        break;
    case Opcode::ldfun_:
        push(insert(new LdFun(bc.immediateConst(), env)));
        break;
    case Opcode::guard_fun_:
        std::cout << "warn: guard ignored "
                  << CHAR(PRINTNAME(
                         rir::Pool::get(bc.immediate.guard_fun_args.name)))
                  << "\n";
        break;
    case Opcode::swap_:
        x = pop();
        y = pop();
        push(x);
        push(y);
        break;
    case Opcode::dup_:
        push(top());
        break;
    case Opcode::dup2_:
        x = at(0);
        y = at(1);
        push(y);
        push(x);
        break;
    case Opcode::pull_: {
        size_t i = bc.immediate.i;
        push(at(i));
        break;
    }
    case Opcode::close_: {
        Value* x = pop();
        Value* y = pop();
        Value* z = pop();
        push(insert(new MkCls(x, y, z, env)));
        break;
    }
    case Opcode::nop_:
        break;
    case Opcode::pop_:
        pop();
        break;
    case Opcode::call_: {
        unsigned n = bc.immediate.call_args.nargs;
        rir::CallSite* cs = bc.callSite(srcFunction->body());

        SEXP monomorphic = nullptr;
        if (cs->hasProfile) {
            auto prof = cs->profile();
            if (prof->numTargets == 1) {
                monomorphic = prof->targets[0];
            }
        }

        std::vector<Value*> args;
        for (size_t i = 0; i < n; ++i) {
            unsigned argi = cs->args()[i];
            if (argi == DOTS_ARG_IDX) {
                assert(false);
            } else if (argi == MISSING_ARG_IDX) {
                assert(false);
            }
            rir::Code* promiseCode = srcFunction->codeAt(argi);
            Promise* prom = insert.function->createProm();
            RirCompiler& cmp = rir2pir.compiler();
            {
                Builder* oldBuilder = cmp.getBuilder();
                Builder promiseBuilder(insert.function, prom);
                cmp.setBuilder(&promiseBuilder);
                Rir2Pir compiler(cmp, "Rir to Pir: Promise");
                compiler.translate(srcFunction, promiseCode);
                cmp.setBuilder(oldBuilder);
            }
            Value* val = Missing::instance();
            if (Query::pure(prom)) {
                RirInlinedPromise2Rir compiler(cmp,
                                               "Rir to Pir: Promise Inliner");
                val = compiler.translate(srcFunction, promiseCode);
            }
            args.push_back(insert(new MkArg(prom, val, env)));
        }

        if (monomorphic && isValidClosureSEXP(monomorphic)) {
            auto& cmp = rir2pir.compiler();
            std::vector<SEXP> fmls;
            RirInput input = PirCompiler::createRirInputFromSEXP(
                monomorphic, fmls, cmp.getEnv(monomorphic));
            IRCode entry = {.rirInput = &input};
            PirCompiler anotherCompiler(cmp.getModule());
            if (cmp.optimizationsEnabled())
                anotherCompiler.enableOptimizations();
            Closure* f = (anotherCompiler.compile(entry)).getPirInputFormat();

            Value* expected = insert(new LdConst(monomorphic));
            Value* t = insert(new Eq(top(), expected));
            insert(new Branch(t));
            BB* curBB = insert.bb;

            BB* asExpected = insert.createBB();
            insert.bb = asExpected;
            curBB->next0 = asExpected;
            Value* r1 = insert(new StaticCall(insert.env, f, args));

            BB* fallback = insert.createBB();
            insert.bb = fallback;
            curBB->next1 = fallback;
            Value* r2 = insert(new Call(insert.env, pop(), args));

            BB* cont = insert.createBB();
            asExpected->next0 = cont;
            fallback->next0 = cont;
            insert.bb = cont;
            push(insert(new Phi({r1, r2}, {asExpected, fallback})));
        } else {
            push(insert(new Call(insert.env, pop(), args)));
        }
        break;
    }
    case Opcode::promise_: {
        unsigned promi = bc.immediate.i;
        rir::Code* promiseCode = srcFunction->codeAt(promi);
        Promise* prom = insert.function->createProm();
        RirCompiler& cmp = rir2pir.compiler();
        {
            Builder* oldBuilder = cmp.getBuilder();
            Builder promiseBuilder(insert.function, prom);
            cmp.setBuilder(&promiseBuilder);
            Rir2Pir compiler(cmp, "Rir to Pir: Promise");
            compiler.translate(srcFunction, promiseCode);
            cmp.setBuilder(oldBuilder);
        }
        Value* val = Missing::instance();
        if (Query::pure(prom)) {
            RirInlinedPromise2Rir compiler(cmp, "Rir to Pir: Promise Inliner");
            val = compiler.translate(srcFunction, promiseCode);
        }
        // TODO: Remove comment and check how to deal with
        push(insert(new MkArg(prom, val, env)));
        break;
    }
    case Opcode::static_call_stack_: {
        unsigned n = bc.immediate.call_args.nargs;
        rir::CallSite* cs = bc.callSite(srcFunction->body());
        SEXP target = rir::Pool::get(*cs->target());
        RirCompiler& cmp = rir2pir.compiler();

        std::vector<Value*> args(n);
        for (size_t i = 0; i < n; ++i)
            args[n - i - 1] = pop();

        if (TYPEOF(target) == BUILTINSXP) {
            // TODO: compile a list of safe builtins
            static int vector = findBuiltin("vector");

            if (getBuiltinNr(target) == vector)
                push(insert(new CallSafeBuiltin(target, args)));
            else
                push(insert(new CallBuiltin(env, target, args)));
        } else {
<<<<<<< HEAD
            std::vector<SEXP> fmls;
            RirInput input = PirCompiler::createRirInputFromSEXP(
                target, fmls, cmp.getEnv(target));
            IRCode entry;
            entry.rirInput = &input;
            Closure* f =
                (rir2pir.compiler().compile(entry)).getPirInputFormat();
=======
            assert(TYPEOF(target) == CLOSXP);
            if (!isValidClosureSEXP(target)) {
                target = Compiler::compileClosure(target);
                // TODO: we need to keep track of this compiled rir function.
                // For now let's just put it in the constant pool.
                Pool::insert(target);
            }
            Closure* f = rir2pir.compiler().compileClosure(target);
>>>>>>> 47d3bbda
            push(insert(new StaticEagerCall(env, f, args)));
        }
        break;
    }
    case Opcode::seq_: {
        auto x = pop();
        auto y = pop();
        auto z = pop();
        push(insert(new Seq(x, y, z)));
        break;
    }
    case Opcode::for_seq_size_:
        push(insert(new ForSeqSize(top())));
        break;

    case Opcode::extract1_1_: {
        Value* vec = pop();
        Value* idx = pop();
        push(insert(new Extract1_1D(vec, idx)));
        break;
    }

    case Opcode::extract2_1_: {
        Value* vec = pop();
        Value* idx = pop();
        push(insert(new Extract2_1D(vec, idx)));
        break;
    }

    case Opcode::extract1_2_: {
        Value* vec = pop();
        Value* idx1 = pop();
        Value* idx2 = pop();
        push(insert(new Extract1_2D(vec, idx1, idx2)));
        break;
    }

    case Opcode::extract2_2_: {
        Value* vec = pop();
        Value* idx1 = pop();
        Value* idx2 = pop();
        push(insert(new Extract2_2D(vec, idx1, idx2)));
        break;
    }

    case Opcode::subassign1_: {
        Value* vec = pop();
        Value* idx = pop();
        Value* val = pop();
        push(insert(new Subassign1_1D(vec, idx, val)));
        break;
    }

    case Opcode::subassign2_: {
        Value* vec = pop();
        Value* idx = pop();
        Value* val = pop();
        push(insert(new Subassign2_1D(vec, idx, val)));
        break;
    }

#define BINOP(Name, Op)                                                        \
    case Opcode::Op:                                                           \
        x = pop();                                                             \
        y = pop();                                                             \
        push(insert(new Name(x, y)));                                          \
        break
        BINOP(LOr, lgl_or_);
        BINOP(LAnd, lgl_and_);
        BINOP(Lt, lt_);
        BINOP(Gt, gt_);
        BINOP(Gte, le_);
        BINOP(Lte, ge_);
        BINOP(Mod, mod_);
        BINOP(Div, div_);
        BINOP(IDiv, idiv_);
        BINOP(Add, add_);
        BINOP(Mul, mul_);
        BINOP(Colon, colon_);
        BINOP(Pow, pow_);
        BINOP(Sub, sub_);
        BINOP(Eq, eq_);
        BINOP(Neq, ne_);

#undef BINOP
#define UNOP(Name, Op)                                                         \
    case Opcode::Op:                                                           \
        v = pop();                                                             \
        push(insert(new Name(v)));                                             \
        break
        UNOP(Plus, uplus_);
        UNOP(Minus, uminus_);
        UNOP(Inc, inc_);
        UNOP(Not, not_);
        UNOP(Is, is_);
        UNOP(Length, length_);
#undef UNOP

    case Opcode::pick_:
        push(at(bc.immediate.i));
        break;

    case Opcode::put_:
        x = top();
        for (size_t i = 0; i < bc.immediate.i - 1; ++i)
            set(i, at(i + 1));
        set(bc.immediate.i, x);
        break;

    // TODO implement!
    // (silently ignored)
    case Opcode::set_shared_:
    case Opcode::invisible_:
    case Opcode::visible_:
    case Opcode::isfun_:
    case Opcode::make_unique_:
    case Opcode::brobj_:
        break;

    // Currently unused opcodes:
    case Opcode::ldarg_:
    case Opcode::alloc_:
    case Opcode::push_code_:
    case Opcode::set_names_:
    case Opcode::names_:
    case Opcode::force_:

    // Invalid opcodes:
    case Opcode::label:
    case Opcode::invalid_:
    case Opcode::num_of:

    // Opcodes handled elsewhere
    case Opcode::brtrue_:
    case Opcode::brfalse_:
    case Opcode::br_:
        assert(false);

    // Unsupported opcodes:
    case Opcode::make_env_:
    case Opcode::get_env_:
    case Opcode::set_env_:
    case Opcode::ldloc_:
    case Opcode::stloc_:
    case Opcode::ldlval_:
    case Opcode::asast_:
    case Opcode::missing_:
    case Opcode::dispatch_stack_:
    case Opcode::dispatch_:
    case Opcode::guard_env_:
    case Opcode::call_stack_:
    case Opcode::return_:
    case Opcode::beginloop_:
    case Opcode::endcontext_:
    case Opcode::ldddvar_:
    case Opcode::int3_:
        std::cerr << "Cannot compile Function. Unsupported bc\n";
        bc.print();
        assert(false);
        break;
    }
}

bool StackMachine::doMerge(Opcode* trg, Builder& builder, StackMachine* other) {
    if (other->entry == nullptr) {
        other->entry = builder.createBB();
        other->pc = trg;
        for (size_t i = 0; i < stack_size(); ++i) {
            auto v = stack.at(i);
            auto p = new Phi;
            other->entry->append(p);
            p->addInput(builder.bb, v);
            other->push(p);
        }

        return true;
    }

    assert(stack_size() == other->stack_size());

    for (size_t i = 0; i < stack_size(); ++i) {
        Phi* p = Phi::Cast(other->at(i));
        assert(p);
        Value* incom = stack.at(i);
        if (incom != p) {
            p->addInput(builder.bb, incom);
        }
    }
    return false;
}

Opcode* StackMachine::getPC() { return pc; }

void StackMachine::setPC(Opcode* opcode) { pc = opcode; }

pir::BB* StackMachine::getEntry() { return entry; }
void StackMachine::setEntry(pir::BB* ent) { entry = ent; }

void StackMachine::advancePC() { BC::advance(&pc); }

BC StackMachine::getCurrentBC() { return BC::decode(pc); }
} // namespace pir
} // namespace rir<|MERGE_RESOLUTION|>--- conflicted
+++ resolved
@@ -4,11 +4,8 @@
 #include "../../util/builder.h"
 #include "R/Funtab.h"
 #include "ir/BC.h"
-<<<<<<< HEAD
+#include "ir/Compiler.h"
 #include "pir_compiler.h"
-=======
-#include "ir/Compiler.h"
->>>>>>> 47d3bbda
 #include "rir_2_pir.h"
 #include "rir_inlined_promise_2_pir.h"
 
@@ -241,15 +238,6 @@
             else
                 push(insert(new CallBuiltin(env, target, args)));
         } else {
-<<<<<<< HEAD
-            std::vector<SEXP> fmls;
-            RirInput input = PirCompiler::createRirInputFromSEXP(
-                target, fmls, cmp.getEnv(target));
-            IRCode entry;
-            entry.rirInput = &input;
-            Closure* f =
-                (rir2pir.compiler().compile(entry)).getPirInputFormat();
-=======
             assert(TYPEOF(target) == CLOSXP);
             if (!isValidClosureSEXP(target)) {
                 target = Compiler::compileClosure(target);
@@ -257,8 +245,11 @@
                 // For now let's just put it in the constant pool.
                 Pool::insert(target);
             }
-            Closure* f = rir2pir.compiler().compileClosure(target);
->>>>>>> 47d3bbda
+            std::vector<SEXP> fmls;
+            RirInput input = PirCompiler::createRirInputFromSEXP(
+                target, fmls, cmp.getEnv(target));
+            IRCode entry{.rirInput = &input};
+            Closure* f = (cmp.compile(entry)).getPirInputFormat();
             push(insert(new StaticEagerCall(env, f, args)));
         }
         break;
