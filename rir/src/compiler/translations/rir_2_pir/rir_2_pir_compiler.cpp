--- conflicted
+++ resolved
@@ -46,14 +46,9 @@
 
     FormalArgs formals(FORMALS(closure));
     rir::Function* srcFunction = tbl->first();
-<<<<<<< HEAD
-    compileClosure(srcFunction, formals, module->getEnv(CLOENV(closure)),
-                   success, fail);
-=======
     auto env = module->getEnv(CLOENV(closure));
     assert(env != Env::notClosed());
-    compileClosure(srcFunction, formals, env, success, fail, isIndependent);
->>>>>>> b3f79329
+    compileClosure(srcFunction, formals, env, success, fail);
 }
 
 void Rir2PirCompiler::compileFunction(rir::Function* srcFunction,
@@ -70,18 +65,6 @@
     if (formals.hasDefaultArgs || formals.hasDots)
         return fail();
 
-<<<<<<< HEAD
-    // TODO: we can only compile for a fixed closure env, if we have a guard if
-    // someone where to change it! Most probably this would not trip any
-    // problems as closure envs don't get changed often. But let's better be
-    // safe than sorry.
-    closureEnv = Env::notClosed();
-
-=======
-    if (isIndependent)
-        LOGGING(log.startLogging(srcFunction));
-  
->>>>>>> b3f79329
     bool failed = false;
     module->createIfMissing(
         srcFunction, formals.names, closureEnv, [&](Closure* pirFunction) {
@@ -106,14 +89,7 @@
     if (failed)
         fail();
     else
-<<<<<<< HEAD
-        success(module->get(srcFunction));
-=======
         success(module->get(Module::FunctionAndEnv(srcFunction, closureEnv)));
-
-    if (isIndependent)
-        LOGGING(log.endLogging());
->>>>>>> b3f79329
 }
 
 void Rir2PirCompiler::optimizeModule() {
