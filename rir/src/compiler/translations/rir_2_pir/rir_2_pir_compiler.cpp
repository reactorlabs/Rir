--- conflicted
+++ resolved
@@ -57,16 +57,14 @@
     if (formals.hasDefaultArgs || formals.hasDots)
         return fail();
 
-<<<<<<< HEAD
     if (isIndependent)
         LOGGING(log.startLogging(srcFunction));
-=======
+  
     // TODO: we can only compile for a fixed closure env, if we have a guard if
     // someone where to change it! Most probably this would not trip any
     // problems as closure envs don't get changed often. But let's better be
     // safe than sorry.
     closureEnv = Env::notClosed();
->>>>>>> 25c18f00
 
     bool failed = false;
     module->createIfMissing(
