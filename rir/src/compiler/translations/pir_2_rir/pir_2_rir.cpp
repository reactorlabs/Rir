#include "pir_2_rir.h"
#include "../../analysis/last_env.h"
#include "../../pir/pir_impl.h"
#include "../../transform/bb.h"
#include "../../util/cfg.h"
#include "../../util/visitor.h"
#include "compiler/analysis/verifier.h"
#include "interpreter/instance.h"
#include "ir/CodeStream.h"
#include "ir/CodeVerifier.h"
#include "runtime/DispatchTable.h"
#include "simple_instruction_list.h"
#include "stack_use.h"
#include "utils/FunctionWriter.h"

#include "../../debugging/PerfCounter.h"

#include <algorithm>
#include <chrono>
#include <iomanip>
#include <list>
#include <sstream>

namespace rir {
namespace pir {

namespace {

/*
 * SSAAllocator assigns each instruction to a local variable number, or the
 * stack. It uses the following algorithm:
 *
 * 1. Split phis with moves. This translates the IR to CSSA (see toCSSA).
 * 2. Compute liveness (see computeLiveness):
 *    Liveness intervals are stored as:
 *        Instruction* -> BB id -> { start : pos, end : pos, live : bool}
 *    Two Instructions interfere iff there is a BB where they are both live
 *    and the start-end overlap.
 * 3. For now, just put everything on stack. (step 4 is thus skipped...)
 * 4. Assign the remaining Instructions to local RIR variable numbers
 *    (see computeAllocation):
 *    1. Coalesc all remaining phi with their inputs. This is save since we are
 *       already in CSSA. Directly allocate a register on the fly, such that.
 *    2. Traverse the dominance tree and eagerly allocate the remaining ones
 * 5. For debugging, verify the assignment with a static analysis that simulates
 *    the variable and stack usage (see verify).
 */
class SSAAllocator {
  public:
    CFG cfg;
    DominanceGraph dom;
    Code* code;
    size_t bbsSize;

    LivenessIntervals livenessIntervals;
    StackUseAnalysis sa;

    typedef size_t SlotNumber;
    const static SlotNumber unassignedSlot = 0;
    const static SlotNumber stackSlot = -1;

    std::unordered_map<Value*, SlotNumber> allocation;

    explicit SSAAllocator(Code* code, ClosureVersion* cls, LogStream& log)
        : cfg(code), dom(code), code(code), bbsSize(code->nextBBId),
          livenessIntervals(bbsSize, cfg),
          sa(cls, code, log, livenessIntervals) {

        computeStackAllocation();
        computeAllocation();
    }

    void computeStackAllocation() {

        static auto toStack = [](Instruction* i) -> bool {
            return Phi::Cast(i) || !MkEnv::Cast(i);
        };

        std::unordered_set<Value*> phis;

        Visitor::run(code->entry, [&](Instruction* i) {
            auto p = Phi::Cast(i);
            if (!p || allocation.count(p))
                return;
            if (toStack(p)) {
                allocation[p] = stackSlot;
                p->eachArg(
                    [&](BB*, Value* v) { allocation[v] = allocation[p]; });
            } else {
                phis.insert(p);
                p->eachArg([&](BB*, Value* v) { phis.insert(v); });
            }
        });

        Visitor::run(code->entry, [&](Instruction* i) {
            if (allocation.count(i))
                return;
            if (toStack(i) && phis.count(i) == 0) {
                allocation[i] = stackSlot;
            }
        });
    }

    void computeAllocation() {
        std::unordered_map<SlotNumber, std::unordered_set<Value*>> reverseAlloc;
        auto slotIsAvailable = [&](SlotNumber slot, Value* i) {
            for (auto other : reverseAlloc[slot])
                if (livenessIntervals.at(other).interfere(
                        livenessIntervals.at(i)))
                    return false;
            return true;
        };

        // Precolor Phi
        Visitor::run(code->entry, [&](Instruction* i) {
            auto p = Phi::Cast(i);
            if (!p || allocation.count(p))
                return;
            SlotNumber slot = unassignedSlot;
            while (true) {
                ++slot;
                bool success = slotIsAvailable(slot, p);
                if (success) {
                    p->eachArg([&](BB*, Value* v) {
                        if (!slotIsAvailable(slot, v))
                            success = false;
                    });
                }
                if (success)
                    break;
            }
            allocation[i] = slot;
            reverseAlloc[slot].insert(i);
            p->eachArg([&](BB*, Value* v) {
                allocation[v] = slot;
                reverseAlloc[slot].insert(v);
            });
        });

        // Traverse the dominance graph in preorder and eagerly assign slots.
        // We assume that no critical paths exist, ie. we preprocessed the graph
        // such that every phi input is only used exactly once (by the phi).
        DominatorTreeVisitor<>(dom).run(code->entry, [&](BB* bb) {
            auto findFreeSlot = [&](Instruction* i) {
                SlotNumber slot = unassignedSlot;
                for (;;) {
                    ++slot;
                    if (slotIsAvailable(slot, i)) {
                        allocation[i] = slot;
                        reverseAlloc[slot].insert(i);
                        break;
                    }
                };
            };

            size_t pos = 0;
            for (auto i : *bb) {
                ++pos;

                if (!allocation.count(i) && livenessIntervals.count(i)) {
                    // Try to reuse input slot, to reduce moving
                    SlotNumber hint = unassignedSlot;
                    if (i->nargs() > 0) {
                        auto o = Instruction::Cast(i->arg(0).val());
                        if (o && allocation.count(o))
                            hint = allocation.at(o);
                    }
                    if (hint != unassignedSlot && hint != stackSlot &&
                        slotIsAvailable(hint, i)) {
                        allocation[i] = hint;
                        reverseAlloc[hint].insert(i);
                    } else {
                        findFreeSlot(i);
                    }
                }
            }
        });
    }

    void print(std::ostream& out) {
        out << "Allocation\n";
        for (auto a : allocation) {
            out << "  ";
            a.first->printRef(out);
            out << ": ";
            if (onStack(a.first))
                out << "stack";
            else
                out << a.second;
            out << "\n";
        }
        out << "  dead: ";
        BreadthFirstVisitor::run(code->entry, [&](Instruction* i) {
            if (!hasSlot(i)) {
                i->printRef(out);
                out << " ";
            }
        });
        out << "\n"
            << "  # slots: " << slots() << "\n";
    }

    void verify() {

        // Explore all possible traces and verify the allocation
        typedef std::pair<BB*, BB*> Jmp;
        typedef std::unordered_map<size_t, Instruction*> RegisterFile;
        typedef std::deque<Instruction*> Stack;
        typedef std::function<void(BB*, BB*, RegisterFile&, Stack&)> VerifyBB;
        std::set<Jmp> branchTaken;

        VerifyBB verifyBB = [&](BB* pred, BB* bb, RegisterFile& reg,
                                Stack& stack) {
            for (auto i : *bb) {
                for (auto drop : sa.toDrop(i)) {
                    for (auto it = stack.begin(); it != stack.end(); ++it) {
                        if (drop == *it) {
                            stack.erase(it);
                            break;
                        }
                    }
                }
                if (auto phi = Phi::Cast(i)) {
                    SlotNumber slot = allocation.at(phi);
                    phi->eachArg([&](BB*, Value* a) {
                        auto ia = Instruction::Cast(a);
                        if (!ia)
                            return;
                        if (!allocation.count(ia)) {
                            std::cerr << "REG alloc fail: ";
                            phi->printRef(std::cerr);
                            std::cerr << " needs ";
                            ia->printRef(std::cerr);
                            std::cerr << " but is not allocated\n";
                            assert(false);
                        } else if (allocation[ia] != slot) {
                            std::cerr << "REG alloc fail: ";
                            phi->printRef(std::cerr);
                            std::cerr << " and it's input ";
                            ia->printRef(std::cerr);
                            std::cerr << " have different allocations: ";
                            if (allocation[phi] == stackSlot)
                                std::cerr << "stack";
                            else
                                std::cerr << allocation[phi];
                            std::cerr << " vs ";
                            if (allocation[ia] == stackSlot)
                                std::cerr << "stack";
                            else
                                std::cerr << allocation[ia];
                            std::cerr << "\n";
                            assert(false);
                        }
                    });
                    // Make sure the argument slot is initialized
                    if (slot != stackSlot && reg.count(slot) == 0) {
                        std::cerr << "REG alloc fail: phi ";
                        phi->printRef(std::cerr);
                        std::cerr << " is reading from an unititialized slot\n";
                        assert(false);
                    }
                    if (slot == stackSlot) {
                        bool found = false;
                        for (auto it = stack.begin(); it != stack.end(); ++it) {
                            phi->eachArg([&](BB* phiInput, Value* phiArg) {
                                if (phiInput == pred && phiArg == *it) {
                                    stack.erase(it);
                                    found = true;
                                }
                            });
                            if (found)
                                break;
                        }
                        if (!found) {
                            std::cerr << "REG alloc fail: phi ";
                            phi->printRef(std::cerr);
                            std::cerr << " input is missing on stack\n";
                            assert(false);
                        }
                    }
                } else {
                    // Make sure all our args are live
                    size_t argNum = 0;
                    i->eachArg([&](Value* a) {
                        auto ia = Instruction::Cast(a);
                        if (!ia || !ia->producesRirResult()) {
                            argNum++;
                            return;
                        }
                        if (!allocation.count(ia)) {
                            std::cerr << "REG alloc fail: ";
                            i->printRef(std::cerr);
                            std::cerr << " needs ";
                            ia->printRef(std::cerr);
                            std::cerr << " but is not allocated\n";
                            assert(false);
                        } else {
                            SlotNumber slot = allocation.at(ia);
                            if (slot == stackSlot) {
                                bool found = false;
                                for (auto it = stack.begin(); it != stack.end();
                                     ++it) {
                                    if (ia == *it) {
                                        found = true;
                                        if (lastUse(i, argNum)) {
                                            stack.erase(it);
                                        }
                                        break;
                                    }
                                }
                                if (!found) {
                                    std::cerr << "REG alloc fail: ";
                                    i->printRef(std::cerr);
                                    std::cerr << " needs ";
                                    ia->printRef(std::cerr);
                                    std::cerr << " but it's missing on stack\n";
                                    assert(false);
                                }
                            } else {
                                // Make sure the argument slot is initialized
                                if (reg.count(slot) == 0) {
                                    std::cerr << "REG alloc fail: ";
                                    i->printRef(std::cerr);
                                    std::cerr << " is reading its argument ";
                                    ia->printRef(std::cerr);
                                    std::cerr << "from an unititialized slot\n";
                                    assert(false);
                                }
                                if (reg.at(slot) != ia) {
                                    std::cerr << "REG alloc fail: ";
                                    i->printRef(std::cerr);
                                    std::cerr << " needs ";
                                    ia->printRef(std::cerr);
                                    std::cerr << " but slot " << slot
                                              << " was overridden by ";
                                    reg.at(slot)->printRef(std::cerr);
                                    std::cerr << "\n";
                                    assert(false);
                                }
                            }
                        }
                        argNum++;
                    });
                }

                // Remember this instruction if it writes to a slot
                if (allocation.count(i)) {
                    if (allocation.at(i) == stackSlot) {
                        if (i->producesRirResult() && !sa.dead(i)) {
                            stack.push_back(i);
                        }
                    } else {
                        reg[allocation.at(i)] = i;
                    }
                }
            }

            if (bb->isExit()) {
                if (stack.size() != 0) {
                    std::cerr << "REG alloc fail: BB" << bb->id
                              << " tries to return with " << stack.size()
                              << " elements on the stack\n";
                    assert(false);
                }
            }

            if (bb->trueBranch() &&
                !branchTaken.count(Jmp(bb, bb->trueBranch()))) {
                branchTaken.insert(Jmp(bb, bb->trueBranch()));
                if (!bb->falseBranch()) {
                    verifyBB(bb, bb->trueBranch(), reg, stack);
                } else {
                    // Need to copy here, since we are gonna explore
                    // falseBranch() next
                    RegisterFile regC = reg;
                    Stack stackC = stack;
                    verifyBB(bb, bb->trueBranch(), regC, stackC);
                }
            }
            if (bb->falseBranch() &&
                !branchTaken.count(Jmp(bb, bb->falseBranch()))) {
                branchTaken.insert(Jmp(bb, bb->falseBranch()));
                verifyBB(bb, bb->falseBranch(), reg, stack);
            }
        };

        {
            RegisterFile f;
            Stack s;
            verifyBB(nullptr, code->entry, f, s);
        }
    }

    size_t operator[](Value* v) const {
        assert(allocation.at(v) != stackSlot);
        return allocation.at(v) - 1;
    }

    size_t slots() const {
        unsigned max = 0;
        for (auto a : allocation) {
            if (a.second != stackSlot && max < a.second)
                max = a.second;
        }
        return max;
    }

    bool onStack(Value* v) const { return allocation.at(v) == stackSlot; }

    bool hasSlot(Value* v) const { return allocation.count(v); }

    size_t getStackOffset(Instruction* instr, std::vector<bool>& used,
                          Value* what, bool remove) const {

        auto stack = sa.stackBefore(instr);
        assert(stack.size() == used.size());

        size_t offset = 0;
        size_t usedIdx = used.size() - 1;
        auto i = stack.rbegin();
        while (i != stack.rend()) {
            if (*i == what) {
                if (remove) {
                    used[usedIdx] = true;
                }
                return offset;
            }
            if (hasSlot(*i) && onStack(*i) && !used[usedIdx]) {
                ++offset;
            }
            ++i;
            --usedIdx;
        }
        assert(false && "Value wasn't found on the stack.");
        return -1;
    }

    size_t stackPhiOffset(Instruction* instr, Phi* phi) const {
        auto stack = sa.stackBefore(instr);
        size_t offset = 0;
        for (auto i = stack.rbegin(); i != stack.rend(); ++i) {
            if (*i == phi || phi->anyArg([&](Value* v) { return *i == v; }))
                return offset;
            if (hasSlot(*i) && onStack(*i))
                ++offset;
        }
        assert(false && "Phi wasn't found on the stack.");
        return -1;
    }

    // Check if v is needed after argument argNumber of instr
    bool lastUse(Instruction* instr, size_t argNumber) const {
        assert(argNumber < instr->nargs());
        Value* v = instr->arg(argNumber).val();
        auto stack = sa.stackAfter(instr);
        for (auto i = stack.begin(); i != stack.end(); ++i)
            if (*i == v)
                return false;
        for (size_t i = argNumber + 1; i < instr->nargs(); ++i)
            if (instr->arg(i).val() == v)
                return false;
        return true;
    }
};

class Context {
  public:
    std::stack<CodeStream*> css;
    FunctionWriter& fun;

    explicit Context(FunctionWriter& fun) : fun(fun) {}
    ~Context() { assert(css.empty()); }

    CodeStream& cs() { return *css.top(); }

    rir::Code* finalizeCode(size_t localsCnt) {
        auto res = cs().finalize(localsCnt);
        delete css.top();
        css.pop();
        return res;
    }

    void push(SEXP ast) { css.push(new CodeStream(fun, ast)); }
};

class Pir2Rir {
  public:
    Pir2Rir(Pir2RirCompiler& cmp, ClosureVersion* cls, bool dryRun,
            LogStream& log)
        : compiler(cmp), cls(cls), dryRun(dryRun), log(log) {}
    size_t compileCode(Context& ctx, Code* code);
    rir::Code* getPromise(Context& ctx, Promise* code);

    void lower(Code* code);
    void toCSSA(Code* code);
    rir::Function* finalize();

  private:
    Pir2RirCompiler& compiler;
    ClosureVersion* cls;
    std::unordered_map<Promise*, rir::Code*> promises;
    bool dryRun;
    LogStream& log;

    class CodeBuffer {
      private:
        struct Src {
            enum { None, Sexp, Idx } tag;
            union {
                SEXP sexp;
                unsigned idx;
            } u;
        };
        using RIRInstruction = std::pair<BC, Src>;
        std::list<RIRInstruction> code;
        CodeStream& cs;

        void emplace_back(BC&& bc, Src src) {
            code.emplace_back(std::make_pair(std::move(bc), std::move(src)));
        }

        void peephole() {
            /*TODO: there are still more patterns that could be cleaned up:
             *   pick(2) swap() pick(2) -> swap()
             *   pick(2) pop() swap() pop() pop() -> pop() pop() pop()
             */

            auto plus = [](std::list<RIRInstruction>::iterator it, int n) {
                while (n--)
                    it++;
                return it;
            };

            Src noSource;
            noSource.tag = Src::None;
            int steam = 5;
            bool changed = false;

            do {
                changed = false;
                auto it = code.begin();
                while (it != code.end()) {
                    auto next = plus(it, 1);
                    auto& bc = it->first;

                    if (bc.is(rir::Opcode::pick_)) {
                        unsigned arg = bc.immediate.i;
                        unsigned n = 1;
                        // Have 1 pick(arg), can remove if we find arg + 1 of
                        // them
                        auto last = next;
                        for (; last != code.end(); last++) {
                            auto& bc = last->first;
                            if (bc.is(rir::Opcode::pick_) &&
                                bc.immediate.i == arg)
                                n++;
                            else
                                break;
                        }
                        if (n == arg + 1 && last != code.end()) {
                            next = code.erase(it, last);
                            changed = true;
                        } else if (arg == 1) {
                            next = code.erase(it);
                            next = code.emplace(next, BC::swap(), noSource);
                            changed = true;
                        }
                    } else if (bc.is(rir::Opcode::pull_)) {
                        if (bc.immediate.i == 0) {
                            next = code.erase(it);
                            next = code.emplace(next, BC::dup(), noSource);
                            changed = true;
                        } else if (bc.immediate.i == 1 && next != code.end() &&
                                   next->first.is(rir::Opcode::pull_) &&
                                   next->first.immediate.i == 1) {
                            next = code.erase(it, plus(next, 1));
                            next = code.emplace(next, BC::dup2(), noSource);
                            changed = true;
                        }
                    } else if (bc.is(rir::Opcode::dup_) && next != code.end() &&
                               plus(next, 1) != code.end() &&
                               next->first.is(rir::Opcode::isobj_) &&
                               plus(next, 1)->first.is(rir::Opcode::brtrue_)) {
                        auto target = plus(next, 1)->first.immediate.offset;
                        next = code.erase(it, plus(next, 2));
                        next = code.emplace(next, BC::brobj(target), noSource);
                        changed = true;
                    } else if (bc.is(rir::Opcode::dup_) && next != code.end() &&
                               plus(next, 1) != code.end() &&
                               plus(next, 2) != code.end() &&
                               next->first.is(rir::Opcode::for_seq_size_) &&
                               plus(next, 1)->first.is(rir::Opcode::swap_) &&
                               plus(next, 2)->first.is(rir::Opcode::pop_)) {
                        next = plus(code.erase(it), 1);
                        next = code.erase(next, plus(next, 2));
                        changed = true;
                    } else if (bc.is(rir::Opcode::ldvar_noforce_) &&
                               next != code.end() &&
                               next->first.is(rir::Opcode::force_)) {
                        auto arg = Pool::get(bc.immediate.pool);
                        next = code.erase(it, plus(next, 1));
                        next = code.emplace(next, BC::ldvar(arg), noSource);
                        changed = true;
                    } else if (bc.is(rir::Opcode::pop_)) {
                        unsigned n = 1;
                        auto last = next;
                        for (; last != code.end(); last++) {
                            auto& bc = last->first;
                            if (bc.is(rir::Opcode::pop_))
                                n++;
                            else
                                break;
                        }
                        if (n > 1 && last != code.end()) {
                            next = code.erase(it, last);
                            next = code.emplace(next, BC::popn(n), noSource);
                            changed = true;
                        }
                    }

                    it = next;
                }
            } while (changed && steam-- > 0);
        }

        void flush() {
            peephole();
            for (auto const& instr : code) {
                cs << instr.first;
                switch (instr.second.tag) {
                case Src::Sexp:
                    cs.addSrc(instr.second.u.sexp);
                    break;
                case Src::Idx:
                    cs.addSrcIdx(instr.second.u.idx);
                    break;
                default:
                    break;
                }
            }
            code.clear();
        }

      public:
        explicit CodeBuffer(CodeStream& cs) : cs(cs) {}
        ~CodeBuffer() { flush(); }

        void add(BC&& bc) {
            Src s;
            s.tag = Src::None;
            emplace_back(std::move(bc), s);
        }

        void add(BC&& bc, SEXP src) {
            Src s;
            s.tag = src ? Src::Sexp : Src::None;
            s.u.sexp = src;
            emplace_back(std::move(bc), s);
        }

        void add(BC&& bc, unsigned idx) {
            Src s;
            s.tag = Src::Idx;
            s.u.idx = idx;
            emplace_back(std::move(bc), s);
        }

        void add(BC::Label label) {
            flush();
            cs << label;
        }
    };
};

size_t Pir2Rir::compileCode(Context& ctx, Code* code) {
    lower(code);
    toCSSA(code);
#ifdef ENABLE_SLOWASSERT
    Verify::apply(cls, true);
#endif
    log.CSSA(code);

    SSAAllocator alloc(code, cls, log);
    log.afterAllocator(code, [&](std::ostream& o) { alloc.print(o); });
    alloc.verify();

    auto isJumpThrough = [&](BB* bb) {
        return bb->isEmpty() || (bb->size() == 1 && Nop::Cast(bb->last()) &&
                                 alloc.sa.toDrop(bb->last()).empty());
    };

    // Create labels for all bbs
    std::unordered_map<BB*, BC::Label> bbLabels;
    BreadthFirstVisitor::run(code->entry, [&](BB* bb) {
        if (!isJumpThrough(bb))
            bbLabels[bb] = ctx.cs().mkLabel();
    });

    LastEnv lastEnv(cls, code, log);
    std::unordered_map<Value*, BC::Label> pushContexts;

    std::deque<unsigned> order;
    LoweringVisitor::run(code->entry, [&](BB* bb) {
        if (!isJumpThrough(bb))
            order.push_back(bb->id);
    });

    std::unordered_map<Instruction*, size_t> numberOfUses;
    {
        std::function<void(Value*)> count;

        // Increases the counts on every value input of a phi cluster
        auto countPhiInputs = [&](Phi* p) {
            std::vector<bool> countedPhis(cls->nextBBId, false);
            std::function<void(Phi*)> doCountPhis = [&](Phi* p) {
                if (countedPhis[p->bb()->id])
                    return;
                countedPhis[p->bb()->id] = true;
                p->eachArg([&](BB*, Value* v) {
                    if (auto p = Phi::Cast(v))
                        doCountPhis(p);
                    else
                        count(v);
                });
            };
            doCountPhis(p);
        };

        count = [&](Value* v) {
            if (auto j = Instruction::Cast(v)) {
                if (!j->type.isRType())
                    return;
                if (SetShared::Cast(j) || LdConst::Cast(j) || MkEnv::Cast(j) ||
                    MkArg::Cast(j))
                    return;
                if (auto p = Phi::Cast(j))
                    return countPhiInputs(p);
                numberOfUses[j]++;
            }
        };

        Visitor::run(code->entry, [&](Instruction* i) {
            if (!Phi::Cast(i))
                i->eachArg([&](Value* v) { count(v); });
        });
    }

    CodeBuffer cb(ctx.cs());
    LoweringVisitor::run(code->entry, [&](BB* bb) {
        if (isJumpThrough(bb))
            return;

        order.pop_front();
        cb.add(bbLabels[bb]);

        auto jumpThroughEmpty = [&](BB* bb) {
            while (isJumpThrough(bb))
                bb = bb->next();
            return bb;
        };

        for (auto it = bb->begin(); it != bb->end(); ++it) {
            auto instr = *it;

            // Prepare stack and arguments
            {

                std::vector<bool> removedStackValues(
                    alloc.sa.stackBefore(instr).size(), false);
                size_t pushedStackValues = 0;

                auto debugAddVariableName = [&](Value* v) -> SEXP {
#ifdef ENABLE_SLOWASSERT
                    std::stringstream ss;
                    v->printRef(ss);
                    // Protect error: install can allocate and calling it
                    // many times during pir2rir might in principle cause
                    // some of these to be gc'd.. But unlikely and only
                    // possible in debug mode
                    return Rf_install(ss.str().c_str());
#else
                    return nullptr;
#endif
                };

                auto explicitEnvValue = [](Instruction* instr) {
                    return MkEnv::Cast(instr) || IsEnvStub::Cast(instr);
                };

                auto moveToTOS = [&](size_t offset) {
                    cb.add(BC::pick(offset));
                };

                auto copyToTOS = [&](size_t offset) {
                    cb.add(BC::pull(offset));
                };

                auto getFromStack = [&](Value* what, size_t argNumber) {
                    auto lastUse = alloc.lastUse(instr, argNumber);
                    auto offset =
                        alloc.getStackOffset(instr, removedStackValues, what,
                                             lastUse) +
                        pushedStackValues;
                    if (lastUse)
                        moveToTOS(offset);
                    else
                        copyToTOS(offset);
                };

                auto loadEnv = [&](Value* what, size_t argNumber) {
                    if (what == Env::notClosed()) {
                        cb.add(BC::parentEnv());
                    } else if (what == Env::nil()) {
                        cb.add(BC::push(R_NilValue));
                    } else if (Env::isStaticEnv(what)) {
                        auto env = Env::Cast(what);
                        // Here we could also load env->rho, but if the user
                        // were to change the environment on the closure our
                        // code would be wrong.
                        if (env == cls->owner()->closureEnv())
                            cb.add(BC::parentEnv());
                        else
                            cb.add(BC::push(env->rho));
                    } else {
                        if (!alloc.hasSlot(what)) {
                            std::cerr << "Don't know how to load the env ";
                            what->printRef(std::cerr);
                            std::cerr << " (" << tagToStr(what->tag) << ")\n";
                            assert(false);
                        }
                        if (alloc.onStack(what)) {
                            getFromStack(what, argNumber);
                        } else {
                            cb.add(BC::ldloc(alloc[what]),
                                   debugAddVariableName(what));
                        }
                    }
                    pushedStackValues++;
                };

                auto loadArg = [&](Value* what, size_t argNumber) {
                    if (what == UnboundValue::instance()) {
                        assert(MkArg::Cast(instr) &&
                               "only mkarg supports R_UnboundValue");
                        cb.add(BC::push(R_UnboundValue));
                    } else if (what == MissingArg::instance()) {
                        cb.add(BC::push(R_MissingArg));
                    } else if (what == True::instance()) {
                        cb.add(BC::push(R_TrueValue));
                    } else if (what == False::instance()) {
                        cb.add(BC::push(R_FalseValue));
                    } else {
                        if (!alloc.hasSlot(what)) {
                            std::cerr << "Don't know how to load the arg ";
                            what->printRef(std::cerr);
                            std::cerr << " (" << tagToStr(what->tag) << ")\n";
                            assert(false);
                        }
                        if (alloc.onStack(what)) {
                            getFromStack(what, argNumber);
                        } else {
                            cb.add(BC::ldloc(alloc[what]),
                                   debugAddVariableName(what));
                        }
                    }
                    pushedStackValues++;
                };

                auto loadPhiArg = [&](Phi* phi) {
                    if (!alloc.hasSlot(phi)) {
                        std::cerr << "Don't know how to load the phi arg ";
                        phi->printRef(std::cerr);
                        std::cerr << " (" << tagToStr(phi->tag) << ")\n";
                        assert(false);
                    }
                    if (alloc.onStack(phi)) {
                        auto offset = alloc.stackPhiOffset(instr, phi);
                        moveToTOS(offset);
                    } else {
                        cb.add(BC::ldloc(alloc[phi]),
                               debugAddVariableName(phi));
                    }
                };

                // Remove values from the stack that are dead here
                auto toDrop = alloc.sa.toDrop(instr);
                for (auto val : VisitorHelpers::reverse(toDrop)) {
                    // If not actually allocated on stack, do nothing
                    if (!alloc.onStack(val))
                        continue;

                    auto offset = alloc.getStackOffset(
                        instr, removedStackValues, val, true);
                    moveToTOS(offset);
                    cb.add(BC::pop());
                }

                if (auto phi = Phi::Cast(instr)) {
                    loadPhiArg(phi);
                } else {
                    size_t argNumber = 0;
                    instr->eachArg([&](Value* what) {
                        if (what == Env::elided() ||
                            what->tag == Tag::Tombstone ||
                            what->type == NativeType::context) {
                            argNumber++;
                            return;
                        }

                        if (instr->hasEnv() && instr->env() == what) {
                            if (explicitEnvValue(instr)) {
                                loadEnv(what, argNumber);
                            } else {
                                auto env = instr->env();
                                if (!lastEnv.envStillValid(instr)) {
                                    loadEnv(env, argNumber);
                                    cb.add(BC::setEnv());
                                } else {
                                    if (alloc.hasSlot(env) &&
                                        alloc.onStack(env) &&
                                        alloc.lastUse(instr, argNumber)) {
                                        auto offset =
                                            alloc.getStackOffset(
                                                instr, removedStackValues, env,
                                                true) +
                                            pushedStackValues;
                                        moveToTOS(offset);
                                        cb.add(BC::pop());
                                    }
                                }
                            }
                        } else {
                            loadArg(what, argNumber);
                        }
                        argNumber++;
                    });
                }
            }

            switch (instr->tag) {

            case Tag::LdConst: {
                cb.add(BC::push_from_pool(LdConst::Cast(instr)->idx));
                break;
            }

            case Tag::LdFun: {
                auto ldfun = LdFun::Cast(instr);
                cb.add(BC::ldfun(ldfun->varName));
                break;
            }

            case Tag::LdVar: {
                auto ldvar = LdVar::Cast(instr);
                cb.add(BC::ldvarNoForce(ldvar->varName));
                break;
            }

            case Tag::ForSeqSize: {
                cb.add(BC::forSeqSize());
                // TODO: currently we always pop the sequence, since we
                // cannot deal with instructions that do not pop the value
                // after use.
                cb.add(BC::swap());
                cb.add(BC::pop());
                break;
            }

            case Tag::LdArg: {
                auto ld = LdArg::Cast(instr);
                cb.add(BC::ldarg(ld->id));
                break;
            }

            case Tag::StVarSuper: {
                auto stvar = StVarSuper::Cast(instr);
                cb.add(BC::stvarSuper(stvar->varName));
                break;
            }

            case Tag::LdVarSuper: {
                auto ldvar = LdVarSuper::Cast(instr);
                cb.add(BC::ldvarNoForceSuper(ldvar->varName));
                break;
            }

            case Tag::StVar: {
                auto stvar = StVar::Cast(instr);
                if (stvar->isStArg)
                    cb.add(BC::starg(stvar->varName));
                else
                    cb.add(BC::stvar(stvar->varName));
                break;
            }

            case Tag::MkArg: {
                cb.add(BC::promise(ctx.cs().addPromise(
                    getPromise(ctx, MkArg::Cast(instr)->prom()))));
                break;
            }

            case Tag::MkFunCls: {
                // TODO: would be nice to compile the function here. But I am
                // not sure if our compiler backend correctly deals with not
                // closed closures.
                auto mkfuncls = MkFunCls::Cast(instr);
                auto cls = mkfuncls->cls;
                cb.add(BC::push(cls->formals().original()));
                cb.add(BC::push(mkfuncls->originalBody->container()));
                cb.add(BC::push(cls->srcRef()));
                cb.add(BC::close());
                break;
            }

            case Tag::Missing: {
                auto m = Missing::Cast(instr);
                cb.add(BC::missing(m->varName));
                break;
            }

            case Tag::Is: {
                auto is = Is::Cast(instr);
                cb.add(BC::is(is->sexpTag));
                break;
            }

#define EMPTY(Name)                                                            \
    case Tag::Name: {                                                          \
        break;                                                                 \
    }
                EMPTY(CastType);
                EMPTY(Nop);
                EMPTY(PirCopy);
#undef EMPTY

#define SIMPLE(Name, Factory)                                                  \
    case Tag::Name: {                                                          \
        cb.add(BC::Factory());                                                 \
        break;                                                                 \
    }
                SIMPLE(LdFunctionEnv, getEnv);
                SIMPLE(Visible, visible);
                SIMPLE(Invisible, invisible);
                SIMPLE(Identical, identicalNoforce);
                SIMPLE(IsObject, isobj);
                SIMPLE(IsEnvStub, isstubenv);
                SIMPLE(LOr, lglOr);
                SIMPLE(LAnd, lglAnd);
                SIMPLE(Inc, inc);
                SIMPLE(Force, force);
                SIMPLE(AsTest, asbool);
                SIMPLE(Length, length);
                SIMPLE(ChkMissing, checkMissing);
                SIMPLE(ChkClosure, isfun);
                SIMPLE(Seq, seq);
                SIMPLE(MkCls, close);
                SIMPLE(SetShared, setShared);
                IFDBG(SIMPLE(Assert, assert_));
#define V(V, name, Name) SIMPLE(Name, name);
                SIMPLE_INSTRUCTIONS(V, _);
#undef V
#undef SIMPLE

#define SIMPLE_WITH_SRCIDX(Name, Factory)                                      \
    case Tag::Name: {                                                          \
        cb.add(BC::Factory(), instr->srcIdx);                                  \
        break;                                                                 \
    }
                SIMPLE_WITH_SRCIDX(Add, add);
                SIMPLE_WITH_SRCIDX(Sub, sub);
                SIMPLE_WITH_SRCIDX(Mul, mul);
                SIMPLE_WITH_SRCIDX(Div, div);
                SIMPLE_WITH_SRCIDX(IDiv, idiv);
                SIMPLE_WITH_SRCIDX(Mod, mod);
                SIMPLE_WITH_SRCIDX(Pow, pow);
                SIMPLE_WITH_SRCIDX(Lt, lt);
                SIMPLE_WITH_SRCIDX(Gt, gt);
                SIMPLE_WITH_SRCIDX(Lte, ge);
                SIMPLE_WITH_SRCIDX(Gte, le);
                SIMPLE_WITH_SRCIDX(Eq, eq);
                SIMPLE_WITH_SRCIDX(Neq, ne);
                SIMPLE_WITH_SRCIDX(Colon, colon);
                SIMPLE_WITH_SRCIDX(AsLogical, asLogical);
                SIMPLE_WITH_SRCIDX(Plus, uplus);
                SIMPLE_WITH_SRCIDX(Minus, uminus);
                SIMPLE_WITH_SRCIDX(Not, not_);
                SIMPLE_WITH_SRCIDX(Extract1_1D, extract1_1);
                SIMPLE_WITH_SRCIDX(Extract2_1D, extract2_1);
                SIMPLE_WITH_SRCIDX(Extract1_2D, extract1_2);
                SIMPLE_WITH_SRCIDX(Extract2_2D, extract2_2);
                SIMPLE_WITH_SRCIDX(Subassign1_1D, subassign1_1);
                SIMPLE_WITH_SRCIDX(Subassign2_1D, subassign2_1);
                SIMPLE_WITH_SRCIDX(Subassign1_2D, subassign1_2);
                SIMPLE_WITH_SRCIDX(Subassign2_2D, subassign2_2);
#undef SIMPLE_WITH_SRCIDX

            case Tag::Call: {
                auto call = Call::Cast(instr);
                cb.add(BC::call(call->nCallArgs(), Pool::get(call->srcIdx),
                                call->inferAvailableAssumptions()));
                break;
            }

            case Tag::NamedCall: {
                auto call = NamedCall::Cast(instr);
                cb.add(BC::call(call->nCallArgs(), call->names,
                                Pool::get(call->srcIdx),
                                call->inferAvailableAssumptions()));
                break;
            }

            case Tag::StaticCall: {
                auto call = StaticCall::Cast(instr);
                SEXP originalClosure = call->cls()->rirClosure();
                auto dt = DispatchTable::unpack(BODY(originalClosure));
                if (auto trg = call->tryOptimisticDispatch()) {
                    // Avoid recursivly compiling the same closure
                    auto fun = compiler.alreadyCompiled(trg);
                    SEXP funCont = nullptr;

                    if (fun) {
                        funCont = fun->container();
                    } else if (!compiler.isCompiling(trg)) {
                        fun = compiler.compile(trg, dryRun);
                        funCont = fun->container();
                        Protect p(funCont);
                        assert(originalClosure &&
                               "Cannot compile synthetic closure");
                        dt->insert(fun);
                    }
                    auto bc = BC::staticCall(call->nCallArgs(),
                                             Pool::get(call->srcIdx),
                                             originalClosure, funCont,
                                             call->inferAvailableAssumptions());
                    auto hint = bc.immediate.staticCallFixedArgs.versionHint;
                    cb.add(std::move(bc));
                    if (!funCont)
                        compiler.needsPatching(trg, hint);
                } else {
                    // Something went wrong with dispatching, let's put the
                    // baseline there
                    cb.add(BC::staticCall(
                        call->nCallArgs(), Pool::get(call->srcIdx),
                        originalClosure, dt->baseline()->container(),
                        call->inferAvailableAssumptions()));
                }
                break;
            }

            case Tag::CallBuiltin: {
                auto blt = CallBuiltin::Cast(instr);
                cb.add(BC::callBuiltin(blt->nCallArgs(), Pool::get(blt->srcIdx),
                                       blt->blt));
                break;
            }

            case Tag::CallSafeBuiltin: {
                auto blt = CallSafeBuiltin::Cast(instr);
                cb.add(BC::callBuiltin(blt->nargs(), Pool::get(blt->srcIdx),
                                       blt->blt));
                break;
            }

            case Tag::PushContext: {
                if (!pushContexts.count(instr))
                    pushContexts[instr] = ctx.cs().mkLabel();
                cb.add(BC::pushContext(pushContexts.at(instr)));
                break;
            }

            case Tag::PopContext: {
                auto push = PopContext::Cast(instr)->push();
                if (!pushContexts.count(push))
                    pushContexts[push] = ctx.cs().mkLabel();
                cb.add(pushContexts.at(push));
                cb.add(BC::popContext());
                break;
            }

            case Tag::MkEnv: {
                auto mkenv = MkEnv::Cast(instr);
                cb.add(BC::mkEnv(mkenv->varName, mkenv->context, mkenv->stub));
                break;
            }

            case Tag::Phi: {
                // Phi functions are no-ops, because after allocation on
                // CSSA form, all arguments and the funcion itself are
                // allocated to the same place
                auto phi = Phi::Cast(instr);
                phi->eachArg([&](BB*, Value* arg) {
                    assert(((alloc.onStack(phi) && alloc.onStack(arg)) ||
                            (alloc[phi] == alloc[arg])) &&
                           "Phi inputs must all be allocated in 1 slot");
                });
                break;
            }

            // BB exitting instructions
            case Tag::Branch: {
                auto trueBranch = jumpThroughEmpty(bb->trueBranch());
                auto falseBranch = jumpThroughEmpty(bb->falseBranch());
                if (trueBranch->id == order.front()) {
                    cb.add(BC::brfalse(bbLabels[falseBranch]));
                    cb.add(BC::br(bbLabels[trueBranch]));
                } else {
                    cb.add(BC::brtrue(bbLabels[trueBranch]));
                    cb.add(BC::br(bbLabels[falseBranch]));
                }
                // This is the end of this BB
                return;
            }

            case Tag::Return: {
                cb.add(BC::ret());
                // end of this BB
                return;
            }

            case Tag::ScheduledDeopt: {
                auto deopt = ScheduledDeopt::Cast(instr);

                size_t nframes = deopt->frames.size();

                SEXP store =
                    Rf_allocVector(RAWSXP, sizeof(DeoptMetadata) +
                                               nframes * sizeof(FrameInfo));
                auto m = new (DATAPTR(store)) DeoptMetadata;
                m->numFrames = nframes;

                size_t i = 0;
                // Frames in the ScheduledDeopt are in pir argument order
                // (from left to right). On the other hand frames in the rir
                // deopt_ instruction are in stack order, from tos down.
                for (auto fi = deopt->frames.rbegin();
                     fi != deopt->frames.rend(); fi++)
                    m->frames[i++] = *fi;

                cb.add(BC::deopt(store));
                // deopt is exit
                return;
            }

<<<<<<< HEAD
#ifdef ENABLE_DEBUGOPS
            case Tag::TmpGet: {
                auto tmpGet = TmpGet::Cast(instr);
                cs << BC::tmpGet(tmpGet->idx);
                break;
            }
            case Tag::TmpSet: {
                auto tmpSet = TmpSet::Cast(instr);
                cs << BC::tmpSet(tmpSet->idx);
                break;
            }
            case Tag::Print: {
                auto print = Print::Cast(instr);
                cs << BC::print(print->idx);
                break;
            }
            case Tag::PrintStack: {
                auto print = PrintStack::Cast(instr);
                cs << BC::printStack(print->idx);
                break;
            }
#endif
=======
            // Invalid, should've been lowered away
            case Tag::FrameState:
            case Tag::Deopt:
            case Tag::Assume:
            case Tag::Checkpoint: {
                assert(false && "Deopt instructions must be lowered into "
                                "standard branches and scheduled deopt, "
                                "before pir_2_rir");
                break;
            }
>>>>>>> 219c29c5

            // Values, not instructions
            case Tag::Tombstone:
            case Tag::MissingArg:
            case Tag::UnboundValue:
            case Tag::Env:
            case Tag::Nil:
            case Tag::False:
            case Tag::True: {
                break;
            }

            // Dummy sentinel enum item
            case Tag::_UNUSED_: {
                break;
            }
            }

            if (numberOfUses[instr] > 1)
                cb.add(BC::ensureNamed());

            // Store the result
            if (alloc.sa.dead(instr)) {
                cb.add(BC::pop());
            } else if (instr->producesRirResult()) {
                if (!alloc.hasSlot(instr)) {
                    cb.add(BC::pop());
                } else if (!alloc.onStack(instr)) {
                    cb.add(BC::stloc(alloc[instr]));
                }
            }
        }

        // This BB has exactly one successor, trueBranch().
        assert(bb->isJmp());
        auto next = jumpThroughEmpty(bb->trueBranch());
        cb.add(BC::br(bbLabels[next]));
    });

    return alloc.slots();
}

static bool DEBUG_DEOPTS = getenv("PIR_DEBUG_DEOPTS") &&
                           0 == strncmp("1", getenv("PIR_DEBUG_DEOPTS"), 1);
static bool DEOPT_CHAOS = getenv("PIR_DEOPT_CHAOS") &&
                          0 == strncmp("1", getenv("PIR_DEOPT_CHAOS"), 1);
static bool DEOPT_CHAOS_SEED = getenv("PIR_DEOPT_CHAOS_SEED")
                                   ? atoi(getenv("PIR_DEOPT_CHAOS_SEED"))
                                   : std::random_device()();

static bool coinFlip() {
    static std::mt19937 gen(DEOPT_CHAOS_SEED);
    static std::bernoulli_distribution coin(0.03);
    return coin(gen);
};

void Pir2Rir::lower(Code* code) {

    Visitor::runPostChange(code->entry, [&](BB* bb) {
        auto it = bb->begin();
        while (it != bb->end()) {
            auto next = it + 1;
            if (auto call = CallInstruction::CastCall(*it))
                call->clearFrameState();
            if (auto ldfun = LdFun::Cast(*it)) {
                // The guessed binding in ldfun is just used as a temporary
                // store. If we did not manage to resolve ldfun by now, we
                // have to remove the guess again, since apparently we
                // were not sure it is correct.
                if (ldfun->guessedBinding())
                    ldfun->clearGuessedBinding();
            } else if (auto deopt = Deopt::Cast(*it)) {
                // Lower Deopt instructions + their FrameStates to a
                // ScheduledDeopt.
                auto newDeopt = new ScheduledDeopt();
                newDeopt->consumeFrameStates(deopt);
                bb->replace(it, newDeopt);
            } else if (auto expect = Assume::Cast(*it)) {
                auto condition = expect->condition();
                if (DEOPT_CHAOS && coinFlip()) {
                    condition = expect->assumeTrue ? (Value*)False::instance()
                                                   : (Value*)True::instance();
                }
                std::string debugMessage;
                if (DEBUG_DEOPTS) {
                    std::stringstream dump;
                    debugMessage = "DEOPT, assumption ";
                    expect->condition()->printRef(dump);
                    debugMessage += dump.str();
                    debugMessage += " failed in\n";
                    dump.str("");
                    code->printCode(dump, false, false);
                    debugMessage += dump.str();
                }
                BBTransform::lowerExpect(
                    code, bb, it, condition, expect->assumeTrue,
                    expect->checkpoint()->bb()->falseBranch(), debugMessage);
                // lowerExpect splits the bb from current position. There
                // remains nothing to process. Breaking seems more robust
                // than trusting the modified iterator.
                break;
            }

            it = next;
        }
    });

    Visitor::run(code->entry, [&](BB* bb) {
        auto it = bb->begin();
        while (it != bb->end()) {
            auto next = it + 1;
            if (FrameState::Cast(*it)) {
                next = bb->remove(it);
            } else if (Checkpoint::Cast(*it)) {
                next = bb->remove(it);
                // Branching removed. Preserve invariant
                bb->next1 = nullptr;
            } else if (MkArg::Cast(*it) && (*it)->unused()) {
                next = bb->remove(it);
            }
            it = next;
        }
    });

    // Insert Nop into all empty blocks to make life easier
    Visitor::run(code->entry, [&](BB* bb) {
        if (bb->isEmpty())
            bb->append(new Nop());
    });
}

void Pir2Rir::toCSSA(Code* code) {
    // For each Phi, insert copies
    BreadthFirstVisitor::run(code->entry, [&](BB* bb) {
        // TODO: move all phi's to the beginning, then insert the copies not
        // after each phi but after all phi's?
        for (auto it = bb->begin(); it != bb->end(); ++it) {
            auto instr = *it;
            if (auto phi = Phi::Cast(instr)) {
                for (size_t i = 0; i < phi->nargs(); ++i) {
                    BB* pred = phi->inputAt(i);
                    // If pred is branch insert a new split block
                    if (!pred->isJmp()) {
                        BB* split = nullptr;
                        if (pred->trueBranch() == phi->bb())
                            split = pred->trueBranch();
                        else if (pred->falseBranch() == phi->bb())
                            split = pred->falseBranch();
                        assert(split &&
                               "Don't know where to insert a phi input copy.");
                        pred = BBTransform::splitEdge(code->nextBBId++, pred,
                                                      split, code);
                    }
                    if (Instruction* iav =
                            Instruction::Cast(phi->arg(i).val())) {
                        auto copy = pred->insert(pred->end(), new PirCopy(iav));
                        phi->arg(i).val() = *copy;
                    } else {
                        auto val = phi->arg(i).val()->asRValue();
                        auto copy = pred->insert(pred->end(), new LdConst(val));
                        phi->arg(i).val() = *copy;
                    }
                }
                auto phiCopy = new PirCopy(phi);
                phi->replaceUsesWith(phiCopy);
                it = bb->insert(it + 1, phiCopy);
            }
        }
    });
}

rir::Code* Pir2Rir::getPromise(Context& ctx, Promise* p) {
    if (!promises.count(p)) {
        ctx.push(src_pool_at(globalContext(), p->srcPoolIdx()));
        size_t localsCnt = compileCode(ctx, p);
        promises[p] = ctx.finalizeCode(localsCnt);
    }
    return promises.at(p);
}

rir::Function* Pir2Rir::finalize() {
    // TODO: keep track of source ast indices in the source pool
    // (for now, calls, promises and operators do)
    // + how to deal with inlined stuff?

    FunctionWriter function;
    Context ctx(function);

    FunctionSignature signature(FunctionSignature::Environment::CalleeCreated,
                                FunctionSignature::OptimizationLevel::Optimized,
                                cls->assumptions());

    // PIR does not support default args currently.
    for (size_t i = 0; i < cls->nargs(); ++i) {
        function.addArgWithoutDefault();
        signature.pushDefaultArgument();
    }

    assert(signature.formalNargs() == cls->nargs());
    ctx.push(R_NilValue);
    size_t localsCnt = compileCode(ctx, cls);
    log.finalPIR(cls);
    auto body = ctx.finalizeCode(localsCnt);
    function.finalize(body, signature);
#ifdef ENABLE_SLOWASSERT
    CodeVerifier::verifyFunctionLayout(function.function()->container(),
                                       globalContext());
#endif
    log.finalRIR(function.function());
    return function.function();
}

} // namespace

rir::Function* Pir2RirCompiler::compile(ClosureVersion* cls, bool dryRun) {
    auto& log = logger.get(cls);
    done[cls] = nullptr;
    Pir2Rir pir2rir(*this, cls, dryRun, log);
    auto fun = pir2rir.finalize();
    done[cls] = fun;
    log.flush();
    if (fixup.count(cls)) {
        auto fixups = fixup.find(cls);
        for (auto idx : fixups->second)
            Pool::patch(idx, fun->container());
        fixup.erase(fixups);
    }
    return fun;
}

} // namespace pir
} // namespace rir<|MERGE_RESOLUTION|>--- conflicted
+++ resolved
@@ -1241,7 +1241,6 @@
                 return;
             }
 
-<<<<<<< HEAD
 #ifdef ENABLE_DEBUGOPS
             case Tag::TmpGet: {
                 auto tmpGet = TmpGet::Cast(instr);
@@ -1264,7 +1263,6 @@
                 break;
             }
 #endif
-=======
             // Invalid, should've been lowered away
             case Tag::FrameState:
             case Tag::Deopt:
@@ -1275,7 +1273,6 @@
                                 "before pir_2_rir");
                 break;
             }
->>>>>>> 219c29c5
 
             // Values, not instructions
             case Tag::Tombstone:
