--- conflicted
+++ resolved
@@ -1214,7 +1214,6 @@
         }
     });
 
-<<<<<<< HEAD
     // Fuse together pairs of loads and forces - in rir we have
     // an instruction that does the force implicitly
     Visitor::run(code->entry, [&](BB* bb) {
@@ -1235,114 +1234,6 @@
         }
     });
 
-    // Lower phi functions - transform into a cfg where all input blocks of
-    // all phi functions are their immediate predecessors
-    {
-        bool done;
-        CFG cfg(code);
-        do {
-            done = true;
-            BreadthFirstVisitor::run(code->entry, [&](Instruction* i, BB* bb) {
-                // Check if this phi has the desired property
-                if (auto phi = Phi::Cast(i)) {
-                    bool ok = true;
-                    phi->eachArg([&](BB* inputBB, Value*) {
-                        if (!cfg.isImmediatePredecessor(inputBB, phi->bb()))
-                            ok = false;
-                    });
-                    if (ok)
-                        return;
-                    done = false;
-
-                    // Accumulate new arguments and inputs for the phi
-                    std::vector<std::pair<Value*, BB*>> update;
-
-                    // The idea here is to change the semantics of phi functions
-                    // from the one in PIR to the more common one. In PIR, phi
-                    // input blocks are not necessarily immediate predecessors.
-                    // The phi means, take the value associated with the last
-                    // visited bb from all the phi's input blocks. What we want
-                    // is, take the value associated with the immediate
-                    // predecessor block that we just came from. There is a
-                    // subtle difference when loops are in play...
-
-                    // We go backward breadth first from the phi's immediate
-                    // predecessors. The idea is, to every path we propagate all
-                    // the phi input values. If we find a block that creates one
-                    // of the inputs, we just update the input block for that
-                    // input. If we find a phi that has as argument one of the
-                    // inputs, we replace that argument with this phi. If we
-                    // find a merge block (ie. more than one immediate
-                    // predecessor), we insert a new phi that has as inputs the
-                    // inputs of the current one, and we update the current phi
-                    // to have the new phi as input.
-                    for (auto pred : cfg.immediatePredecessors(phi->bb())) {
-                        BreadthFirstVisitor::checkBackward(
-                            pred, cfg, [&](BB* bb) {
-                                // Check if block is the origin of one of the
-                                // phi args
-                                bool done = false;
-                                phi->eachArg([&](BB*, Value* val) {
-                                    assert(val->isInstruction());
-                                    if (Instruction::Cast(val)->bb() == bb) {
-                                        assert(!done);
-                                        update.emplace_back(val, pred);
-                                        done = true;
-                                    }
-                                });
-                                if (done)
-                                    return false;
-                                // Check if there is a phi in this block that
-                                // has one of the args the same as an arg to
-                                // the phi we are dealing with. If so, this phi
-                                // is the source of our phi input
-                                // (pretty much the case above but for phis)
-                                for (auto i : VisitorHelpers::reverse(*bb)) {
-                                    if (auto p = Phi::Cast(i)) {
-                                        bool stop = false;
-                                        p->eachArg([&](BB*, Value* v1) {
-                                            phi->eachArg([&](BB*, Value* v2) {
-                                                if (v1 == v2)
-                                                    stop = true;
-                                            });
-                                        });
-                                        if (stop) {
-                                            update.emplace_back(p, pred);
-                                            return false;
-                                        }
-                                    }
-                                }
-                                // Insert a new phi into a merge block
-                                if (cfg.immediatePredecessors(bb).size() > 1) {
-                                    auto newPhi = new Phi;
-                                    phi->eachArg([&](BB* b, Value* v) {
-                                        assert(v->isInstruction());
-                                        if (cfg.isPredecessor(
-                                                Instruction::Cast(v)->bb(), bb))
-                                            newPhi->addInput(
-                                                Instruction::Cast(v)->bb(), v);
-                                    });
-                                    bb->insert(bb->begin(), newPhi);
-                                    update.emplace_back(newPhi, pred);
-                                    return false;
-                                }
-                                return true;
-                            });
-                    }
-                    // Replace the current phi's args and inputs
-                    std::unordered_set<BB*> remove;
-                    phi->eachArg([&](BB* bb, Value*) { remove.insert(bb); });
-                    phi->removeInputs(remove);
-                    for (auto u : update) {
-                        phi->addInput(u.second, u.first);
-                    }
-                }
-            });
-        } while (!done);
-    }
-
-=======
->>>>>>> df222003
     // Insert Nop into all empty blocks to make life easier
     Visitor::run(code->entry, [&](BB* bb) {
         if (bb->isEmpty())
