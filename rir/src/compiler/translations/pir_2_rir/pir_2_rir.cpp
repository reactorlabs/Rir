--- conflicted
+++ resolved
@@ -883,29 +883,12 @@
                 break;
             }
 
-<<<<<<< HEAD
-            case Tag::CastType: {
-                auto cast = CastType::Cast(instr);
-                auto arg = cast->arg<0>().val();
-                // assertion is:
-                // "input is a promise => output is a promise"
-                // to remove a promise wrapper -- even for eager args -- a force
-                // instruction is needed!
-                assert((!(arg->type.maybePromiseWrapped() ||
-                          arg->type.isA(RType::prom)) ||
-                        cast->type.maybePromiseWrapped()) &&
-                       "Cannot cast away promise wrapper. Use Force");
-                break;
-            }
-
             case Tag::AsInt: {
                 auto asInt = AsInt::Cast(instr);
                 cs << BC::asint(asInt->ceil);
                 break;
             }
 
-=======
->>>>>>> 67721c39
 #define EMPTY(Name)                                                            \
     case Tag::Name: {                                                          \
         break;                                                                 \
