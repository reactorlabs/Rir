--- conflicted
+++ resolved
@@ -65,7 +65,7 @@
     rir::Function* finalize();
 
   private:
-    // bool isInfiniteLoopHead(BB* bb, const DominanceGraph& dom);
+    bool isInfiniteLoopHead(BB* bb, const DominanceGraph& dom);
 
     Pir2RirCompiler& compiler;
     ClosureVersion* cls;
@@ -299,17 +299,6 @@
     log.afterAllocator(code, [&](std::ostream& o) { alloc.print(o); });
     alloc.verify();
 
-<<<<<<< HEAD
-    auto isJumpThrough = [&](BB* bb) {
-        return false;
-        // if (!bb->isJmp())
-        //     return false;
-        // return bb->isEmpty() || (bb->size() == 1 && Nop::Cast(bb->last()) &&
-        //                          alloc.sa.toDrop(bb->last()).empty());
-    };
-
-=======
->>>>>>> c7887682
     // Create labels for all bbs
     std::unordered_map<BB*, BC::Label> bbLabels;
     BreadthFirstVisitor::run(
@@ -372,16 +361,6 @@
         order.pop_front();
         cb.add(bbLabels[bb]);
 
-<<<<<<< HEAD
-        auto jumpThroughEmpty = [&](BB* bb) {
-            return bb;
-            // while (isJumpThrough(bb))
-            //     bb = bb->next();
-            // return bb;
-        };
-
-=======
->>>>>>> c7887682
         // Only needed for deopt branches
         for (auto it = bb->begin(); it != bb->end(); ++it) {
             auto instr = *it;
@@ -1301,47 +1280,47 @@
     // toDrop
     // ************
 
-    // std::vector<BB*> headBBs;
-    // DominanceGraph dom(code);
-
-    // Visitor::run(code->entry, [&](BB* bb) {
-    //     if (isInfiniteLoopHead(bb, dom)) {
-    //         headBBs.push_back(bb);
-    //     }
-    // });
-
-    // for (auto bb : headBBs) {
-
-    //     auto fakeFalseBranch = new BB(code, code->nextBBId++);
-
-    //     auto nilConst = new LdConst(R_NilValue);
-    //     auto ret = new Return(nilConst);
-
-    //     fakeFalseBranch->append(nilConst);
-    //     fakeFalseBranch->append(ret);
-
-    //     auto oldTrueBranch = bb->next();
-
-    //     auto fakeTrueBranch = new BB(code, code->nextBBId++);
-    //     bb->overrideNext(fakeTrueBranch);
-    //     fakeTrueBranch->setNext(oldTrueBranch);
-
-    //     bb->setFalseBranch(fakeFalseBranch);
-    //     auto branch = new Branch(True::instance());
-    //     bb->append(branch);
-    // }
+    std::vector<BB*> headBBs;
+    DominanceGraph dom(code);
+
+    Visitor::run(code->entry, [&](BB* bb) {
+        if (isInfiniteLoopHead(bb, dom)) {
+            headBBs.push_back(bb);
+        }
+    });
+
+    for (auto bb : headBBs) {
+
+        auto fakeFalseBranch = new BB(code, code->nextBBId++);
+
+        auto nilConst = new LdConst(R_NilValue);
+        auto ret = new Return(nilConst);
+
+        fakeFalseBranch->append(nilConst);
+        fakeFalseBranch->append(ret);
+
+        auto oldTrueBranch = bb->next();
+
+        auto fakeTrueBranch = new BB(code, code->nextBBId++);
+        bb->overrideNext(fakeTrueBranch);
+        fakeTrueBranch->setNext(oldTrueBranch);
+
+        bb->setFalseBranch(fakeFalseBranch);
+        auto branch = new Branch(True::instance());
+        bb->append(branch);
+    }
 }
 
-// bool Pir2Rir::isInfiniteLoopHead(BB* bb, const DominanceGraph& dom) {
-//     if (!bb->isJmp())
-//         return false;
-//     return bb == bb->next() &&
-//            (bb->isEmpty() || (bb->size() == 1 && Nop::Cast(bb->last())));
-
-//     // return bb->isJmp() && (bb == bb->next() || (/*bb->next()->isJmp() &&
-//     */
-//     // dom.dominates(bb->next(), bb)));
-// }
+bool Pir2Rir::isInfiniteLoopHead(BB* bb, const DominanceGraph& dom) {
+    if (!bb->isJmp())
+        return false;
+    return bb == bb->next() &&
+           (bb->isEmpty() || (bb->size() == 1 && Nop::Cast(bb->last())));
+
+    // return bb->isJmp() && (bb == bb->next() || (/*bb->next()->isJmp() &&
+
+    // dom.dominates(bb->next(), bb)));
+}
 
 void Pir2Rir::toCSSA(Code* code) {
 
