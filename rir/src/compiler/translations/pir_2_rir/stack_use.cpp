#include "stack_use.h"
#include "../../pir/pir_impl.h"
#include "ir/BC_inc.h"

namespace rir {
namespace pir {

void StackUseAnalysisState::AbstractStack::push(Value* v) {
    for (auto have : *this)
        assert(have != v && "Stack already contains the value to be pushed.");
    push_back(v);
}

void StackUseAnalysisState::AbstractStack::eraseValue(Value* v) {
    for (auto it = rbegin(); it != rend(); ++it) {
        if (*it == v) {
            erase(std::next(it).base());
            return;
        }
    }
    assert(false && "Stack doesn't contain the value to be erased.");
}

void StackUseAnalysisState::AbstractStack::erasePhiInput(Phi* phi) {
    for (auto it = rbegin(); it != rend(); ++it) {
        bool found = false;
        phi->eachArg([&](BB*, Value* in) {
            if (*it == in)
                found = true;
        });
        if (found) {
            erase(std::next(it).base());
            return;
        }
    }
    assert(false && "Stack doesn't contain any input for this phi.");
}

void StackUseAnalysisState::AbstractStack::matchContents(
    AbstractStack const& other) const {
    assert(size() == other.size() && "The stacks better have the same height.");

    // Check that the stacks have the same contents, or the differences all
    // relate to phi inputs
    for (size_t i = 0; i < size(); ++i) {
        if (operator[](i) != other.operator[](i)) {
            if (operator[](i)->isInstruction() &&
                other.operator[](i)->isInstruction()) {
                auto my = Instruction::Cast(operator[](i))->hasSingleUse();
                auto their =
                    Instruction::Cast(other.operator[](i))->hasSingleUse();
                assert(my && Phi::Cast(my));
                assert(their && Phi::Cast(their));
                assert(my == their && "Stack mismatch.");
            } else {
                assert(false &&
                       "Found a phi that has a non-instruction as input.");
            }
        }
    }
}

AbstractResult
StackUseAnalysisState::merge(const StackUseAnalysisState& other) {

    // Don't care about merges of two exit blocks
    if ((i && i->bb()->isExit()) && (other.i && other.i->bb()->isExit()))
        return AbstractResult::None;

    stack.matchContents(other.stack);

    return AbstractResult::None;
}

void StackUseAnalysisState::print(std::ostream& out, bool tty) const {
    out << "== Result: {";
    if (i)
        i->printRef(out);
    else
        out << "??";
    out << " -> [ ";
    for (auto v : stack) {
        v->printRef(out);
        out << " ";
    }
    out << "], toDrop = { ";
    for (auto v : toDrop) {
        v->printRef(out);
        out << " ";
    }
    out << "}, isDead = " << (isDead ? "true" : "false") << "}\n";
}

AbstractResult StackUseAnalysis::apply(StackUseAnalysisState& state,
                                       Instruction* i) const {

    state.i = i;
    state.isDead = false;
    state.toDrop.clear();

    // Check if there are values on the stack that are dead, eg. environment
    // that was elided
    auto isLivePhiInput = [&](Value* v) -> bool {
        if (Instruction::Cast(v)) {
            if (auto use = Instruction::Cast(v)->hasSingleUse()) {
                return Phi::Cast(use);
            }
        }
        return false;
    };
    auto isDead = [&](Value* v) -> bool {
        // v is an argument of i
        if (i->anyArg([&](Value* arg) { return arg == v; }))
            return false;
        // v is needed later
        if (liveness.live(i, v))
            return false;
        // This is a hack because phi's inputs are represented by the phi itself
        // where we cannot decide which input to use (for phis that are not the
        // first instruction in a bb)
        if (isLivePhiInput(v))
            return false;
        return true;
    };

    state.stack.eachSlot([&](Value* v) {
        if (isDead(v))
            state.toDrop.push_back(v);
    });
    for (auto v : state.toDrop)
        state.stack.eraseValue(v);

    // Consume arguments if this is their last use
    if (auto phi = Phi::Cast(i)) {
        // For phi's, we know that the inputs are only used once, by the phi
        state.stack.erasePhiInput(phi);
    } else {
        // We only have each value once, so keep track in case a value is
        // used by the instruction multiple times (eg. deopts)
        std::unordered_set<Value*> erasedArgs;
        //std::cout << "Instruction: ";
        //i->print(std::cout);
        //std::cout << "\nValues: ";
        i->eachArg([&](Value* v) {
            if (!v->isInstruction())
                return;
            // For all else, check if this is the last use of the value
<<<<<<< HEAD
            if (!liveness.live(i, v) && erasedArgs.count(v) == 0) {
                //v->printRef(std::cout);
                //std::cout << " ";
=======
            if (v->producesRirResult() && !liveness.live(i, v) &&
                erasedArgs.count(v) == 0) {
>>>>>>> 67721c39
                state.stack.eraseValue(v);
                erasedArgs.insert(v);
            }
        });
        //std::cout << "\n";
    }

    // Add the value produced by this instruction if it's not dead
    if (i->producesRirResult()) {
        if (isDead(i))
            state.isDead = true;
        else
            state.stack.push(i);
    }

    return AbstractResult::None;
}

} // namespace pir
} // namespace rir<|MERGE_RESOLUTION|>--- conflicted
+++ resolved
@@ -138,26 +138,16 @@
         // We only have each value once, so keep track in case a value is
         // used by the instruction multiple times (eg. deopts)
         std::unordered_set<Value*> erasedArgs;
-        //std::cout << "Instruction: ";
-        //i->print(std::cout);
-        //std::cout << "\nValues: ";
         i->eachArg([&](Value* v) {
             if (!v->isInstruction())
                 return;
             // For all else, check if this is the last use of the value
-<<<<<<< HEAD
-            if (!liveness.live(i, v) && erasedArgs.count(v) == 0) {
-                //v->printRef(std::cout);
-                //std::cout << " ";
-=======
             if (v->producesRirResult() && !liveness.live(i, v) &&
                 erasedArgs.count(v) == 0) {
->>>>>>> 67721c39
                 state.stack.eraseValue(v);
                 erasedArgs.insert(v);
             }
         });
-        //std::cout << "\n";
     }
 
     // Add the value produced by this instruction if it's not dead
