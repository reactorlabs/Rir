--- conflicted
+++ resolved
@@ -12,13 +12,9 @@
 namespace {
 using namespace rir;
 
-<<<<<<< HEAD
-std::pair<pir::Function*, pir::Module*> compile(const std::string& inp,
-                                                SEXP env = R_GlobalEnv) {
-=======
+
 std::pair<pir::Closure*, pir::Module*> compile(const std::string& inp,
                                                SEXP env = R_GlobalEnv) {
->>>>>>> 157a46a0
     Protect p;
     ParseStatus status;
     SEXP arg = p(CONS(R_NilValue, R_NilValue));
