--- conflicted
+++ resolved
@@ -61,11 +61,6 @@
         }
     }
 
-<<<<<<< HEAD
-    m->print(std::cout);
-=======
-    // cmp.setVerbose(true);
->>>>>>> 47d3bbda
     cmp.optimizeModule();
     // cmp.setVerbose(true);
     return results;
