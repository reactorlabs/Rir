#include "pir_tests.h"
#include "R/Protect.h"
#include "R/RList.h"
#include "R_ext/Parse.h"
#include "analysis/query.h"
#include "analysis/verifier.h"
#include "ir/Compiler.h"
#include "pir/pir_impl.h"
#include "translations/pir_2_rir.h"
#include "translations/rir_2_pir/rir_2_pir.h"
#include "util/visitor.h"
#include <string>
#include <vector>

namespace {
using namespace rir;

std::unordered_map<std::string, pir::Closure*>
compile(const std::string& context, const std::string& expr, pir::Module* m,
        SEXP super = R_GlobalEnv) {
    Protect p;

    auto eval = [&p](const std::string& expr, SEXP env) {
        ParseStatus status;
        // Parse expression
        SEXP str = p(Rf_mkString(("{" + expr + "}").c_str()));
        SEXP e = p(R_ParseVector(str, -1, &status, R_NilValue));

        // Compile expression to rir
        SEXP rirexp =
            p(Compiler::compileFunction(VECTOR_ELT(e, 0), R_NilValue));

        // Evaluate expression under the fresh environment `env`
        Rf_eval(rirexp, env);
    };

    if (context != "") {
        SEXP contextEnv = p(Rf_allocSExp(ENVSXP));
        ENCLOS(contextEnv) = super;
        eval(context, contextEnv);
        super = contextEnv;
    }

    SEXP env = p(Rf_allocSExp(ENVSXP));
    ENCLOS(env) = super;
    eval(expr, env);

    pir::Rir2PirCompiler cmp(m);

    // Compile every function the expression created
    std::unordered_map<std::string, pir::Closure*> results;
    auto envlist = RList(FRAME(env));
    for (auto f = envlist.begin(); f != envlist.end(); ++f) {
        auto fun = *f;
        if (TYPEOF(fun) == CLOSXP) {
            assert(isValidClosureSEXP(fun));
            // isValidClosureSEXP(fun)->body()->print();
            results[CHAR(PRINTNAME(f.tag()))] = cmp.compileClosure(fun);
        }
    }

    // cmp.setVerbose(true);
    cmp.optimizeModule();
    return results;
}

using namespace rir::pir;
typedef std::function<bool(void)> TestClosure;
typedef std::pair<std::string, TestClosure> Test;

#define CHECK(___test___)                                                      \
    if (!(___test___)) {                                                       \
        m.print(std::cerr);                                                    \
        std::cerr << "'" << #___test___ << "' failed\n";                       \
        assert(false);                                                         \
        return false;                                                          \
    }

bool test42(const std::string& input) {
    pir::Module m;
    auto res = compile("", "theFun <- function() " + input, &m);
    auto f = res["theFun"];

    CHECK(Query::noEnv(f));

    auto r = Query::returned(f);
    CHECK(r.size() == 1);

    auto ld = LdConst::Cast((*r.begin()));
    CHECK(ld);
    CHECK(TYPEOF(ld->c) == INTSXP);
    CHECK(INTEGER(ld->c)[0] == 42);
    return true;
};

bool hasLoadVar(const std::string& input) {
    pir::Module m;
    auto res = compile("", input, &m);
    auto f = res["theFun"];
    bool noLdVar = Visitor::check(
        f->entry, [&](Instruction* i) { return !LdVar::Cast(i); });
    return !noLdVar;
};

class NullBuffer : public std::ostream, std::streambuf {
  public:
    NullBuffer() : std::ostream(this) {}
    int overflow(int c) {
        return (c == std::ostream::traits_type::eof()) ? '\0' : c;
    }
};

bool verify(Module* m) {
    bool success = true;
    m->eachPirFunction([&success](pir::Module::VersionedClosure& f) {
        f.eachVersion([&success](pir::Closure* f) {
            if (!Verify::apply(f))
                success = false;
        });
    });
    // TODO: find fix for osx
    NullBuffer nb;
    m->print(nb);
    // m->print(std::cout);

    return true;
}

bool compileAndVerify(const std::string& context, const std::string& input) {
    pir::Module m;
    compile(context, input, &m);
    bool t = verify(&m);
    return t;
}

bool compileAndVerify(const std::string& input) {
    return compileAndVerify("", input);
}

bool canRemoveEnvironment(const std::string& input) {
    pir::Module m;
    compile("", input, &m);
    bool t = verify(&m);
    m.eachPirFunction([&t](pir::Closure* f) { t = t && Query::noEnv(f); });
    return t;
}

bool testDelayEnv() {
    // TODO: counterexample: closure creates circular dependency, need more
    //       analysis!
    // auto m = compile("{f <- function()1; arg1[[2]]}");

    pir::Module m;
    auto res = compile("", "a <- function(b) {f <- b; b[[2]]}", &m);
    bool t = Visitor::check(res["a"]->entry, [&m](Instruction* i, BB* bb) {
        if (i->hasEnv())
            CHECK(Deopt::Cast(bb->last()));
        return true;
    });
    return t;
}

extern "C" SEXP Rf_NewEnvironment(SEXP, SEXP, SEXP);
bool testSuperAssign() {
    auto hasAssign = [](pir::Closure* f) {
        return !Visitor::check(f->entry, [](Instruction* i) {
            if (StVar::Cast(i))
                return false;
            return true;
        });
    };
    auto hasSuperAssign = [](pir::Closure* f) {
        return !Visitor::check(f->entry, [](Instruction* i) {
            if (StVarSuper::Cast(i))
                return false;
            return true;
        });
    };
    {
        pir::Module m;
        // This super assign can be fully resolved, and dead store eliminated
        auto res =
            compile("", "f <- function() {a <- 1; (function() a <<- 1)()}", &m);
        auto f = res["f"];
        CHECK(!hasSuperAssign(f));
        CHECK(!hasAssign(f));
    }
    {
        pir::Module m;
        // This super assign can be converted into a store to the global env
        auto res = compile("", "f <- function() {(function() a <<- 1)()}", &m);
        auto f = res["f"];
        CHECK(!hasSuperAssign(f));
        CHECK(hasAssign(f));
    }
    {
        pir::Module m;
        // This super assign cannot be removed, since the super env is not
        // unknown.
        auto res = compile(
            "", "f <- function() {f <- (function() {qq(); a <<- 1})()}", &m);
        auto f = res["f"];
        CHECK(hasSuperAssign(f));
    }

    return true;
}

// ----------------- PIR to RIR tests -----------------

SEXP parseCompileToRir(std::string input) {
    Protect p;
    ParseStatus status;

    SEXP str = p(Rf_mkString(input.c_str()));
    SEXP expr = p(R_ParseVector(str, -1, &status, R_NilValue));
    SEXP cls = p(Rf_eval(VECTOR_ELT(expr, 0), R_GlobalEnv));

    return Compiler::compileClosure(cls);
}

SEXP createRWrapperCall(std::string wrapper) {
    Protect p;
    ParseStatus status;

    SEXP str = p(Rf_mkString(wrapper.c_str()));
    SEXP expr = p(R_ParseVector(str, -1, &status, R_NilValue));
    SEXP call = p(VECTOR_ELT(expr, 0));

    return call;
}

extern "C" Rboolean R_compute_identical(SEXP, SEXP, int);
bool checkPir2Rir(SEXP expected, SEXP result) {
    return R_compute_identical(expected, result, 15) == TRUE;
}

extern "C" SEXP rir_eval(SEXP, SEXP);
extern "C" SEXP pir_compile(SEXP);

bool testPir2Rir(std::string name, std::string fun, std::string args,
                 bool useSame = false) {
    Protect p;

    std::string wrapper =
        "rir.compile( function() " + name + "(" + args + ") )()";

    Rprintf("   > %s <- %s\n", name.c_str(), fun.c_str());
    Rprintf("   > %s\n\n", wrapper.c_str());

    auto execEnv = p(Rf_NewEnvironment(R_NilValue, R_NilValue, R_GlobalEnv));
    auto rirFun = p(parseCompileToRir(fun));
    SET_CLOENV(rirFun, execEnv);
    Rf_defineVar(Rf_install(name.c_str()), rirFun, execEnv);

    // bind `bar <- function(a) a + 1` in the execEnv to be called by the tested
    // function
    auto rirFun2 = p(parseCompileToRir("function(a) a + 1"));
    SET_CLOENV(rirFun2, execEnv);
    Rf_defineVar(Rf_install("bar"), rirFun2, execEnv);

    auto rCall = createRWrapperCall(wrapper);

    auto orig = p(Rf_eval(rCall, execEnv));
    Rprintf(" orig = %p\n", orig);
    Rf_PrintValue(orig);

    if (!useSame) {
        // redo everything
        execEnv = p(Rf_NewEnvironment(R_NilValue, R_NilValue, R_GlobalEnv));
        rirFun = p(parseCompileToRir(fun));
        SET_CLOENV(rirFun, execEnv);
        Rf_defineVar(Rf_install(name.c_str()), rirFun, execEnv);
        rirFun2 = p(parseCompileToRir("function(a) a + 1"));
        SET_CLOENV(rirFun2, execEnv);
        Rf_defineVar(Rf_install("bar"), rirFun2, execEnv);
        rCall = createRWrapperCall(wrapper);
    }

    pir_compile(rirFun);

    auto after = p(Rf_eval(rCall, execEnv));
    Rprintf("after = %p\n", after);
    Rf_PrintValue(after);

    return checkPir2Rir(orig, after);
}

static Test tests[] = {
    Test("test_42L", []() { return test42("42L"); }),
    Test("test_inline", []() { return test42("{f <- function() 42L; f()}"); }),
    Test("test_inline_two",
         []() {
             return test42(
                 "{f <- function(val, fun) fun(val); f(42L, function(x)x)}");
         }),
    Test("test_inline_arg",
         []() { return test42("{f <- function(x) x; f(42L)}"); }),
    Test("test_assign",
         []() { return test42("{y<-42L; if (arg1) x<-y else x<-y; x}"); }),
    Test(
        "test_super_assign",
        []() { return test42("{x <- 0; f <- function() x <<- 42L; f(); x}"); }),
    Test("return_cls",
         []() { return compileAndVerify("f <- function() 42L"); }),
    Test("index", []() { return compileAndVerify("f <- function(x) x[[2]]"); }),
    Test("return_cls",
         []() { return compileAndVerify("f <- function() {function() 42L}"); }),
    Test("deopt_in_prom",
         []() {
             return compileAndVerify(
                 "fun <- function(a) {f <- function(x) x; f(a[[1]])}");
         }),
    Test("delay_env", &testDelayEnv),
    Test("context_load",
         []() { return canRemoveEnvironment("f <- function() a"); }),
    Test("super_assign", &testSuperAssign),
    Test("loop",
         []() {
             return compileAndVerify(
                 "f <- function(x) {while (x < 10) if (x) x <- x + 1}");
         }),
    Test("static_call",
         []() {
             return compileAndVerify("f <- function(x) x",
                                     "g <- function() f(1); g()");
         }),
<<<<<<< HEAD
    Test("PIR to RIR: basic",
         []() { return testPir2Rir("foo", "function() 42L", ""); }),
    Test("PIR to RIR: simple argument",
         []() { return testPir2Rir("foo", "function(x) x", "16L"); }),
    /*
        fails because RIR to PIR doesn't support default args for now

        Test("PIR to RIR: default arg",
             []() { return testPir2Rir("foo", "function(x = 3) x", ""); }),
    */
    Test("PIR to RIR: local binding",
         []() {
             return testPir2Rir("foo",
                                "function(dummy, a) { x <- 3; x + a + x + a }",
                                "cat('WHOA\n'), 1");
         }),
    Test("PIR to RIR: if else",
         []() {
             return testPir2Rir("foo", "function(x) if (x) 1 else 2", "TRUE");
         }),
    Test("PIR to RIR: if",
         []() { return testPir2Rir("foo", "function(x) if (x) 1", "F"); }),
    Test("PIR to RIR: simple loop",
         []() {
             return testPir2Rir("foo", "function(x) while (TRUE) if (x) break",
                                "T");
         }),
    Test("PIR to RIR: loop - sum",
         []() {
             return testPir2Rir("foo",
                                "function(x) {\n"
                                "  sum <- 0\n"
                                "  while (x > 0) {\n"
                                "    sum <- sum + x\n"
                                "    x <- x - 1\n"
                                "  }\n"
                                "  sum\n"
                                "}",
                                "10");
         }),
    Test("PIR to RIR: loop with break and next",
         []() {
             return testPir2Rir("foo",
                                "f <- function(x, y) {\n"
                                "    s <- 0L\n"
                                "    repeat {\n"
                                "        if (x > y)\n"
                                "            break\n"
                                "        if (x %% 2L == 1L) {\n"
                                "            x <- x + 1L\n"
                                "        } else {\n"
                                "            x <- x + 1L\n"
                                "            y <- y - 1L\n"
                                "            next\n"
                                "        }\n"
                                "        s <- s + x\n"
                                "    }\n"
                                "    s\n"
                                "}",
                                "1L, 10L");
         }),
    /*
        fails w/ "Cannot cast val to int$" for the loop index

        Test("PIR to RIR: simple for loop",
             []() {
                 return testPir2Rir("foo",
                                    "function(x) { s = 0; for (i in 1:x) s = s +
                                    i; s }", "10L");
             }),
    */
    Test("PIR to RIR: inlined call",
         []() {
             return testPir2Rir("foo",
                                "function(x) {"
                                "  bar <- function(a) a + 1;"
                                "  bar(x)"
                                "}",
                                "1");
         }),
    Test("PIR to RIR: call safe builtin",
         []() {
             return testPir2Rir("foo", "function(x) vector('integer', x)", "4");
         }),
    Test("PIR to RIR: call builtin",
         []() {
             return testPir2Rir("foo",
                                "function(x) c(1, 2, 3, x, x + 1, x + 2)", "4");
         }),
    Test("PIR to RIR: call .Internal",
         []() {
             return testPir2Rir("foo", "function() .Internal(formals(bar))",
                                "");
         }),
    Test("PIR to RIR: call",
         []() { return testPir2Rir("foo", "function(x) bar(x)", "2"); }),
    Test("PIR to RIR: call twice",
         []() {
             return testPir2Rir("foo", "function(x) { bar(x); bar(x + 1) }",
                                "2");
=======
    Test("merge_missing_bl",
         []() {
             return !hasLoadVar("theFun <- function(a) {if (a) {q <-1} else "
                                "{if (a) q <- 3 else q <- 2}; q}");
         }),
    Test("merge_missing",
         []() {
             return hasLoadVar("theFun <- function(a) {if (a) {q <-1} else {if "
                               "(a) 3 else q <- 2}; q}");
>>>>>>> bf477107
         }),
};
} // namespace

namespace rir {

void PirTests::run() {
    for (auto t : tests) {
        std::cout << "> " << t.first << "\n";
        if (!t.second()) {
            std::cout << "failed\n";
            exit(1);
        }
    }
}
} // namespace rir<|MERGE_RESOLUTION|>--- conflicted
+++ resolved
@@ -325,7 +325,16 @@
              return compileAndVerify("f <- function(x) x",
                                      "g <- function() f(1); g()");
          }),
-<<<<<<< HEAD
+    Test("merge_missing_bl",
+         []() {
+             return !hasLoadVar("theFun <- function(a) {if (a) {q <-1} else "
+                                "{if (a) q <- 3 else q <- 2}; q}");
+         }),
+    Test("merge_missing",
+         []() {
+             return hasLoadVar("theFun <- function(a) {if (a) {q <-1} else {if "
+                               "(a) 3 else q <- 2}; q}");
+         }),
     Test("PIR to RIR: basic",
          []() { return testPir2Rir("foo", "function() 42L", ""); }),
     Test("PIR to RIR: simple argument",
@@ -426,17 +435,6 @@
          []() {
              return testPir2Rir("foo", "function(x) { bar(x); bar(x + 1) }",
                                 "2");
-=======
-    Test("merge_missing_bl",
-         []() {
-             return !hasLoadVar("theFun <- function(a) {if (a) {q <-1} else "
-                                "{if (a) q <- 3 else q <- 2}; q}");
-         }),
-    Test("merge_missing",
-         []() {
-             return hasLoadVar("theFun <- function(a) {if (a) {q <-1} else {if "
-                               "(a) 3 else q <- 2}; q}");
->>>>>>> bf477107
          }),
 };
 } // namespace
