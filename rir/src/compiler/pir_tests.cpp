--- conflicted
+++ resolved
@@ -48,16 +48,10 @@
 }
 typedef std::unordered_map<std::string, pir::Closure*> closuresByName;
 
-<<<<<<< HEAD
 closuresByName compileRir2Pir(SEXP env, pir::Module* m) {
-    pir::Rir2PirCompiler cmp(m, pir::DebugOptions());
-=======
-std::unordered_map<std::string, pir::Closure*>
-compileRir2Pir(SEXP env, pir::Module* m){
     pir::StreamLogger logger(pir::DebugOptions() |
                              pir::DebugFlag::PrintFinalPir);
     pir::Rir2PirCompiler cmp(m, logger);
->>>>>>> fa85544c
 
     // Compile every function in the environment
     closuresByName results;
