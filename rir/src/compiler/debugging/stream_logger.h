--- conflicted
+++ resolved
@@ -40,12 +40,7 @@
     StreamLogger& operator=(StreamLogger other) = delete;
 
     void compilationEarlyPir(Closure&);
-<<<<<<< HEAD
-    void pirOptimizations(Closure&, const std::string&, const std::string&,
-                          size_t);
-=======
     void pirOptimizations(Closure&, const std::string&, size_t);
->>>>>>> db04ea5a
     void afterCSSA(Closure&, const Code*);
     // void afterLiveness(SSAAllocator&);
     void finalPIR(Closure&);
