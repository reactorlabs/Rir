#include "bb.h"
#include "../pir/pir_impl.h"
#include "../util/visitor.h"
#include "R/Funtab.h"
#include "R/r.h"

#include <unordered_map>

namespace rir {
namespace pir {

BB* BBTransform::clone(BB* src, Code* target, ClosureVersion* targetClosure) {
    std::vector<BB*> bbs;

    // Copy instructions and remember old -> new instruction map.
    std::unordered_map<Value*, Instruction*> relocation_table;
    Visitor::run(src, [&](BB* bb) {
        BB* theClone = BB::cloneInstrs(bb, target->nextBBId++, target);
        assert(bb->size() == theClone->size());
        if (bb->id >= bbs.size())
            bbs.resize(bb->id + 5);
        bbs[bb->id] = theClone;
        for (size_t i = 0; i < bb->size(); ++i)
            relocation_table[bb->at(i)] = theClone->at(i);
    });

    // Fixup CFG: next pointers of copied BB's need to be filled in.
    Visitor::run(src, [&](BB* bb) {
        bbs[bb->id]->next0 = bbs[bb->id]->next1 = nullptr;
        if (bb->next0)
            bbs[bb->id]->next0 = bbs[bb->next0->id];
        if (bb->next1)
            bbs[bb->id]->next1 = bbs[bb->next1->id];
    });

    std::unordered_map<Promise*, Promise*> promMap;
    // Relocate argument pointers using old -> new map
    BB* newEntry = bbs[src->id];
    Visitor::run(newEntry, [&](Instruction* i) {
        auto phi = Phi::Cast(i);
        if (phi) {
            for (size_t j = 0; j < phi->nargs(); ++j)
                phi->updateInputAt(j, bbs[phi->inputAt(j)->id]);
        }
        i->eachArg([&](InstrArg& arg) {
            if (arg.val()->isInstruction()) {
                assert(relocation_table.count(arg.val()));
                arg.val() = relocation_table.at(arg.val());
            }
        });
        if (auto mk = MkArg::Cast(i)) {
            Promise* p = mk->prom();
            if (p->owner != targetClosure) {
                if (promMap.count(p)) {
                    mk->updatePromise(promMap.at(p));
                } else {
                    auto c = targetClosure->createProm(p->srcPoolIdx());
                    c->entry = clone(p->entry, c, targetClosure);
                    mk->updatePromise(c);
                }
            }
        }
    });

    return newEntry;
}

BB* BBTransform::split(BB* src, BB::Instrs::iterator it) {
    BB* split = new BB(src->owner, src->owner->nextBBId++);
    split->next0 = src->next0;
    split->next1 = src->next1;
    while (it != src->end()) {
        it = src->moveToEnd(it, split);
    }
    src->next0 = split;
    src->next1 = nullptr;
    Visitor::run(split, [&](Instruction* i) {
        auto phi = Phi::Cast(i);
        if (phi) {
            for (size_t j = 0; j < phi->nargs(); ++j)
                if (phi->inputAt(j) == src)
                    phi->updateInputAt(j, split);
        }
    });
    return split;
}

Value* BBTransform::forInline(BB* inlinee, BB* splice) {
    Value* found = nullptr;
    Visitor::run(inlinee, [&](BB* bb) {
        if (bb->next0 != nullptr)
            return;

        assert(bb->next1 == nullptr);
        if (Deopt::Cast(bb->last()))
            return;

        Return* ret = Return::Cast(bb->last());
        assert(ret);

        // This transformation assumes that we have just one reachable return.
        // Assert that we do not find a second one.
        assert(!found);

        found = ret->arg<0>().val();
        bb->next0 = splice;
        bb->remove(bb->end() - 1);
    });
    assert(found);
    return found;
}

BB* BBTransform::lowerExpect(Code* code, BB* src, BB::Instrs::iterator position,
                             Value* condition, bool expected, BB* deoptBlock,
                             const std::string& debugMessage) {
    auto split = BBTransform::split(src, position + 1);

    static SEXP print = Rf_findFun(Rf_install("cat"), R_GlobalEnv);

    if (debugMessage.size() != 0) {
        BB* debug = new BB(code, code->nextBBId++);
        SEXP msg = Rf_mkString(debugMessage.c_str());
        auto ldprint = new LdConst(print);
        auto ldmsg = new LdConst(msg);
        debug->append(ldmsg);
        debug->append(ldprint);
        debug->append(new Call(Env::elided(), ldprint, {ldmsg},
                               Tombstone::framestate(), 0));
        debug->setNext(deoptBlock);
        deoptBlock = debug;
    }

    src->replace(position, new Branch(condition));
    if (expected) {
        src->next1 = deoptBlock;
        src->next0 = split;
    } else {
        src->next0 = deoptBlock;
        src->next1 = split;
    }
    return split;
}

<<<<<<< HEAD
void BBTransform::removeBBs(Code* code,
                            const std::unordered_set<BB*>& toDelete) {
    // Dead code can still appear as phi inputs in live blocks
    Visitor::run(code->entry, [&](BB* bb) {
        for (auto i : *bb) {
            if (auto phi = Phi::Cast(i)) {
                phi->removeInputs(toDelete);
            }
        }
    });
    for (auto bb : toDelete) {
        delete bb;
    }
}

Value* BBTransform::insertAssume(BB* src, Instruction* condition,
                                 Value* checkpoint,
                                 BB::Instrs::iterator& position,
                                 bool assumeType) {
    position = src->insert(position, condition);
    position++;
    auto assume = new Assume(condition, checkpoint);
    if (!assumeType)
        assume->Not();
    position = src->insert(position, assume);
    position++;
}

Value* BBTransform::addDeopt(BB* src, BB::Instrs::iterator it,
                             const Value* framestate) {
    BB* branch = BBTransform::split(src, it);
    BB* deoptBranch = new BB(src->owner, src->owner->nextBBId++);
    FrameState* fs = (FrameState*)framestate;
    src->moveToEnd(src->atPosition(fs), deoptBranch);
    /*while (fs->next()) {
        auto prevClone = fs;
        fs = fs->next();
        auto cloneSp = FrameState::Cast(fs->clone());
        deoptBranch->insert(deoptBranch->begin(), cloneSp);
        prevClone->updateNext(cloneSp);
    }*/
    deoptBranch->append(new Deopt((FrameState*)framestate));
    auto cp = new Checkpoint();
    src->append(cp);
    src->setBranch(branch, deoptBranch);
    return cp;
}

=======
>>>>>>> 96219846
} // namespace pir
} // namespace rir<|MERGE_RESOLUTION|>--- conflicted
+++ resolved
@@ -141,7 +141,6 @@
     return split;
 }
 
-<<<<<<< HEAD
 void BBTransform::removeBBs(Code* code,
                             const std::unordered_set<BB*>& toDelete) {
     // Dead code can still appear as phi inputs in live blocks
@@ -189,8 +188,5 @@
     src->setBranch(branch, deoptBranch);
     return cp;
 }
-
-=======
->>>>>>> 96219846
 } // namespace pir
 } // namespace rir