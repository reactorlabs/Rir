--- conflicted
+++ resolved
@@ -12,11 +12,7 @@
 namespace pir {
 
 struct ProfiledValues {
-<<<<<<< HEAD
     std::unordered_map<Value*, ObservedCallees> callTargets;
-=======
-    std::unordered_map<Value*, ObservedCalles> callTargets;
->>>>>>> c7a91820
     std::unordered_map<Value*, ObservedValues> types;
 
     bool hasTypesFor(Value* value) {
