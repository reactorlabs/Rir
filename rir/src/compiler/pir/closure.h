--- conflicted
+++ resolved
@@ -21,14 +21,6 @@
 class Closure : public Code {
   private:
     friend class Module;
-<<<<<<< HEAD
-    Closure(std::initializer_list<SEXP> a, Env* env, rir::Function* function)
-        : env(env), function(function), argNames(a),
-          runtimeFeedback(new ProfiledValues()) {}
-    Closure(const std::vector<SEXP>& a, Env* env, rir::Function* function)
-        : env(env), function(function), argNames(a),
-          runtimeFeedback(new ProfiledValues()) {}
-=======
     static std::string uniqueName(const Closure* c, const std::string& name) {
         std::stringstream id;
         id << name << "[" << c << "]";
@@ -38,12 +30,11 @@
     Closure(const std::string& name, std::initializer_list<SEXP> a, Env* env,
             rir::Function* function)
         : env(env), function(function), name(uniqueName(this, name)),
-          argNames(a) {}
+          argNames(a), runtimeFeedback(new ProfiledValues()) {}
     Closure(const std::string& name, const std::vector<SEXP>& a, Env* env,
             rir::Function* function)
         : env(env), function(function), name(uniqueName(this, name)),
-          argNames(a) {}
->>>>>>> bca2937c
+          argNames(a), runtimeFeedback(new ProfiledValues()) {}
 
     Env* env;
     rir::Function* function;
