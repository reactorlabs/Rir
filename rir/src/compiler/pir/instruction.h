#ifndef COMPILER_INSTRUCTION_H
#define COMPILER_INSTRUCTION_H

#include "R/r.h"
#include "env.h"
#include "instruction_list.h"
#include "ir/BC_inc.h"
#include "ir/Deoptimization.h"
#include "pir.h"
#include "singleton_values.h"
#include "tag.h"
#include "value.h"

#include <algorithm>
#include <array>
#include <cassert>
#include <cstdint>
#include <deque>
#include <functional>
#include <iostream>
#include <unordered_set>

/*
 * This file provides implementations for all instructions
 *
 * The list of all instructions can be found in instruction_list.h
 *
 * Instructions are either FixedLength or VariableLength.
 *
 * Every instruction is also a Value, and can therefore be used as an argument
 * for other instructions.
 *
 * Instructions have an InstructionDescription, which gives us basic
 * information about its effects and environment interactions.
 *
 * If an instruction needs an environment (ie. if its EnvAccess > None), it
 * needs to have a dedicated environment argument. This dedicated environment
 * input is (for technical reasons) the last argument of fixed length
 * instructions and the first argument for variable length instructions. There
 * is some machinery to enforce passing an environment to the respective
 * superclassses.
 *
 * Every instruction has a unique instruction tag, which is used to "Cast" an
 * Intruction* to the particular instruction type.
 *
 * Every instruction (since it is a value) has a return type and every argument
 * has a type.
 *
 */

namespace rir {
enum class Opcode : uint8_t;
struct DispatchTable;
struct Code;

namespace pir {

class BB;
class Closure;
class Phi;

struct InstrArg {
  private:
    PirType type_;
    Value* val_;

  public:
    InstrArg(Value* v, PirType t) : type_(t), val_(v) {
        assert(v->tag != Tag::_UNUSED_);
    }
    InstrArg() : type_(PirType::bottom()), val_(nullptr) {}
    Value*& val() { return val_; }
    PirType& type() { return type_; }
    Value* val() const { return val_; }
    PirType type() const { return type_; }
};

// EnvAccess specifies if an instruction has an environment argument
// (ie. EnvAccess > None), and if yes, what kind of interactions with that
// environment can happen.
enum class HasEnvSlot : uint8_t { Yes, No };

// Effect that can be produced by an instruction.
enum class Effect : uint8_t {
    // Changes R_Visible
    Visibility,
    // Instruction might produce a warning. Example: AsTest warns if the
    // vector used in an if condition has length > 1
    Warn,
    // Instruction might produce an error. Example: ForSeqSize raises an
    // error if the collection to loop over is not indexable.
    Error,
    // Instruction might force promises
    Force,
    // Instruction might use reflection
    Reflection,
    // Instruction might leak some of it's arguments
    LeakArg,

    ChangesContexts,
    ReadsEnv,
    WritesEnv,
    LeaksEnv,

    TriggerDeopt,

    // Instruction might execute more R code
    ExecuteCode,

    FIRST = Visibility,
    LAST = ExecuteCode,
};
typedef EnumSet<Effect> Effects;

// Controlflow of instruction.
enum class Controlflow : uint8_t {
    None,
    Exit,
    Branch,
};

// How an instruction modifies visibility
enum class VisibilityFlag : uint8_t {
    On,
    Off,
    Unknown,
};

class Instruction : public Value {
  public:
    struct InstructionUID : public std::pair<unsigned, unsigned> {
        InstructionUID(unsigned a, unsigned b)
            : std::pair<unsigned, unsigned>(a, b) {}
        unsigned bb() const { return first; }
        unsigned idx() const { return second; }
    };

    Instruction(Tag tag, PirType t, Effects effects, unsigned srcIdx)
        : Value(t, tag), effects(effects), srcIdx(srcIdx) {}

    Effects effects;

  public:
    void clearEffects() { effects.reset(); }
    void clearVisibility() { effects.reset(Effect::Visibility); }
    void clearLeaksEnv() { effects.reset(Effect::LeaksEnv); }
    bool hasEffect() const { return !effects.empty(); }
    bool hasVisibility() const { return effects.contains(Effect::Visibility); }

    Effects getObservableEffects() const {
        auto e = effects;
        // Those are effects, and we are required to have them in the correct
        // order. But they are not "doing" anything on their own. If e.g.
        // instructions with those effects are unused, we can remove them.
        e.reset(Effect::LeakArg);
        e.reset(Effect::ReadsEnv);
        e.reset(Effect::LeaksEnv);
        return e;
    }

    bool hasObservableEffects() const {
        return !getObservableEffects().empty();
    }

    bool hasStrongEffects() const {
        auto e = getObservableEffects();
        // Yes visibility is a global effect. We try to preserve it. But geting
        // it wrong is not a strong correctness issue.
        e.reset(Effect::Visibility);
        return !e.empty();
    }

    bool isDeoptBarrier() const { return hasStrongEffects(); }
    // TODO: Add verify, then replace with effects.includes(Effect::LeakArg)
    bool leaksArg(Value* val) const {
        return leaksEnv() || effects.includes(Effect::LeakArg);
    }

    void maskEffectsAndTypeOnNonObjects(PirType tmask,
                                        Effects mask = Effects(Effect::Error) |
                                                       Effect::Warn |
                                                       Effect::Visibility) {
        bool maybeObj = false;
        eachArg([&](Value* v) {
            if (mayHaveEnv() && env() == v)
                return;
            if (v->type.maybeObj())
                maybeObj = true;
        });
        if (!maybeObj) {
            effects = effects & mask;
            type = type & tmask;
        }
    }

    // Removes e if all arguments are argt
    void maskEffect(PirType argt, Effect e) {
        bool mask = true;
        eachArg([&](Value* v) {
            if (mayHaveEnv() && env() == v)
                return;
            if (!v->type.isA(argt))
                mask = false;
        });
        if (mask)
            effects.reset(e);
    }

    void updateScalarOnScalarInputs() {
        if (type.maybeObj())
            return;
        bool scalar = true;
        eachArg([&](Value* v) {
            if (mayHaveEnv() && env() == v)
                return;
            if (!v->type.isScalar())
                scalar = false;
        });
        if (scalar)
            type.setScalar();
    }

    bool readsEnv() const {
        return hasEnv() && effects.includes(Effect::ReadsEnv);
    }
    bool changesEnv() const {
        return hasEnv() && effects.includes(Effect::WritesEnv);
    }
    bool leaksEnv() const {
        return hasEnv() && effects.includes(Effect::LeaksEnv);
    }

    // Instructions can be deduplicated if they have different effects,
    // unless these effects are different
    Effects gvnEffects() const {
        return effects & ~(Effects(Effect::Error) | Effect::Warn |
                           Effect::Visibility | Effect::Force);
    }

    virtual unsigned cost() const { return 1; }
    virtual size_t gvnBase() const = 0;

    virtual bool mayHaveEnv() const = 0;
    virtual bool hasEnv() const = 0;
    virtual bool exits() const = 0;
    virtual bool branches() const = 0;
    virtual bool branchOrExit() const = 0;
    virtual VisibilityFlag visibilityFlag() const = 0;

    virtual size_t nargs() const = 0;

    virtual Instruction* clone() const = 0;

    const Value* cFollowCasts() const override final;
    const Value* cFollowCastsAndForce() const override final;
    bool isInstruction() override final { return true; }
    virtual bool envOnlyForObj();

    bool validIn(Code* code) const override final;

    BB* bb_ = nullptr;
    BB* bb() const {
        assert(bb_);
        return bb_;
    }

    unsigned srcIdx = 0;

    virtual ~Instruction() {}

    InstructionUID id() const;

    virtual const char* name() const { return tagToStr(tag); }

    Instruction* hasSingleUse();
    void eraseAndRemove();
    void replaceUsesWith(Value* val);
    void replaceUsesAndSwapWith(Instruction* val,
                                std::vector<Instruction*>::iterator it);
    void replaceUsesWithLimits(Value* val, BB* start,
                               Instruction* stop = nullptr);
    bool usesAreOnly(BB*, std::unordered_set<Tag>);
    bool usesDoNotInclude(BB*, std::unordered_set<Tag>);
    bool unused();

    virtual void updateType(){};

    virtual void printEffects(std::ostream& out, bool tty) const;
    virtual void printArgs(std::ostream& out, bool tty) const;
    virtual void printGraphArgs(std::ostream& out, bool tty) const;
    virtual void printGraphBranches(std::ostream& out, size_t bbId) const;
    virtual void printEnv(std::ostream& out, bool tty) const;
    virtual void print(std::ostream& out, bool tty = false) const;
    void printGraph(std::ostream& out, bool tty = false) const;
    void printRef(std::ostream& out) const override final;
    void print() const { print(std::cerr, true); }

    virtual InstrArg& arg(size_t pos) = 0;
    virtual const InstrArg& arg(size_t pos) const = 0;

    typedef std::function<bool(Value*)> ArgumentValuePredicateIterator;
    typedef std::function<void(Value*)> ArgumentValueIterator;
    typedef std::function<void(const InstrArg&)> ArgumentIterator;
    typedef std::function<void(InstrArg&)> MutableArgumentIterator;

    bool anyArg(Instruction::ArgumentValuePredicateIterator it) const {
        for (size_t i = 0; i < nargs(); ++i)
            if (it(arg(i).val()))
                return true;
        return false;
    }

    void eachArg(const Instruction::ArgumentValueIterator& it) const {
        for (size_t i = 0; i < nargs(); ++i)
            it(arg(i).val());
    }

    void eachArg(const Instruction::ArgumentIterator& it) const {
        for (size_t i = 0; i < nargs(); ++i)
            it(arg(i));
    }

    void eachArg(const Instruction::MutableArgumentIterator& it) {
        for (size_t i = 0; i < nargs(); ++i)
            it(arg(i));
    }

    void eachArgRev(const Instruction::ArgumentValueIterator& it) const {
        for (size_t i = 0; i < nargs(); ++i)
            it(arg(nargs() - 1 - i).val());
    }

    static Instruction* Cast(Value* v) {
        switch (v->tag) {
#define V(Name) case Tag::Name:
            COMPILER_INSTRUCTIONS(V)
#undef V
            return static_cast<Instruction*>(v);
        default: {}
        }
        return nullptr;
    }

    virtual Value* env() const {
        assert(!mayHaveEnv() && "subclass must override env() if it uses env");
        assert(false && "this instruction has no env");
        return nullptr;
    }
    virtual void env(Value* env) {
        assert(!mayHaveEnv() && "subclass must override env() if it uses env");
        assert(false && "this instruction has no env");
    }
    void elideEnv() { arg(envSlot()).val() = Env::elided(); }
    virtual size_t envSlot() const {
        assert(!mayHaveEnv() &&
               "subclass must override envSlot() if it uses env");
        assert(false && "this instruction has no env");
        return -1;
    }
};

template <Tag ITAG, class Base, Effects::StoreType INITIAL_EFFECTS,
          HasEnvSlot ENV, Controlflow CF, class ArgStore>
class InstructionImplementation : public Instruction {
  protected:
    ArgStore args_;

  public:
    InstructionImplementation(PirType resultType, unsigned srcIdx)
        : Instruction(ITAG, resultType, INITIAL_EFFECTS, srcIdx), args_({}) {}
    InstructionImplementation(PirType resultType, const ArgStore& args,
                              unsigned srcIdx)
        : Instruction(ITAG, resultType, INITIAL_EFFECTS, srcIdx), args_(args) {}

    InstructionImplementation& operator=(InstructionImplementation&) = delete;
    InstructionImplementation() = delete;

    Instruction* clone() const override {
        assert(Base::Cast(this));
        return new Base(*static_cast<const Base*>(this));
    }

    size_t gvnBase() const override {
        return hash_combine((size_t)ITAG, gvnEffects().to_i());
    };

    bool mayHaveEnv() const override final { return ENV == HasEnvSlot::Yes; }
    bool hasEnv() const override final {
        return mayHaveEnv() && env() != Env::elided();
    }
    bool exits() const override final { return CF == Controlflow::Exit; }
    bool branches() const override final { return CF == Controlflow::Branch; }
    bool branchOrExit() const override final { return branches() || exits(); }
    VisibilityFlag visibilityFlag() const override {
        return VisibilityFlag::Unknown;
    }

    static const Base* Cast(const Value* i) {
        if (i->tag == ITAG)
            return static_cast<const Base*>(i);
        return nullptr;
    }

    static Base* Cast(Value* i) {
        if (i->tag == ITAG)
            return static_cast<Base*>(i);
        return nullptr;
    }

    static void Cast(Value* i, std::function<void(Base*)> m) {
        Base* b = Cast(i);
        if (b)
            m(b);
    }

    static const void Cast(const Value* i, std::function<void(const Base*)> m) {
        Base* b = Cast(i);
        if (b)
            m(b);
    }

    size_t nargs() const override { return args_.size(); }

    const InstrArg& arg(size_t pos) const override final {
        assert(pos < nargs());
        return args_[pos];
    }

    InstrArg& arg(size_t pos) override final {
        assert(pos < nargs());
        return args_[pos];
    }
};

template <Tag ITAG, class Base, size_t ARGS, Effects::StoreType INITIAL_EFFECT,
          HasEnvSlot ENV, Controlflow CF = Controlflow::None>
// cppcheck-suppress noConstructor
class FixedLenInstruction
    : public InstructionImplementation<ITAG, Base, INITIAL_EFFECT, ENV, CF,
                                       std::array<InstrArg, ARGS>> {
  public:
    typedef InstructionImplementation<ITAG, Base, INITIAL_EFFECT, ENV, CF,
                                      std::array<InstrArg, ARGS>>
        Super;
    using Super::arg;
    size_t nargs() const override { return ARGS; }

    template <unsigned POS>
    InstrArg& arg() {
        static_assert(POS < ARGS, "This instruction has fewer arguments");
        return arg(POS);
    }

    template <unsigned POS>
    const InstrArg& arg() const {
        static_assert(POS < ARGS, "This instruction has fewer arguments");
        return arg(POS);
    }

    FixedLenInstruction(PirType resultType, unsigned srcIdx = 0)
        : Super(resultType, {}, srcIdx) {
        static_assert(ARGS == 0, "This instruction expects more arguments");
    }

    FixedLenInstruction(PirType resultType, const std::array<PirType, ARGS>& at,
                        const std::array<Value*, ARGS>& arg,
                        unsigned srcIdx = 0)
        : Super(resultType, ArgsZip(arg, at), srcIdx) {}

    FixedLenInstruction(PirType resultType,
                        const std::array<InstrArg, ARGS>& args,
                        unsigned srcIdx = 0)
        : Super(resultType, args, srcIdx) {}

  private:
    // Some helpers to combine args and environment into one array
    struct ArgsZip : public std::array<InstrArg, ARGS> {
        ArgsZip(const std::array<Value*, ARGS>& a,
                const std::array<PirType, ARGS>& t) {
            for (size_t i = 0; i < ARGS; ++i) {
                (*this)[i].val() = a[i];
                (*this)[i].type() = t[i];
            }
        }
    };
};

template <Tag ITAG, class Base, size_t ARGS, Effects::StoreType INITIAL_EFFECT,
          HasEnvSlot ENV, Controlflow CF = Controlflow::None>
class FixedLenInstructionWithEnvSlot
    : public FixedLenInstruction<ITAG, Base, ARGS, INITIAL_EFFECT, ENV, CF> {
  public:
    typedef FixedLenInstruction<ITAG, Base, ARGS, INITIAL_EFFECT, ENV, CF>
        Super;
    using Super::arg;

    static constexpr size_t EnvSlot = ARGS - 1;

    FixedLenInstructionWithEnvSlot(PirType resultType, Value* env,
                                   unsigned srcIdx = 0)
        : Super(resultType, ArgsZip({}, {}, env), srcIdx) {
        static_assert(ARGS <= 1, "This instruction expects more arguments");
    }

    FixedLenInstructionWithEnvSlot(PirType resultType,
                                   const std::array<PirType, ARGS - 1>& at,
                                   const std::array<Value*, ARGS - 1>& arg,
                                   Value* env, unsigned srcIdx = 0)
        : Super(resultType, ArgsZip(arg, at, env), srcIdx) {}

    Value* env() const final override { return arg(EnvSlot).val(); }
    void env(Value* env) final override { arg(EnvSlot).val() = env; }
    size_t envSlot() const final override { return EnvSlot; }

  private:
    // Combines args and types into one array and adds the environment at the
    // EnvSlot position into it.
    struct ArgsZip : public std::array<InstrArg, ARGS> {
        ArgsZip(const std::array<Value*, ARGS - 1>& a,
                const std::array<PirType, ARGS - 1>& t, Value* env) {
            static_assert(EnvSlot == ARGS - 1, "");
            (*this)[EnvSlot].val() = env;
            (*this)[EnvSlot].type() = RType::env;
            for (size_t i = 0; i < EnvSlot; ++i) {
                (*this)[i].val() = a[i];
                (*this)[i].type() = t[i];
            }
        }
    };
};

template <Tag ITAG, class Base, Effects::StoreType INITIAL_EFFECT,
          HasEnvSlot ENV, Controlflow CF = Controlflow::None>
class VarLenInstruction
    : public InstructionImplementation<ITAG, Base, INITIAL_EFFECT, ENV, CF,
                                       std::vector<InstrArg>> {

  public:
    typedef InstructionImplementation<ITAG, Base, INITIAL_EFFECT, ENV, CF,
                                      std::vector<InstrArg>>
        Super;
    using Super::arg;
    using Super::args_;
    using Super::nargs;

    virtual void pushArg(Value* a, PirType t) {
        assert(a);
        args_.push_back(InstrArg(a, t));
    }
    virtual void pushArg(Value* a) { pushArg(a, a->type); }
    virtual void popArg() {
        assert(args_.size() > 0);
        args_.pop_back();
    }

    VarLenInstruction(PirType return_type, unsigned srcIdx = 0)
        : Super(return_type, srcIdx) {}
};

template <Tag ITAG, class Base, Effects::StoreType INITIAL_EFFECT,
          HasEnvSlot ENV, Controlflow CF = Controlflow::None>
class VarLenInstructionWithEnvSlot
    : public VarLenInstruction<ITAG, Base, INITIAL_EFFECT, ENV, CF> {
  public:
    typedef VarLenInstruction<ITAG, Base, INITIAL_EFFECT, ENV, CF> Super;
    using Super::arg;
    using Super::args_;
    using Super::pushArg;

    // The env slot is always the last element of the args_ vector
    VarLenInstructionWithEnvSlot(PirType resultType, Value* env,
                                 unsigned srcIdx = 0)
        : Super(resultType, srcIdx) {
        Super::pushArg(env, RType::env);
    }

    void pushArg(Value* a, PirType t) override final {
        assert(a);
        assert(args_.size() > 0);
        assert(args_.back().type() == RType::env);
        // extend vector and move the environment to the end
        args_.push_back(args_.back());
        args_[args_.size() - 2] = InstrArg(a, t);
    }
    void popArg() override final {
        assert(args_.size() > 1);
        assert(args_.back().type() == RType::env);
        args_[args_.size() - 2] = args_[args_.size() - 1];
        args_.pop_back();
        assert(args_.back().type() == RType::env);
    }

    Value* env() const final override { return args_.back().val(); }
    void env(Value* env) final override { args_.back().val() = env; }

    size_t envSlot() const final override { return args_.size() - 1; }
};

extern std::ostream& operator<<(std::ostream& out,
                                Instruction::InstructionUID id);

#define FLI(type, nargs, io)                                                   \
    type:                                                                      \
  public                                                                       \
    FixedLenInstruction<Tag::type, type, nargs, Effects(io), HasEnvSlot::No>

#define FLIE(type, nargs, io)                                                  \
    type:                                                                      \
  public                                                                       \
    FixedLenInstructionWithEnvSlot<Tag::type, type, nargs, Effects(io),        \
                                   HasEnvSlot::Yes>

#define VLI(type, io)                                                          \
    type:                                                                      \
  public                                                                       \
    VarLenInstruction<Tag::type, type, Effects(io), HasEnvSlot::No>

#define VLIE(type, io)                                                         \
    type:                                                                      \
  public                                                                       \
    VarLenInstructionWithEnvSlot<Tag::type, type, Effects(io), HasEnvSlot::Yes>

class FLI(LdConst, 0, Effects::None()) {
  public:
    BC::PoolIdx idx;
    SEXP c() const;
    LdConst(SEXP c, PirType t);
    explicit LdConst(SEXP c);
    explicit LdConst(int i);
    void printArgs(std::ostream& out, bool tty) const override;
    size_t gvnBase() const override {
        return hash_combine(InstructionImplementation::gvnBase(), c());
    }
    int minReferenceCount() const override { return MAX_REFCOUNT; }
};

class FLIE(LdFun, 2, Effects::Any()) {
  public:
    SEXP varName;
    SEXP hint = nullptr;

    LdFun(const char* name, Value* env)
        : FixedLenInstructionWithEnvSlot(RType::closure, {{PirType::any()}},
                                         {{Tombstone::closure()}}, env),
          varName(Rf_install(name)) {}
    LdFun(SEXP name, Value* env)
        : FixedLenInstructionWithEnvSlot(RType::closure, {{PirType::any()}},
                                         {{Tombstone::closure()}}, env),
          varName(name) {
        assert(TYPEOF(name) == SYMSXP);
    }

    void clearGuessedBinding() { arg<0>().val() = Tombstone::closure(); }

    void guessedBinding(Value* val) { arg<0>().val() = val; }

    Value* guessedBinding() const {
        if (arg<0>().val() != Tombstone::closure())
            return arg<0>().val();
        return nullptr;
    }

    void printArgs(std::ostream& out, bool tty) const override;

    size_t gvnBase() const override {
        return hash_combine(InstructionImplementation::gvnBase(), varName);
    }

    int minReferenceCount() const override { return MAX_REFCOUNT; }
};

class FLIE(LdVar, 1, Effects() | Effect::Error | Effect::ReadsEnv) {
  public:
    SEXP varName;

    LdVar(const char* name, Value* env)
        : FixedLenInstructionWithEnvSlot(PirType::any(), env),
          varName(Rf_install(name)) {}
    LdVar(SEXP name, Value* env)
        : FixedLenInstructionWithEnvSlot(PirType::any(), env), varName(name) {
        assert(TYPEOF(name) == SYMSXP);
    }

    void printArgs(std::ostream& out, bool tty) const override;

    size_t gvnBase() const override {
        return hash_combine(InstructionImplementation::gvnBase(), varName);
    }

    int minReferenceCount() const override { return 1; }
};

class FLI(ForSeqSize, 1, Effect::Error) {
  public:
    explicit ForSeqSize(Value* val)
        : FixedLenInstruction(PirType(RType::integer).scalar().notObject(),
                              {{PirType::val()}}, {{val}}) {}
};

class FLI(LdArg, 0, Effects::None()) {
  public:
    size_t id;

    explicit LdArg(size_t id) : FixedLenInstruction(PirType::any()), id(id) {}

    void printArgs(std::ostream& out, bool tty) const override;

    size_t gvnBase() const override {
        return hash_combine(InstructionImplementation::gvnBase(), id);
    }
    int minReferenceCount() const override { return MAX_REFCOUNT; }
};

class FLIE(Missing, 1, Effects() | Effect::ReadsEnv) {
  public:
    SEXP varName;
    explicit Missing(SEXP varName, Value* env)
        : FixedLenInstructionWithEnvSlot(PirType::simpleScalarLogical(), env),
          varName(varName) {}
    void printArgs(std::ostream& out, bool tty) const override;

    size_t gvnBase() const override {
        return hash_combine(InstructionImplementation::gvnBase(), varName);
    }
};

class FLI(ChkMissing, 1, Effect::Warn) {
  public:
    explicit ChkMissing(Value* in)
        : FixedLenInstruction(in->type.notMissing(), {{PirType::any()}},
                              {{in}}) {}
};

class FLI(ChkClosure, 1, Effect::Warn) {
  public:
    explicit ChkClosure(Value* in)
        : FixedLenInstruction(RType::closure, {{PirType::val()}}, {{in}}) {}
};

class FLIE(StVarSuper, 2, Effects() | Effect::ReadsEnv | Effect::WritesEnv) {
  public:
    StVarSuper(SEXP name, Value* val, Value* env)
        : FixedLenInstructionWithEnvSlot(PirType::voyd(), {{PirType::val()}},
                                         {{val}}, env),
          varName(name) {}

    StVarSuper(const char* name, Value* val, Value* env)
        : FixedLenInstructionWithEnvSlot(PirType::voyd(), {{PirType::val()}},
                                         {{val}}, env),
          varName(Rf_install(name)) {}

    SEXP varName;
    Value* val() const { return arg(0).val(); }
    using FixedLenInstructionWithEnvSlot::env;

    void printArgs(std::ostream& out, bool tty) const override;

    size_t gvnBase() const override {
        return hash_combine(InstructionImplementation::gvnBase(), varName);
    }
};

class FLIE(LdVarSuper, 1, Effects() | Effect::Error | Effect::ReadsEnv) {
  public:
    LdVarSuper(SEXP name, Value* env)
        : FixedLenInstructionWithEnvSlot(PirType::any(), env), varName(name) {}

    LdVarSuper(const char* name, Value* env)
        : FixedLenInstructionWithEnvSlot(PirType::any(), env),
          varName(Rf_install(name)) {}

    SEXP varName;

    void printArgs(std::ostream& out, bool tty) const override;

    size_t gvnBase() const override {
        return hash_combine(InstructionImplementation::gvnBase(), varName);
    }

    int minReferenceCount() const override { return 1; }
};

class FLIE(StVar, 2, Effect::WritesEnv) {
  public:
    bool isStArg = false;
    StVar(SEXP name, Value* val, Value* env)
        : FixedLenInstructionWithEnvSlot(PirType::voyd(), {{PirType::val()}},
                                         {{val}}, env),
          varName(name) {}

    StVar(const char* name, Value* val, Value* env)
        : FixedLenInstructionWithEnvSlot(PirType::voyd(), {{PirType::val()}},
                                         {{val}}, env),
          varName(Rf_install(name)) {}

    SEXP varName;
    Value* val() const { return arg(0).val(); }
    using FixedLenInstructionWithEnvSlot::env;

    void printArgs(std::ostream& out, bool tty) const override;

    size_t gvnBase() const override {
        return hash_combine(InstructionImplementation::gvnBase(), varName);
    }
};

// Pseudo Instruction. Is actually a StVar with a flag set.
class StArg : public StVar {
  public:
    StArg(SEXP name, Value* val, Value* env) : StVar(name, val, env) {
        arg<0>().type() = PirType::any();
        isStArg = true;
    }
};

class Branch
    : public FixedLenInstruction<Tag::Branch, Branch, 1, Effects::None(),
                                 HasEnvSlot::No, Controlflow::Branch> {
  public:
    explicit Branch(Value* test)
        : FixedLenInstruction(PirType::voyd(), {{NativeType::test}}, {{test}}) {
    }
    void printArgs(std::ostream& out, bool tty) const override;
    void printGraphArgs(std::ostream& out, bool tty) const override;
    void printGraphBranches(std::ostream& out, size_t bbId) const override;
};

class Return
    : public FixedLenInstruction<Tag::Return, Return, 1, Effects::None(),
                                 HasEnvSlot::No, Controlflow::Exit> {
  public:
    explicit Return(Value* ret)
        : FixedLenInstruction(PirType::voyd(), {{PirType::val()}}, {{ret}}) {}
};

class Promise;
class FLIE(MkArg, 2, Effects::None()) {
    Promise* prom_;
    SEXP promAst_;

  public:
    bool noReflection = false;

    MkArg(Promise* prom, SEXP promAst, Value* v, Value* env)
        : FixedLenInstructionWithEnvSlot(RType::prom, {{PirType::val()}}, {{v}},
                                         env),
          prom_(prom), promAst_(promAst) {
        assert(eagerArg() == v);
        noReflection = isEager();
    }
    MkArg(Value* v, Value* env)
        : FixedLenInstructionWithEnvSlot(RType::prom, {{PirType::val()}}, {{v}},
                                         env),
          prom_(nullptr), promAst_(R_UnboundValue) {
        assert(eagerArg() == v);
        noReflection = isEager();
    }

    Value* eagerArg() const { return arg(0).val(); }
    void eagerArg(Value* eager) { arg(0).val() = eager; }
    bool isEager() const { return eagerArg() != UnboundValue::instance(); }

    void updatePromise(Promise* p) {
        prom_ = p;
        promAst_ = R_UnboundValue;
    }
    Promise* prom() const { return prom_; }
    SEXP promAst() const { return promAst_; }

    void printArgs(std::ostream& out, bool tty) const override;

    Value* promEnv() const { return env(); }

    size_t gvnBase() const override {
        return hash_combine(InstructionImplementation::gvnBase(), prom_);
    }

    int minReferenceCount() const override { return MAX_REFCOUNT; }
};

class FLI(Seq, 3, Effects::None()) {
  public:
    Seq(Value* start, Value* end, Value* step)
        : FixedLenInstruction(
              PirType::any(),
              // TODO: require scalars, but this needs some cast support
              {{PirType::val(), PirType::val(), PirType::val()}},
              {{start, end, step}}) {}
    void updateType() override final {
        maskEffectsAndTypeOnNonObjects(PirType::num().notObject());
    }
};

class FLIE(MkCls, 4, Effects::None()) {
  public:
    MkCls(Value* fml, Value* code, Value* src, Value* lexicalEnv)
        : FixedLenInstructionWithEnvSlot(
              RType::closure, {{PirType::list(), RType::code, PirType::any()}},
              {{fml, code, src}}, lexicalEnv) {}

    Value* lexicalEnv() const { return env(); }

    int minReferenceCount() const override { return MAX_REFCOUNT; }

  private:
    using FixedLenInstructionWithEnvSlot::env;
};

class FLIE(MkFunCls, 1, Effects::None()) {
  public:
    Closure* cls;
    DispatchTable* originalBody;
    MkFunCls(Closure* cls, DispatchTable* originalBody, Value* lexicalEnv);
    void printArgs(std::ostream&, bool tty) const override;

    Value* lexicalEnv() const { return env(); }

    size_t gvnBase() const override {
        return hash_combine(InstructionImplementation::gvnBase(), cls);
    }

    int minReferenceCount() const override { return MAX_REFCOUNT; }
};

class FLIE(Force, 2, Effects::Any()) {
  public:
    // Set to true if we are sure that the promise will be forced here
    bool strict = false;
    Force(Value* in, Value* env)
        : FixedLenInstructionWithEnvSlot(in->type.forced(), {{PirType::any()}},
                                         {{in}}, env) {}
    Value* input() const { return arg(0).val(); }
    const char* name() const override { return strict ? "Force!" : "Force"; }
    void updateType() override final {
        type = arg<0>().val()->type.forced();
        if (!input()->type.maybeLazy()) {
            effects.reset();
        }
    }
    int minReferenceCount() const override { return MAX_REFCOUNT; }
};

class FLI(CastType, 1, Effects::None()) {
  public:
    unsigned cost() const override final { return 0; }
    CastType(Value* in, PirType from, PirType to)
        : FixedLenInstruction(to, {{from}}, {{in}}) {}
};

class FLI(AsLogical, 1, Effect::Error) {
  public:
    Value* val() { return arg<0>().val(); }

    AsLogical(Value* in, unsigned srcIdx)
        : FixedLenInstruction(PirType::simpleScalarLogical(),
                              {{PirType::val()}}, {{in}}, srcIdx) {}

    void updateType() override final {
        if (val()->type.isA((PirType() | RType::logical | RType::integer |
                             RType::real | RType::str | RType::cplx)
                                .notObject())) {
            effects.reset(Effect::Error);
        }
    }
};

class FLI(AsTest, 1, Effects() | Effect::Error | Effect::Warn) {
  public:
    Value* val() { return arg<0>().val(); }

    explicit AsTest(Value* in)
        : FixedLenInstruction(NativeType::test, {{PirType::val()}}, {{in}}) {}

    void updateType() override final {
        if (val()->type.isScalar())
            effects.reset(Effect::Warn);
        // Error on NA, hard to exclude
    }
};

class FLI(AsInt, 1, Effect::Error) {
  public:
    bool ceil;

    explicit AsInt(Value* in, bool ceil_)
        : FixedLenInstruction(PirType(RType::integer).scalar().notObject(),
                              {{PirType::any()}}, {{in}}),
          ceil(ceil_) {}

    size_t gvnBase() const override {
        return hash_combine(InstructionImplementation::gvnBase(), ceil);
    }
};

class FLIE(Subassign1_1D, 4, Effects::Any()) {
  public:
    Subassign1_1D(Value* val, Value* vec, Value* idx, Value* env,
                  unsigned srcIdx)
        : FixedLenInstructionWithEnvSlot(
              PirType::valOrLazy(),
              {{PirType::val(), PirType::val(), PirType::val()}},
              {{val, vec, idx}}, env, srcIdx) {}
    Value* rhs() { return arg(0).val(); }
    Value* lhs() { return arg(1).val(); }
    Value* idx() { return arg(2).val(); }
    void updateType() override final {
        maskEffectsAndTypeOnNonObjects(lhs()->type | rhs()->type);
    }
};

class FLIE(Subassign2_1D, 4, Effects::Any()) {
  public:
    Subassign2_1D(Value* val, Value* vec, Value* idx, Value* env,
                  unsigned srcIdx)
        : FixedLenInstructionWithEnvSlot(
              PirType::valOrLazy(),
              {{PirType::val(), PirType::val(), PirType::val()}},
              {{val, vec, idx}}, env, srcIdx) {}
    Value* rhs() { return arg(0).val(); }
    Value* lhs() { return arg(1).val(); }
    Value* idx() { return arg(2).val(); }
    void updateType() override final {
        maskEffectsAndTypeOnNonObjects(lhs()->type | rhs()->type);
    }
};

class FLIE(Subassign1_2D, 5, Effects::Any()) {
  public:
    Subassign1_2D(Value* val, Value* mtx, Value* idx1, Value* idx2, Value* env,
                  unsigned srcIdx)
        : FixedLenInstructionWithEnvSlot(PirType::valOrLazy(),
                                         {{PirType::val(), PirType::val(),
                                           PirType::val(), PirType::val()}},
                                         {{val, mtx, idx1, idx2}}, env,
                                         srcIdx) {}
    Value* rhs() { return arg(0).val(); }
    Value* lhs() { return arg(1).val(); }
    Value* idx1() { return arg(2).val(); }
    Value* idx2() { return arg(3).val(); }
    void updateType() override final {
        maskEffectsAndTypeOnNonObjects(lhs()->type | rhs()->type);
    }
};

class FLIE(Subassign2_2D, 5, Effects::Any()) {
  public:
    Subassign2_2D(Value* val, Value* mtx, Value* idx1, Value* idx2, Value* env,
                  unsigned srcIdx)
        : FixedLenInstructionWithEnvSlot(PirType::valOrLazy(),
                                         {{PirType::val(), PirType::val(),
                                           PirType::val(), PirType::val()}},
                                         {{val, mtx, idx1, idx2}}, env,
                                         srcIdx) {}
    Value* rhs() { return arg(0).val(); }
    Value* lhs() { return arg(1).val(); }
    Value* idx1() { return arg(2).val(); }
    Value* idx2() { return arg(3).val(); }
    void updateType() override final {
        maskEffectsAndTypeOnNonObjects(lhs()->type | rhs()->type);
    }
};

class FLIE(Extract1_1D, 3, Effects::Any()) {
  public:
    Extract1_1D(Value* vec, Value* idx, Value* env, unsigned srcIdx)
        : FixedLenInstructionWithEnvSlot(PirType::valOrLazy(),
                                         {{PirType::val(), PirType::val()}},
                                         {{vec, idx}}, env, srcIdx) {}
    Value* vec() { return arg(0).val(); }
    Value* idx() { return arg(1).val(); }
    void updateType() override final {
<<<<<<< HEAD
        auto t = vec()->type;
        if (PirType(RType::vec).isA(t))
            t = t.orObject();
        maskEffectsAndTypeOnNonObjects(t);
=======
        maskEffectsAndTypeOnNonObjects(vec()->type.subsetType(idx()->type));
>>>>>>> 3fd9c2e9
    }
};

class FLIE(Extract2_1D, 3, Effects::Any()) {
  public:
    Extract2_1D(Value* vec, Value* idx, Value* env, unsigned srcIdx)
        : FixedLenInstructionWithEnvSlot(PirType::valOrLazy(),
                                         {{PirType::val(), PirType::val()}},
                                         {{vec, idx}}, env, srcIdx) {}
    Value* vec() { return arg(0).val(); }
    Value* idx() { return arg(1).val(); }
    void updateType() override final {
<<<<<<< HEAD
        auto t = vec()->type;
        if (PirType(RType::vec).isA(t))
            t = t.orObject();
        maskEffectsAndTypeOnNonObjects(t);
=======
        maskEffectsAndTypeOnNonObjects(vec()->type.extractType(idx()->type));
>>>>>>> 3fd9c2e9
    }
};

class FLIE(Extract1_2D, 4, Effects::Any()) {
  public:
    Extract1_2D(Value* vec, Value* idx1, Value* idx2, Value* env,
                unsigned srcIdx)
        : FixedLenInstructionWithEnvSlot(
              PirType::valOrLazy(),
              {{PirType::val(), PirType::val(), PirType::val()}},
              {{vec, idx1, idx2}}, env, srcIdx) {}
    Value* vec() { return arg(0).val(); }
    Value* idx1() { return arg(1).val(); }
    Value* idx2() { return arg(2).val(); }
    void updateType() override final {
<<<<<<< HEAD
        auto t = vec()->type;
        if (PirType(RType::vec).isA(t))
            t = t.orObject();
        maskEffectsAndTypeOnNonObjects(t);
=======
        maskEffectsAndTypeOnNonObjects(
            vec()->type.subsetType(idx1()->type | idx2()->type));
>>>>>>> 3fd9c2e9
    }
};

class FLIE(Extract2_2D, 4, Effects::Any()) {
  public:
    Extract2_2D(Value* vec, Value* idx1, Value* idx2, Value* env,
                unsigned srcIdx)
        : FixedLenInstructionWithEnvSlot(
              PirType::valOrLazy(),
              {{PirType::val(), PirType::val(), PirType::val()}},
              {{vec, idx1, idx2}}, env, srcIdx) {}
    Value* vec() { return arg(0).val(); }
    Value* idx1() { return arg(1).val(); }
    Value* idx2() { return arg(2).val(); }
    void updateType() override final {
<<<<<<< HEAD
        auto t = vec()->type;
        if (PirType(RType::vec).isA(t))
            t = t.orObject();
        maskEffectsAndTypeOnNonObjects(t);
=======
        maskEffectsAndTypeOnNonObjects(
            vec()->type.extractType(idx1()->type | idx2()->type));
>>>>>>> 3fd9c2e9
    }
};

class FLI(Inc, 1, Effects::None()) {
  public:
    explicit Inc(Value* v)
        : FixedLenInstruction(PirType(RType::integer).scalar().notObject(),
                              {{PirType(RType::integer).scalar().notObject()}},
                              {{v}}) {}
};

class FLI(Dec, 1, Effects::None()) {
  public:
    explicit Dec(Value* v)
        : FixedLenInstruction(PirType(RType::integer).scalar().notObject(),
                              {{PirType(RType::integer).scalar().notObject()}},
                              {{v}}) {}
};

class FLI(Is, 1, Effects::None()) {
  public:
    Is(uint32_t sexpTag, Value* v)
        : FixedLenInstruction(PirType::simpleScalarLogical(),
                              {{PirType::val()}}, {{v}}),
          sexpTag(sexpTag) {}
    uint32_t sexpTag;

    void printArgs(std::ostream& out, bool tty) const override;
};

class FLI(IsType, 1, Effects::None()) {
  public:
    const PirType typeTest;
    IsType(PirType type, Value* v)
        : FixedLenInstruction(NativeType::test, {{PirType::any()}}, {{v}}),
          typeTest(type) {}

    void printArgs(std::ostream& out, bool tty) const override;
};

class FLI(LdFunctionEnv, 0, Effects::None()) {
  public:
    LdFunctionEnv() : FixedLenInstruction(RType::env) {}
};

class FLI(Visible, 0, Effect::Visibility) {
  public:
    explicit Visible() : FixedLenInstruction(PirType::voyd()) {}
    VisibilityFlag visibilityFlag() const override {
        return VisibilityFlag::On;
    }
};

class FLI(Invisible, 0, Effect::Visibility) {
  public:
    explicit Invisible() : FixedLenInstruction(PirType::voyd()) {}
    VisibilityFlag visibilityFlag() const override {
        return VisibilityFlag::Off;
    }
};

class FLI(PirCopy, 1, Effects::None()) {
  public:
    explicit PirCopy(Value* v)
        : FixedLenInstruction(v->type, {{v->type}}, {{v}}) {}
    void print(std::ostream& out, bool tty) const override;
    void updateType() override final { type = arg<0>().val()->type; }
    int minReferenceCount() const override {
        return arg<0>().val()->minReferenceCount();
    }
};

// Effects::Any() prevents this instruction from being optimized away
class FLI(Nop, 0, Effects::Any()) {
  public:
    explicit Nop() : FixedLenInstruction(PirType::voyd()) {}
};

class FLI(Identical, 2, Effects::None()) {
  public:
    Identical(Value* a, Value* b)
        : FixedLenInstruction(NativeType::test,
                              {{PirType::any(), PirType::any()}}, {{a, b}}) {}
};

class FLIE(Colon, 3, Effects::Any()) {
  public:
    Colon(Value* lhs, Value* rhs, Value* env, unsigned srcIdx)
        : FixedLenInstructionWithEnvSlot(PirType::valOrLazy(),
                                         {{PirType::val(), PirType::val()}},
                                         {{lhs, rhs}}, env, srcIdx) {}
    void updateType() override final {}
    VisibilityFlag visibilityFlag() const override {
        if (lhs()->type.isA(PirType::simpleScalar()) &&
            rhs()->type.isA(PirType::simpleScalar())) {
            return VisibilityFlag::On;
        } else {
            return VisibilityFlag::Unknown;
        }
    }
    Value* lhs() const { return arg<0>().val(); }
    Value* rhs() const { return arg<1>().val(); }
};

#define V(NESTED, name, Name)                                                  \
    class FLI(Name, 0, Effects::Any()) {                                       \
      public:                                                                  \
        Name() : FixedLenInstruction(PirType::voyd()) {}                       \
    };
SIMPLE_INSTRUCTIONS(V, _)
#undef V

#define BINOP(Name, Type, SafeType)                                            \
    class FLIE(Name, 3, Effects::Any()) {                                      \
      public:                                                                  \
        Name(Value* lhs, Value* rhs, Value* env, unsigned srcIdx)              \
            : FixedLenInstructionWithEnvSlot(                                  \
                  PirType::valOrLazy(), {{PirType::val(), PirType::val()}},    \
                  {{lhs, rhs}}, env, srcIdx) {}                                \
        VisibilityFlag visibilityFlag() const override {                       \
            if (lhs()->type.isA(PirType::num().notObject()) &&                 \
                rhs()->type.isA(PirType::num().notObject())) {                 \
                return VisibilityFlag::On;                                     \
            } else {                                                           \
                return VisibilityFlag::Unknown;                                \
            }                                                                  \
        }                                                                      \
        void updateType() override final {                                     \
            maskEffectsAndTypeOnNonObjects(Type);                              \
            maskEffect(SafeType.notObject(), Effect::Warn);                    \
            maskEffect(SafeType.notObject().scalar(), Effect::Error);          \
            updateScalarOnScalarInputs();                                      \
        }                                                                      \
        Value* lhs() const { return arg<0>().val(); }                          \
        Value* rhs() const { return arg<1>().val(); }                          \
    }

BINOP(Mul, lhs()->type | rhs()->type, PirType::num());
BINOP(Div, PirType::val().notObject(), PirType::num());
BINOP(IDiv, lhs()->type | rhs()->type, PirType::num());
BINOP(Mod, lhs()->type | rhs()->type, PirType::num());
BINOP(Add, lhs()->type | rhs()->type, PirType::num());
BINOP(Pow, lhs()->type | rhs()->type, PirType::num());
BINOP(Sub, lhs()->type | rhs()->type, PirType::num());
BINOP(Gte, PirType(RType::logical).notObject(), PirType::atomOrSimpleVec());
BINOP(Lte, PirType(RType::logical).notObject(), PirType::atomOrSimpleVec());
BINOP(Gt, PirType(RType::logical).notObject(), PirType::atomOrSimpleVec());
BINOP(Lt, PirType(RType::logical).notObject(), PirType::atomOrSimpleVec());
BINOP(Neq, PirType(RType::logical).notObject(), PirType::atomOrSimpleVec());
BINOP(Eq, PirType(RType::logical).notObject(), PirType::atomOrSimpleVec());

#undef BINOP

#define BINOP_NOENV(Name, Type)                                                \
    class FLI(Name, 2, Effects::None()) {                                      \
      public:                                                                  \
        Name(Value* lhs, Value* rhs)                                           \
            : FixedLenInstruction(Type, {{PirType::val(), PirType::val()}},    \
                                  {{lhs, rhs}}) {}                             \
    }

BINOP_NOENV(LAnd, PirType::simpleScalarLogical());
BINOP_NOENV(LOr, PirType::simpleScalarLogical());

#undef BINOP_NOENV

#define UNOP(Name, SafeType)                                                   \
    class FLIE(Name, 2, Effects::Any()) {                                      \
      public:                                                                  \
        Name(Value* v, Value* env, unsigned srcIdx)                            \
            : FixedLenInstructionWithEnvSlot(PirType::valOrLazy(),             \
                                             {{PirType::val()}}, {{v}}, env,   \
                                             srcIdx) {}                        \
        VisibilityFlag visibilityFlag() const override {                       \
            if (arg<0>().val()->type.isA(PirType::num().notObject())) {        \
                return VisibilityFlag::On;                                     \
            } else {                                                           \
                return VisibilityFlag::Unknown;                                \
            }                                                                  \
        }                                                                      \
        void updateType() override final {                                     \
            maskEffectsAndTypeOnNonObjects(arg<0>().val()->type);              \
            maskEffect(SafeType.notObject(), Effect::Warn);                    \
            maskEffect(SafeType.notObject().scalar(), Effect::Error);          \
            updateScalarOnScalarInputs();                                      \
        }                                                                      \
    }

UNOP(Not, PirType::num());
UNOP(Plus, PirType::num());
UNOP(Minus, PirType::num());

#undef UNOP

class FLI(Length, 1, Effects::None()) {
  public:
    explicit Length(Value* v)
        : FixedLenInstruction(PirType::simpleScalarInt(), {{PirType::val()}},
                              {{v}}) {}
};

struct RirStack {
  private:
    typedef std::deque<Value*> Stack;
    Stack stack;

  public:
    void push(Value* v) { stack.push_back(v); }
    Value* pop() {
        assert(!empty());
        auto v = stack.back();
        stack.pop_back();
        return v;
    }
    Value*& at(unsigned i) {
        assert(i < size());
        return stack[stack.size() - 1 - i];
    }
    Value* at(unsigned i) const {
        assert(i < size());
        return stack[stack.size() - 1 - i];
    }
    Value* top() const {
        assert(!empty());
        return stack.back();
    }
    bool empty() const { return stack.empty(); }
    size_t size() const { return stack.size(); }
    void clear() { stack.clear(); }
    Stack::const_iterator begin() const { return stack.cbegin(); }
    Stack::const_iterator end() const { return stack.cend(); }
    Stack::iterator begin() { return stack.begin(); }
    Stack::iterator end() { return stack.end(); }
};

/*
 *  Collects metadata about the current state of variables
 *  eventually needed for deoptimization purposes
 */
class VLIE(FrameState, Effect::LeaksEnv) {
  public:
    bool inlined = false;
    Opcode* pc;
    rir::Code* code;
    size_t stackSize;

    FrameState(Value* env, rir::Code* code, Opcode* pc, const RirStack& stack)
        : VarLenInstructionWithEnvSlot(NativeType::frameState, env), pc(pc),
          code(code), stackSize(stack.size()) {
        for (auto& v : stack)
            pushArg(v);
    }

    void updateNext(FrameState* s) {
        assert(inlined);
        auto& pos = arg(stackSize);
        assert(pos.type() == NativeType::frameState);
        pos.val() = s;
    }

    void next(FrameState* s) {
        assert(!inlined);
        inlined = true;
        pushArg(s, NativeType::frameState);
    }

    FrameState* next() const {
        if (inlined) {
            auto r = Cast(arg(stackSize).val());
            assert(r);
            return r;
        } else {
            return nullptr;
        }
    }

    Value* tos() { return arg(stackSize - 1).val(); }

    void popStack() {
        stackSize--;
        // Move the next() ptr
        if (inlined)
            arg(stackSize) = arg(stackSize + 1);
        popArg();
    }

    void printArgs(std::ostream& out, bool tty) const override;
    void printEnv(std::ostream& out, bool tty) const override final{};

    size_t gvnBase() const override { return (size_t)this; }
};

// Common interface to all call instructions
class CallInstruction {
  public:
    virtual size_t nCallArgs() const = 0;
    virtual void
    eachCallArg(const Instruction::ArgumentValueIterator& it) const = 0;
    virtual void
    eachCallArg(const Instruction::MutableArgumentIterator& it) = 0;
    static CallInstruction* CastCall(Value* v);
    virtual void clearFrameState(){};
    virtual Closure* tryGetCls() const { return nullptr; }
    Assumptions inferAvailableAssumptions() const;
    virtual bool hasNamedArgs() const { return false; }
    ClosureVersion* tryDispatch(Closure*) const;
};

// Default call instruction. Closure expression (ie. expr left of `(`) is
// evaluated at runtime and arguments are passed as promises.
class VLIE(Call, Effects::Any()), public CallInstruction {
  public:
    Value* cls() const { return arg(1).val(); }

    Call(Value * callerEnv, Value * fun, const std::vector<Value*>& args,
         Value* fs, unsigned srcIdx)
        : VarLenInstructionWithEnvSlot(PirType::valOrLazy(), callerEnv,
                                       srcIdx) {
        assert(fs);
        pushArg(fs, NativeType::frameState);
        pushArg(fun, RType::closure);
        for (unsigned i = 0; i < args.size(); ++i)
            pushArg(args[i], PirType(RType::prom) | RType::missing);
    }

    Closure* tryGetCls() const override final {
        if (auto mk = MkFunCls::Cast(cls()->followCastsAndForce()))
            return mk->cls;
        return nullptr;
    }

    size_t nCallArgs() const override { return nargs() - 3; };
    void eachCallArg(const Instruction::ArgumentValueIterator& it)
        const override {
        for (size_t i = 0; i < nCallArgs(); ++i)
            it(arg(i + 2).val());
    }
    void eachCallArg(const Instruction::MutableArgumentIterator& it) override {
        for (size_t i = 0; i < nCallArgs(); ++i)
            it(arg(i + 2));
    }

    const FrameState* frameState() const {
        return FrameState::Cast(arg(0).val());
    }
    void clearFrameState() override { arg(0).val() = Tombstone::framestate(); };

    Value* callerEnv() { return env(); }

    void printArgs(std::ostream & out, bool tty) const override;
};

class VLIE(NamedCall, Effects::Any()), public CallInstruction {
  public:
    std::vector<SEXP> names;

    Value* cls() const { return arg(0).val(); }

    Closure* tryGetCls() const override final {
        if (auto mk = MkFunCls::Cast(cls()->followCastsAndForce()))
            return mk->cls;
        return nullptr;
    }

    bool hasNamedArgs() const override { return true; }

    NamedCall(Value * callerEnv, Value * fun, const std::vector<Value*>& args,
              const std::vector<BC::PoolIdx>& names_, unsigned srcIdx);

    size_t nCallArgs() const override { return nargs() - 2; };
    void eachCallArg(const Instruction::ArgumentValueIterator& it)
        const override {
        for (size_t i = 0; i < nCallArgs(); ++i)
            it(arg(i + 1).val());
    }
    void eachCallArg(const Instruction::MutableArgumentIterator& it) override {
        for (size_t i = 0; i < nCallArgs(); ++i)
            it(arg(i + 1));
    }

    Value* callerEnv() { return env(); }
    void printArgs(std::ostream & out, bool tty) const override;
};

// Call instruction for lazy, but staticatlly resolved calls. Closure is
// specified as `cls_`, args passed as promises.
class VLIE(StaticCall, Effects::Any()), public CallInstruction {
    Closure* cls_;

  public:
    ClosureVersion* hint = nullptr;

    Closure* cls() const { return cls_; }
    void cls(Closure * cls) { cls_ = cls; }

    Closure* tryGetCls() const override final { return cls(); }

    StaticCall(Value * callerEnv, Closure * cls,
               const std::vector<Value*>& args, FrameState* fs,
               unsigned srcIdx);

    size_t nCallArgs() const override { return nargs() - 2; };
    void eachCallArg(const Instruction::ArgumentValueIterator& it)
        const override {
        for (size_t i = 0; i < nCallArgs(); ++i)
            it(arg(i + 1).val());
    }
    void eachCallArg(const Instruction::MutableArgumentIterator& it) override {
        for (size_t i = 0; i < nCallArgs(); ++i)
            it(arg(i + 1));
    }

    const FrameState* frameState() const {
        return FrameState::Cast(arg(0).val());
    }
    void clearFrameState() override { arg(0).val() = Tombstone::framestate(); };

    void printArgs(std::ostream & out, bool tty) const override;
    Value* callerEnv() { return env(); }

    ClosureVersion* tryDispatch() const;

    ClosureVersion* tryOptimisticDispatch() const;

    size_t gvnBase() const override {
        return hash_combine(InstructionImplementation::gvnBase(), cls_);
    }
};

typedef SEXP (*CCODE)(SEXP, SEXP, SEXP, SEXP);

class VLIE(CallBuiltin, Effects::Any()), public CallInstruction {
  public:
    SEXP blt;
    const CCODE builtin;
    int builtinId;

    size_t nCallArgs() const override { return nargs() - 1; };
    void eachCallArg(const Instruction::ArgumentValueIterator& it)
        const override {
        for (size_t i = 0; i < nCallArgs(); ++i)
            it(arg(i).val());
    }
    void eachCallArg(const Instruction::MutableArgumentIterator& it) override {
        for (size_t i = 0; i < nCallArgs(); ++i)
            it(arg(i));
    }
    void printArgs(std::ostream & out, bool tty) const override;
    Value* callerEnv() { return env(); }

    size_t gvnBase() const override {
        return hash_combine(InstructionImplementation::gvnBase(), blt);
    }

    VisibilityFlag visibilityFlag() const override;

  private:
    CallBuiltin(Value * callerEnv, SEXP builtin,
                const std::vector<Value*>& args, unsigned srcIdx);
    friend class BuiltinCallFactory;
};

class VLI(CallSafeBuiltin,
          Effects(Effect::Warn) | Effect::Error | Effect::Visibility),
    public CallInstruction {
  public:
    SEXP blt;
    const CCODE builtin;
    int builtinId;

    size_t nCallArgs() const override { return nargs(); };
    void eachCallArg(const Instruction::ArgumentValueIterator& it)
        const override {
        eachArg(it);
    }
    void eachCallArg(const Instruction::MutableArgumentIterator& it) override {
        eachArg(it);
    }

    void printArgs(std::ostream & out, bool tty) const override;

    CallSafeBuiltin(SEXP builtin, const std::vector<Value*>& args,
                    unsigned srcIdx);

    size_t gvnBase() const override {
        return hash_combine(InstructionImplementation::gvnBase(), blt);
    }

    VisibilityFlag visibilityFlag() const override;
};

class BuiltinCallFactory {
  public:
    static Instruction* New(Value* callerEnv, SEXP builtin,
                            const std::vector<Value*>& args, unsigned srcIdx);
};

class VLIE(MkEnv, Effects::None()) {
  public:
    std::vector<SEXP> varName;
    bool stub = false;
    int context = 1;

    typedef std::function<void(SEXP name, Value* val)> LocalVarIt;
    typedef std::function<void(SEXP name, InstrArg&)> MutableLocalVarIt;

    RIR_INLINE void eachLocalVar(MutableLocalVarIt it) {
        for (size_t i = 0; i < envSlot(); ++i)
            it(varName[i], arg(i));
    }

    RIR_INLINE void eachLocalVar(LocalVarIt it) const {
        for (size_t i = 0; i < envSlot(); ++i)
            it(varName[i], arg(i).val());
    }

    RIR_INLINE void eachLocalVarRev(LocalVarIt it) const {
        for (long i = envSlot() - 1; i >= 0; --i)
            it(varName[i], arg(i).val());
    }

    MkEnv(Value* lexicalEnv, const std::vector<SEXP>& names, Value** args)
        : VarLenInstructionWithEnvSlot(RType::env, lexicalEnv), varName(names) {
        for (unsigned i = 0; i < varName.size(); ++i)
            pushArg(args[i], PirType::any());
    }

    Value* lexicalEnv() const { return env(); }

    void printArgs(std::ostream& out, bool tty) const override;
    void printEnv(std::ostream& out, bool tty) const override final{};
    const char* name() const override { return stub ? "(MkEnv)" : "MKEnv"; }

    size_t nLocals() { return nargs() - 1; }

    size_t gvnBase() const override { return (size_t)this; }

    int minReferenceCount() const override { return MAX_REFCOUNT; }
};

class FLI(IsObject, 1, Effects::None()) {
  public:
    explicit IsObject(Value* v)
        : FixedLenInstruction(NativeType::test, {{PirType::val()}}, {{v}}) {}
};

class FLIE(IsEnvStub, 1, Effects::None()) {
  public:
    explicit IsEnvStub(MkEnv* e)
        : FixedLenInstructionWithEnvSlot(NativeType::test, e) {}
};

class FLIE(PushContext, 3, Effect::ChangesContexts) {
  public:
    PushContext(Value* ast, Value* op, Value* sysparent)
        : FixedLenInstructionWithEnvSlot(NativeType::context,
                                         {{PirType::any(), PirType::closure()}},
                                         {{ast, op}}, sysparent) {}
};

class FLI(PopContext, 2, Effect::ChangesContexts) {
  public:
    PopContext(Value* res, PushContext* push)
        : FixedLenInstruction(PirType::voyd(),
                              {{PirType::any(), NativeType::context}},
                              {{res, push}}) {}
    PushContext* push() { return PushContext::Cast(arg<1>().val()); }
};

class VLI(Phi, Effects::None()) {
    std::vector<BB*> input;

  public:
    Phi() : VarLenInstruction(PirType::any()) {}
    Phi(const std::initializer_list<Value*>& vals,
        const std::initializer_list<BB*>& inputs)
        : VarLenInstruction(PirType::any()) {
        assert(vals.size() == inputs.size());
        std::copy(inputs.begin(), inputs.end(), std::back_inserter(input));
        for (auto a : vals)
            VarLenInstruction::pushArg(a);
        assert(nargs() == inputs.size());
    }
    void printArgs(std::ostream& out, bool tty) const override;
    void updateType() override final;
    void pushArg(Value* a, PirType t) override {
        assert(false && "use addInput");
    }
    void pushArg(Value* a) override { assert(false && "use addInput"); }
    void addInput(BB* in, Value* arg) {
        SLOWASSERT(std::find(input.begin(), input.end(), in) == input.end() &&
                   "Duplicate PHI input block");
        input.push_back(in);
        args_.push_back(InstrArg(arg, arg->type));
    }
    BB* inputAt(size_t i) const { return input.at(i); }
    void updateInputAt(size_t i, BB* bb) {
        SLOWASSERT(std::find(input.begin(), input.end(), bb) == input.end() &&
                   "Duplicate PHI input block");
        input[i] = bb;
    }
    const std::vector<BB*>& inputs() { return input; }
    void removeInputs(const std::unordered_set<BB*>& del);

    typedef std::function<void(BB* bb, Value*)> PhiArgumentIterator;
    void eachArg(const PhiArgumentIterator& it) const {
        for (size_t i = 0; i < nargs(); ++i)
            it(input[i], arg(i).val());
    }
};

// Instructions targeted specially for speculative optimization

/*
 *  Must be the last instruction of a BB with two childs. One should
 *  contain a deopt. Checkpoint takes either branch at random
 *  to ensure the optimizer consider deopt and non-deopt cases.
 */
class Checkpoint : public FixedLenInstruction<Tag::Checkpoint, Checkpoint, 0,
                                              Effects::None(), HasEnvSlot::No,
                                              Controlflow::Branch> {
  public:
    Checkpoint() : FixedLenInstruction(NativeType::checkpoint) {}
    void printArgs(std::ostream& out, bool tty) const override;
    void printGraphArgs(std::ostream& out, bool tty) const override;
    void printGraphBranches(std::ostream& out, size_t bbId) const override;
    BB* deoptBranch();
};

/*
 * Replaces the current execution context with the one described by the
 * referenced framestate and jump to the deoptimized version of the
 * code at the point the framestate stores
 */

class Deopt : public FixedLenInstruction<Tag::Deopt, Deopt, 1, Effects::Any(),
                                         HasEnvSlot::No, Controlflow::Exit> {
  public:
    explicit Deopt(FrameState* frameState)
        : FixedLenInstruction(PirType::voyd(), {{NativeType::frameState}},
                              {{frameState}}) {}
    FrameState* frameState();
};

/*
 * if the test fails, jump to the deopt branch of the checkpoint.
 */

class FLI(Assume, 2, Effect::TriggerDeopt) {
  public:
    bool assumeTrue = true;
    Assume(Value* test, Value* checkpoint)
        : FixedLenInstruction(PirType::voyd(),
                              {{NativeType::test, NativeType::checkpoint}},
                              {{test, checkpoint}}) {}

    Checkpoint* checkpoint() { return Checkpoint::Cast(arg(1).val()); }
    void checkpoint(Checkpoint* cp) { arg(1).val() = cp; }
    Value* condition() { return arg(0).val(); }
    Assume* Not() {
        assumeTrue = !assumeTrue;
        return this;
    }
    const char* name() const override {
        return assumeTrue ? "Assume" : "AssumeNot";
    }
};

class ScheduledDeopt
    : public VarLenInstruction<Tag::ScheduledDeopt, ScheduledDeopt,
                               Effects::None(), HasEnvSlot::No,
                               Controlflow::Exit> {
  public:
    std::vector<FrameInfo> frames;
    ScheduledDeopt() : VarLenInstruction(PirType::voyd()) {}
    void consumeFrameStates(Deopt* deopt);
    void printArgs(std::ostream& out, bool tty) const override;
};

#undef FLI
#undef VLI
#undef FLIE
#undef VLIE
} // namespace pir
} // namespace rir

#endif<|MERGE_RESOLUTION|>--- conflicted
+++ resolved
@@ -1069,14 +1069,7 @@
     Value* vec() { return arg(0).val(); }
     Value* idx() { return arg(1).val(); }
     void updateType() override final {
-<<<<<<< HEAD
-        auto t = vec()->type;
-        if (PirType(RType::vec).isA(t))
-            t = t.orObject();
-        maskEffectsAndTypeOnNonObjects(t);
-=======
         maskEffectsAndTypeOnNonObjects(vec()->type.subsetType(idx()->type));
->>>>>>> 3fd9c2e9
     }
 };
 
@@ -1089,14 +1082,7 @@
     Value* vec() { return arg(0).val(); }
     Value* idx() { return arg(1).val(); }
     void updateType() override final {
-<<<<<<< HEAD
-        auto t = vec()->type;
-        if (PirType(RType::vec).isA(t))
-            t = t.orObject();
-        maskEffectsAndTypeOnNonObjects(t);
-=======
         maskEffectsAndTypeOnNonObjects(vec()->type.extractType(idx()->type));
->>>>>>> 3fd9c2e9
     }
 };
 
@@ -1112,15 +1098,8 @@
     Value* idx1() { return arg(1).val(); }
     Value* idx2() { return arg(2).val(); }
     void updateType() override final {
-<<<<<<< HEAD
-        auto t = vec()->type;
-        if (PirType(RType::vec).isA(t))
-            t = t.orObject();
-        maskEffectsAndTypeOnNonObjects(t);
-=======
         maskEffectsAndTypeOnNonObjects(
             vec()->type.subsetType(idx1()->type | idx2()->type));
->>>>>>> 3fd9c2e9
     }
 };
 
@@ -1136,15 +1115,8 @@
     Value* idx1() { return arg(1).val(); }
     Value* idx2() { return arg(2).val(); }
     void updateType() override final {
-<<<<<<< HEAD
-        auto t = vec()->type;
-        if (PirType(RType::vec).isA(t))
-            t = t.orObject();
-        maskEffectsAndTypeOnNonObjects(t);
-=======
         maskEffectsAndTypeOnNonObjects(
             vec()->type.extractType(idx1()->type | idx2()->type));
->>>>>>> 3fd9c2e9
     }
 };
 
