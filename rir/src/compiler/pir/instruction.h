--- conflicted
+++ resolved
@@ -767,8 +767,6 @@
     Value* lexicalEnv() const { return env(); }
 };
 
-<<<<<<< HEAD
-=======
 class FLIE(Force, 2, Effect::Any, EnvAccess::Leak) {
   public:
     // Set to true if we are sure that the promise will be forced here
@@ -782,7 +780,6 @@
     void updateType() override final { type = arg<0>().val()->type.forced(); }
 };
 
->>>>>>> 96219846
 class FLI(CastType, 1, Effect::None, EnvAccess::None) {
   public:
     CastType(Value* in, PirType from, PirType to)
@@ -800,34 +797,6 @@
   public:
     explicit AsTest(Value* in)
         : FixedLenInstruction(NativeType::test, {{PirType::any()}}, {{in}}) {}
-};
-
-<<<<<<< HEAD
-=======
-class FLIE(Subassign1_1D, 4, Effect::None, EnvAccess::Leak) {
-  public:
-    Subassign1_1D(Value* val, Value* vec, Value* idx, Value* env,
-                  unsigned srcIdx)
-        : FixedLenInstructionWithEnvSlot(
-              PirType::val(),
-              {{PirType::val(), PirType::val(), PirType::val()}},
-              {{val, vec, idx}}, env, srcIdx) {}
-    Value* rhs() { return arg(0).val(); }
-    Value* lhs() { return arg(1).val(); }
-    Value* idx() { return arg(2).val(); }
-};
-
-class FLIE(Subassign2_1D, 4, Effect::None, EnvAccess::Leak) {
-  public:
-    Subassign2_1D(Value* val, Value* vec, Value* idx, Value* env,
-                  unsigned srcIdx)
-        : FixedLenInstructionWithEnvSlot(
-              PirType::val(),
-              {{PirType::val(), PirType::val(), PirType::val()}},
-              {{val, vec, idx}}, env, srcIdx) {}
-    Value* rhs() { return arg(0).val(); }
-    Value* lhs() { return arg(1).val(); }
-    Value* idx() { return arg(2).val(); }
 };
 
 class FLIE(Subassign1_2D, 5, Effect::None, EnvAccess::Leak) {
@@ -860,23 +829,6 @@
     Value* idx2() { return arg(3).val(); }
 };
 
-class FLIE(Extract1_1D, 3, Effect::None, EnvAccess::Leak) {
-  public:
-    Extract1_1D(Value* vec, Value* idx, Value* env, unsigned srcIdx)
-        : FixedLenInstructionWithEnvSlot(PirType::val(),
-                                         {{PirType::val(), PirType::val()}},
-                                         {{vec, idx}}, env, srcIdx) {}
-};
-
-class FLIE(Extract2_1D, 3, Effect::None, EnvAccess::Leak) {
-  public:
-    Extract2_1D(Value* vec, Value* idx, Value* env, unsigned srcIdx)
-        : FixedLenInstructionWithEnvSlot(PirType::val().scalar(),
-                                         {{PirType::val(), PirType::val()}},
-                                         {{vec, idx}}, env, srcIdx) {}
-};
-
->>>>>>> 96219846
 class FLIE(Extract1_2D, 4, Effect::None, EnvAccess::Leak) {
   public:
     Extract1_2D(Value* vec, Value* idx1, Value* idx2, Value* env,
@@ -1206,24 +1158,6 @@
 
 #undef UNOP
 
-class FLIE(Force, 3, Effect::Any, EnvAccess::Leak) {
-    // Set to true if we are sure that the promise will be forced here
-  public:
-    bool strict = false;
-    Force(Value* in, Value* env)
-        : FixedLenInstructionWithEnvSlot(
-              PirType::val(), {{PirType::any(), NativeType::frameState}},
-              {{in, Tombstone::framestate()}}, env) {}
-
-    Force(Value* in, Value* env, Value* fs)
-        : FixedLenInstructionWithEnvSlot(
-              PirType::val(), {{PirType::any(), NativeType::frameState}},
-              {{in, fs}}, env) {}
-
-    Value* input() const { return arg(0).val(); }
-    const char* name() const override { return strict ? "Force!" : "Force"; }
-}; // namespace pir
-
 // Common interface to all call instructions
 class CallInstruction {
   public:
