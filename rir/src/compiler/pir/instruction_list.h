--- conflicted
+++ resolved
@@ -69,13 +69,9 @@
     V(LdFunctionEnv)                                                           \
     V(LAnd)                                                                    \
     V(LOr)                                                                     \
-<<<<<<< HEAD
+    V(Not)                                                                     \
     V(Inc)                                                                     \
     V(Dec)                                                                     \
-=======
->>>>>>> 0eac8e34
-    V(Not)                                                                     \
-    V(Inc)                                                                     \
     V(Is)                                                                      \
     V(Plus)                                                                    \
     V(Minus)                                                                   \
