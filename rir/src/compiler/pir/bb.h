--- conflicted
+++ resolved
@@ -76,11 +76,8 @@
 
     void swapWithNext(Instrs::iterator);
 
-<<<<<<< HEAD
-=======
     bool before(Instruction*, Instruction*) const;
 
->>>>>>> 31b443c7
     void print(std::ostream&, bool tty);
     void printGraph(std::ostream&, bool omitDeoptBranches);
     void printBBGraph(std::ostream&, bool omitDeoptBranches);
