--- conflicted
+++ resolved
@@ -235,10 +235,7 @@
     llvm::Value* sxpinfoPtr(llvm::Value*);
 
     void ensureNamed(llvm::Value* v);
-<<<<<<< HEAD
-=======
     void assertNamed(llvm::Value* v);
->>>>>>> f3fc7cde
     void incrementNamed(llvm::Value* v, int max = NAMEDMAX);
     void nacheck(llvm::Value* v, BasicBlock* isNa, BasicBlock* notNa = nullptr);
     void checkMissing(llvm::Value* v);
@@ -784,7 +781,6 @@
     return builder.CreateLoad(v);
 }
 
-<<<<<<< HEAD
 llvm::Value* LowerFunctionLLVM::attr(llvm::Value* v) {
     auto pos = builder.CreateGEP(v, {c(0), c(1)});
     return builder.CreateLoad(pos);
@@ -796,7 +792,6 @@
     pos = builder.CreateGEP(pos, {c(0), c(4), c(0)});
     return builder.CreateLoad(pos);
 }
-=======
 void LowerFunctionLLVM::assertNamed(llvm::Value* v) {
     assert(v->getType() == t::SEXP);
     auto sxpinfoP = builder.CreateBitCast(sxpinfoPtr(v), t::i64ptr);
@@ -816,7 +811,6 @@
 
     builder.SetInsertPoint(ok);
 };
->>>>>>> f3fc7cde
 
 void LowerFunctionLLVM::ensureNamed(llvm::Value* v) {
     assert(v->getType() == t::SEXP);
