--- conflicted
+++ resolved
@@ -1,5456 +1,3 @@
-<<<<<<< HEAD
-#include "jit_llvm.h"
-
-#include "compiler/analysis/reference_count.h"
-#include "types_llvm.h"
-#include "llvm/IR/IRBuilder.h"
-#include "llvm/IR/Intrinsics.h"
-#include "llvm/IR/MDBuilder.h"
-
-#include "R/BuiltinIds.h"
-#include "R/Funtab.h"
-#include "R/Symbols.h"
-#include "R/r.h"
-#include "builtins.h"
-#include "compiler/analysis/liveness.h"
-#include "compiler/pir/pir_impl.h"
-#include "compiler/util/lowering/allocators.h"
-#include "compiler/util/visitor.h"
-#include "interpreter/LazyEnvironment.h"
-#include "interpreter/builtins.h"
-#include "interpreter/instance.h"
-#include "runtime/DispatchTable.h"
-#include "utils/Pool.h"
-
-#include <algorithm>
-#include <cassert>
-#include <cstdlib>
-#include <map>
-#include <memory>
-#include <string>
-#include <unordered_map>
-#include <unordered_set>
-#include <vector>
-
-namespace rir {
-namespace pir {
-
-using namespace llvm;
-
-LLVMContext& C = rir::pir::JitLLVM::C;
-
-extern "C" size_t R_NSize;
-extern "C" size_t R_NodesInUse;
-
-struct Representation {
-    enum Type {
-        Bottom,
-        Integer,
-        Real,
-        Sexp,
-    };
-    Representation() : t(Bottom) {}
-    // cppcheck-suppress noExplicitConstructor
-    Representation(Type t) : t(t) {}
-    explicit Representation(llvm::Type* jt) {
-        if (jt == t::Void)
-            t = Bottom;
-        else if (jt == t::Int)
-            t = Integer;
-        else if (jt == t::Double)
-            t = Real;
-        else if (jt == t::SEXP)
-            t = Sexp;
-        else {
-            jt->print(outs());
-            outs() << "\n";
-            assert(false);
-        }
-    }
-    Type t;
-    operator llvm::Type*() {
-        switch (t) {
-        case Representation::Bottom:
-            return t::Void;
-        case Representation::Integer:
-            return t::Int;
-        case Representation::Real:
-            return t::Double;
-        case Representation::Sexp:
-            return t::SEXP;
-        }
-        assert(false);
-        return nullptr;
-    }
-    bool merge(const Representation& other) {
-        if (t < other.t) {
-            t = other.t;
-            return true;
-        }
-        return false;
-    }
-    bool operator==(const Representation& other) const { return t == other.t; }
-    bool operator!=(const Representation& other) const {
-        return !(*this == other);
-    }
-};
-
-static Representation representationOf(PirType t) {
-    // Combined types like integer|real cannot be unbox, since we do not know
-    // how to re-box again.
-    if (!t.maybeMissing() && !t.maybePromiseWrapped()) {
-        if (t.isA(NativeType::test))
-            return Representation::Integer;
-        if (t.isA(PirType(RType::logical).scalar().notObject()))
-            return Representation::Integer;
-        if (t.isA(PirType(RType::integer).scalar().notObject()))
-            return Representation::Integer;
-        if (t.isA(PirType(RType::real).scalar().notObject()))
-            return Representation::Real;
-    }
-    return Representation::Sexp;
-}
-
-static Representation representationOf(Value* v) {
-    return representationOf(v->type);
-}
-
-class NativeAllocator : public SSAAllocator {
-  public:
-    NativeAllocator(Code* code, ClosureVersion* cls,
-                    const LivenessIntervals& livenessIntervals, LogStream& log)
-        : SSAAllocator(code, cls, livenessIntervals, false, log) {}
-
-    bool needsAVariable(Value* v) const {
-        return v->producesRirResult() && !LdConst::Cast(v) &&
-               !(CastType::Cast(v) &&
-                 LdConst::Cast(CastType::Cast(v)->arg(0).val()));
-    }
-    bool needsASlot(Value* v) const override final {
-        return needsAVariable(v) && representationOf(v) == t::SEXP;
-    }
-    bool interfere(Instruction* a, Instruction* b) const override final {
-        // Ensure we preserve slots for variables with typefeedback to make them
-        // accessible to the runtime profiler.
-        // TODO: this needs to be replaced by proper mapping of slots.
-        if (a != b && (a->typeFeedback.origin || b->typeFeedback.origin))
-            return true;
-        return SSAAllocator::interfere(a, b);
-    }
-};
-
-class LowerFunctionLLVM {
-
-    ClosureVersion* cls;
-    Code* code;
-    BB::Instrs::iterator currentInstr;
-    BB* currentBB = nullptr;
-    const std::unordered_map<Code*, std::pair<unsigned, MkEnv*>>& promMap;
-    const NeedsRefcountAdjustment& refcount;
-    const std::unordered_set<Instruction*>& needsLdVarForUpdate;
-    IRBuilder<> builder;
-    MDBuilder MDB;
-    LivenessIntervals liveness;
-    LogStream& log;
-    size_t numLocals;
-    size_t numTemps;
-    constexpr static size_t MAX_TEMPS = 4;
-    llvm::Value* basepointer = nullptr;
-    llvm::Value* constantpool = nullptr;
-    BasicBlock* entryBlock = nullptr;
-    int inPushContext = 0;
-    std::unordered_set<Value*> escapesInlineContext;
-
-    struct ContextData {
-        llvm::AllocaInst* rcntxt;
-        llvm::AllocaInst* result;
-        llvm::BasicBlock* popContextTarget;
-        std::unordered_map<Instruction*, size_t> savedSexpPos;
-    };
-    std::unordered_map<Value*, ContextData> contexts;
-
-    std::unordered_map<Value*, std::unordered_map<SEXP, size_t>> bindingsCache;
-    llvm::Value* bindingsCacheBase = nullptr;
-
-    MDNode* branchAlwaysTrue;
-    MDNode* branchAlwaysFalse;
-    MDNode* branchMostlyTrue;
-    MDNode* branchMostlyFalse;
-
-  public:
-    PirTypeFeedback* pirTypeFeedback = nullptr;
-    llvm::Function* fun;
-    MkEnv* myPromenv = nullptr;
-
-    LowerFunctionLLVM(
-        const std::string& name, ClosureVersion* cls, Code* code,
-        const std::unordered_map<Code*, std::pair<unsigned, MkEnv*>>& promMap,
-        const NeedsRefcountAdjustment& refcount,
-        const std::unordered_set<Instruction*>& needsLdVarForUpdate,
-        LogStream& log)
-        : cls(cls), code(code), promMap(promMap), refcount(refcount),
-          needsLdVarForUpdate(needsLdVarForUpdate), builder(C), MDB(C),
-          liveness(code, code->nextBBId), log(log), numLocals(0), numTemps(0),
-          branchAlwaysTrue(MDB.createBranchWeights(100000000, 1)),
-          branchAlwaysFalse(MDB.createBranchWeights(1, 100000000)),
-          branchMostlyTrue(MDB.createBranchWeights(1000, 1)),
-          branchMostlyFalse(MDB.createBranchWeights(1, 1000)) {
-        fun = JitLLVM::declare(cls, name, t::nativeFunction);
-        // prevent Wunused
-        this->cls->size();
-        this->promMap.size();
-        auto p = promMap.find(code);
-        if (p != promMap.end())
-            myPromenv = p->second.second;
-    }
-
-    static llvm::Constant* convertToPointer(void* what, Type* ty = t::voidPtr) {
-        return llvm::ConstantExpr::getCast(
-            llvm::Instruction::IntToPtr,
-            llvm::ConstantInt::get(C, llvm::APInt(64, (std::uint64_t)what)),
-            ty);
-    }
-    static llvm::Constant* convertToPointer(SEXP what) {
-        return llvm::ConstantExpr::getCast(
-            llvm::Instruction::IntToPtr,
-            llvm::ConstantInt::get(C, llvm::APInt(64, (std::uint64_t)what)),
-            t::SEXP);
-    }
-
-    struct Variable {
-        bool deadMove(const Variable& other) const {
-            return slot == other.slot ||
-                   (stackSlot != (size_t)-1 && stackSlot == other.stackSlot);
-        }
-
-        enum Kind {
-            MutableLocalRVariable,
-            ImmutableLocalRVariable,
-            MutablePrimitive,
-            ImmutablePrimitive,
-        };
-        Kind kind;
-
-        static Variable MutableRVariable(Instruction* i, size_t pos,
-                                         IRBuilder<>& builder,
-                                         llvm::Value* basepointer) {
-            auto v = RVariable(i, pos, builder, basepointer);
-            v.kind = MutableLocalRVariable;
-            return v;
-        }
-
-        static Variable RVariable(Instruction* i, size_t pos,
-                                  IRBuilder<>& builder,
-                                  llvm::Value* basepointer) {
-            assert(i->producesRirResult());
-            assert(!LdConst::Cast(i));
-            assert(representationOf(i) == Representation::Sexp);
-            auto ptr = builder.CreateGEP(basepointer, {c(pos), c(1)});
-            ptr->setName(i->getRef());
-            return {ImmutableLocalRVariable, ptr, false, pos};
-        }
-
-        static Variable Mutable(Instruction* i, AllocaInst* location) {
-            assert(i->producesRirResult());
-            auto r = representationOf(i);
-            assert(r != Representation::Sexp);
-            location->setName(i->getRef());
-            return {MutablePrimitive, location, false, (size_t)-1};
-        }
-
-        static Variable Immutable(Instruction* i) {
-            assert(i->producesRirResult());
-            auto r = representationOf(i);
-            assert(r != Representation::Sexp);
-            return {ImmutablePrimitive, nullptr, false, (size_t)-1};
-        }
-
-        llvm::Value* get(IRBuilder<>& builder) {
-            assert(initialized);
-            assert(slot);
-            switch (kind) {
-            case ImmutableLocalRVariable:
-            case MutableLocalRVariable:
-            case MutablePrimitive:
-                return builder.CreateLoad(slot);
-            case ImmutablePrimitive:
-                return slot;
-            }
-            assert(false);
-            return nullptr;
-        }
-
-        void update(IRBuilder<>& builder, llvm::Value* val,
-                    bool volatile_ = false) {
-            initialized = true;
-            switch (kind) {
-            case MutableLocalRVariable:
-            case MutablePrimitive:
-                assert(slot);
-                builder.CreateStore(val, slot, volatile_);
-                break;
-            case ImmutableLocalRVariable:
-            case ImmutablePrimitive:
-                assert(false);
-                break;
-            }
-        }
-
-        void set(IRBuilder<>& builder, llvm::Value* val,
-                 bool volatile_ = false) {
-            assert(!initialized);
-            initialized = true;
-            switch (kind) {
-            case ImmutableLocalRVariable:
-            case MutableLocalRVariable:
-            case MutablePrimitive:
-                assert(slot);
-                builder.CreateStore(val, slot, volatile_);
-                break;
-            case ImmutablePrimitive:
-                slot = val;
-                break;
-            }
-        }
-
-        llvm::Value* slot;
-        bool initialized;
-        size_t stackSlot;
-    };
-
-    class PhiBuilder {
-        std::vector<std::pair<llvm::Value*, llvm::BasicBlock*>> inputs;
-
-        llvm::Type* type;
-        IRBuilder<>& builder;
-        bool created = false;
-
-      public:
-        PhiBuilder(IRBuilder<>& builder, llvm::Type* type)
-            : type(type), builder(builder) {}
-
-        void addInput(llvm::Value* v) { addInput(v, builder.GetInsertBlock()); }
-        void addInput(llvm::Value* v, llvm::BasicBlock* b) {
-            assert(!created);
-
-            assert(v->getType() == type);
-            inputs.push_back({v, b});
-        }
-
-        llvm::Value* operator()() {
-            assert(!created);
-            created = true;
-            assert(inputs.size() > 0);
-            if (inputs.size() == 1)
-                return inputs[0].first;
-            assert(builder.GetInsertBlock()->hasNPredecessors(inputs.size()));
-            auto phi = builder.CreatePHI(type, inputs.size());
-            for (auto& in : inputs)
-                phi->addIncoming(in.first, in.second);
-            return phi;
-        }
-
-        ~PhiBuilder() { assert(created && "dangling PhiBuilder"); }
-    };
-
-    PhiBuilder phiBuilder(llvm::Type* type) {
-        return PhiBuilder(builder, type);
-    }
-
-    std::unordered_map<Instruction*, Variable> variables_;
-    void setVariable(Instruction* variable, llvm::Value* val,
-                     bool volatile_ = false) {
-        // silently drop dead variables...
-        if (!liveness.count(variable))
-            return;
-        assert(liveness.live(currentInstr, variable));
-        variables_.at(variable).set(builder, val, volatile_);
-    }
-    void updateVariable(Instruction* variable, llvm::Value* val) {
-        // silently drop dead variables...
-        if (!liveness.count(variable))
-            return;
-
-        if (auto phi = Phi::Cast(variable)) {
-            bool isNext = false;
-            for (auto n : currentBB->successors())
-                if (n == phi->bb())
-                    isNext = true;
-            if (!isNext) {
-                currentBB->owner->printCode(std::cout, true, true);
-                phi->printRecursive(std::cout, 2);
-                (*currentInstr)->printRef(std::cout);
-                std::cout << "\n";
-            }
-            assert(isNext);
-        } else {
-            assert(liveness.live(currentInstr, variable));
-        }
-        variables_.at(variable).update(builder, val);
-    }
-    llvm::Value* getVariable(Instruction* variable) {
-        assert(liveness.count(variable));
-
-        if (Phi::Cast(variable)) {
-            assert(variable->bb() == currentBB);
-        } else {
-            if (currentInstr == currentBB->begin())
-                assert(liveness.liveAtBBEntry(currentBB, variable));
-            else
-                assert(liveness.live(currentInstr - 1, variable));
-        }
-        return variables_.at(variable).get(builder);
-    }
-
-    llvm::Value* constant(SEXP co, llvm::Type* needed);
-    llvm::Value* nodestackPtr();
-    llvm::Value* nodestackPtrAddr = nullptr;
-    llvm::Value* stack(int i);
-    void stack(const std::vector<llvm::Value*>& args);
-    void setLocal(size_t i, llvm::Value* v);
-    llvm::Value* getLocal(size_t i);
-    void incStack(int i, bool zero);
-    void decStack(int i);
-    llvm::Value* withCallFrame(const std::vector<Value*>& args,
-                               const std::function<llvm::Value*()>& theCall,
-                               bool pop = true);
-    llvm::Value* load(Value* v, Representation r);
-    llvm::Value* load(Value* v);
-    llvm::Value* loadSxp(Value* v);
-    llvm::Value* load(Value* val, PirType type, Representation needed);
-    llvm::Value* dataPtr(llvm::Value* v, bool enableAsserts = true);
-    llvm::Value* accessVector(llvm::Value* vector, llvm::Value* position,
-                              PirType type);
-    llvm::Value* assignVector(llvm::Value* vector, llvm::Value* position,
-                              llvm::Value* value, PirType type);
-
-    llvm::Value* unboxIntLgl(llvm::Value* v);
-    llvm::Value* unboxInt(llvm::Value* v);
-    llvm::Value* unboxLgl(llvm::Value* v);
-    llvm::Value* unboxReal(llvm::Value* v);
-    llvm::Value* unboxRealIntLgl(llvm::Value* v, PirType toType);
-
-    void writeBarrier(llvm::Value* x, llvm::Value* y, std::function<void()> no,
-                      std::function<void()> yes);
-    llvm::Value* envStubGet(llvm::Value* x, int i, size_t size);
-    llvm::Value* loadPromise(llvm::Value* code, int i);
-    void envStubSet(llvm::Value* x, int i, llvm::Value* y, size_t size,
-                    bool setNotMissing);
-    void envStubSetNotMissing(llvm::Value* x, int i);
-    void envStubSetMissing(llvm::Value* x, int i);
-
-    void setVisible(int i);
-
-    std::array<std::string, 4> argNames = {{"code", "args", "env", "closure"}};
-    std::vector<llvm::Value*> args;
-    llvm::Value* paramCode() { return args[0]; }
-    llvm::Value* paramArgs() { return args[1]; }
-    llvm::Value* paramEnv() { return args[2]; }
-    llvm::Value* paramClosure() { return args[3]; }
-
-    static llvm::Constant* c(void* i) {
-        return llvm::ConstantInt::get(C, APInt(64, (intptr_t)i));
-    }
-
-    static llvm::Constant* c(unsigned long i, int bs = 64) {
-        return llvm::ConstantInt::get(C, APInt(bs, i));
-    }
-
-    static llvm::Constant* c(long i, int bs = 64) {
-        return llvm::ConstantInt::get(C, APInt(bs, i));
-    }
-
-    static llvm::Constant* c(unsigned int i, int bs = 32) {
-        return llvm::ConstantInt::get(C, APInt(bs, i));
-    }
-
-    static llvm::Constant* c(int i, int bs = 32) {
-        return llvm::ConstantInt::get(C, APInt(bs, i));
-    }
-
-    static llvm::Constant* c(double d) {
-        return llvm::ConstantFP::get(C, llvm::APFloat(d));
-    }
-
-    static llvm::Constant* c(const std::vector<unsigned int>& array) {
-        std::vector<llvm::Constant*> init;
-        for (const auto& e : array)
-            init.push_back(c(e));
-        auto ty = llvm::ArrayType::get(t::Int, array.size());
-        return llvm::ConstantArray::get(ty, init);
-    }
-
-    static llvm::Value* globalConst(llvm::Constant* init,
-                                    llvm::Type* ty = nullptr) {
-        if (!ty)
-            ty = init->getType();
-        return new llvm::GlobalVariable(JitLLVM::module(), ty, true,
-                                        llvm::GlobalValue::PrivateLinkage,
-                                        init);
-    };
-
-    llvm::AllocaInst* topAlloca(llvm::Type* t, size_t len = 1);
-
-    llvm::Value* argument(int i);
-    llvm::Value* convert(llvm::Value* val, PirType to, bool protect = true);
-    void setVal(Instruction* i, llvm::Value* val);
-
-    llvm::Value* isExternalsxp(llvm::Value* v, uint32_t magic);
-    void checkSexptype(llvm::Value* v, const std::vector<SEXPTYPE>& types);
-    void checkIsSexp(llvm::Value* v, const std::string& msg = "");
-    void setSexptype(llvm::Value* v, int t);
-    llvm::Value* isVector(llvm::Value* v);
-    llvm::Value* isArray(llvm::Value* v);
-    llvm::Value* isMatrix(llvm::Value* v);
-    llvm::Value* sexptype(llvm::Value* v);
-    llvm::Value* attr(llvm::Value* v);
-    llvm::Value* vectorLength(llvm::Value* v);
-    llvm::Value* isScalar(llvm::Value* v);
-    llvm::Value* isSimpleScalar(llvm::Value* v, SEXPTYPE);
-    llvm::Value* tag(llvm::Value* v);
-    llvm::Value* car(llvm::Value* v);
-    llvm::Value* cdr(llvm::Value* v);
-    void setCar(llvm::Value* x, llvm::Value* y, bool writeBarrier = true);
-    void setCdr(llvm::Value* x, llvm::Value* y, bool writeBarrier = true);
-    void setTag(llvm::Value* x, llvm::Value* y, bool writeBarrier = true);
-    llvm::Value* isObj(llvm::Value*);
-    llvm::Value* fastVeceltOkNative(llvm::Value*);
-    llvm::Value* isAltrep(llvm::Value*);
-    llvm::Value* sxpinfoPtr(llvm::Value*);
-
-    llvm::Value* container(llvm::Value*);
-
-    void protectTemp(llvm::Value* v);
-
-    bool deadMove(Value* a, Instruction* bi) {
-        auto ai = Instruction::Cast(a);
-        auto av = variables_.find(ai);
-        if (av == variables_.end())
-            return false;
-        auto bv = variables_.find(bi);
-        if (bv == variables_.end())
-            return false;
-        auto dead = av->second.deadMove(bv->second);
-        if (dead)
-            bv->second.initialized = true;
-        return dead;
-    }
-
-    void ensureNamed(llvm::Value* v);
-    void ensureNamedIfNeeded(Instruction* i, llvm::Value* val = nullptr);
-    llvm::Value* shared(llvm::Value* v);
-    void assertNamed(llvm::Value* v);
-    void ensureShared(llvm::Value* v);
-    void incrementNamed(llvm::Value* v, int max = NAMEDMAX);
-    // We explicitly require the type of the argument to ensure we use non-NA
-    // info. If the type is not NA, this will not actually emit a check
-    void nacheck(llvm::Value* v, PirType type, BasicBlock* isNa,
-                 BasicBlock* notNa = nullptr);
-    void checkMissing(llvm::Value* v);
-    void checkUnbound(llvm::Value* v);
-
-    llvm::CallInst* call(const NativeBuiltin& builtin,
-                         const std::vector<llvm::Value*>& args);
-    llvm::Value* callRBuiltin(SEXP builtin, const std::vector<Value*>& args,
-                              int srcIdx, CCODE, llvm::Value* env);
-
-    llvm::Value* box(llvm::Value* v, PirType t, bool protect = true);
-    llvm::Value* boxInt(llvm::Value* v, bool protect = true);
-    llvm::Value* boxReal(llvm::Value* v, bool protect = true);
-    llvm::Value* boxLgl(llvm::Value* v, bool protect = true);
-    llvm::Value* boxTst(llvm::Value* v, bool protect = true);
-    void insn_assert(llvm::Value* v, const char* msg, llvm::Value* p = nullptr);
-    llvm::Value* depromise(llvm::Value* arg, const PirType& t);
-    llvm::Value* depromise(Value* v) {
-        if (!v->type.maybePromiseWrapped())
-            return loadSxp(v);
-        assert(representationOf(v) == t::SEXP);
-        return depromise(loadSxp(v), v->type);
-    }
-
-    llvm::Value* force(Instruction* i, llvm::Value* arg);
-
-    llvm::Value* computeAndCheckIndex(Value* index, llvm::Value* vector,
-                                      BasicBlock* fallback,
-                                      llvm::Value* max = nullptr);
-    bool compileDotcall(Instruction* i,
-                        const std::function<llvm::Value*()>& callee,
-                        const std::function<SEXP(size_t)>& names);
-
-    void compilePushContext(Instruction* i);
-    void compilePopContext(Instruction* i);
-
-    void compileBinop(
-        Instruction* i,
-        const std::function<llvm::Value*(llvm::Value*, llvm::Value*)>&
-            intInsert,
-        const std::function<llvm::Value*(llvm::Value*, llvm::Value*)>& fpInsert,
-        BinopKind kind) {
-        compileBinop(i, i->arg(0).val(), i->arg(1).val(), intInsert, fpInsert,
-                     kind);
-    }
-    void compileBinop(
-        Instruction* i, Value* lhs, Value* rhs,
-        const std::function<llvm::Value*(llvm::Value*, llvm::Value*)>&
-            intInsert,
-        const std::function<llvm::Value*(llvm::Value*, llvm::Value*)>& fpInsert,
-        BinopKind kind);
-    void compileUnop(Instruction* i,
-                     const std::function<llvm::Value*(llvm::Value*)>& intInsert,
-                     const std::function<llvm::Value*(llvm::Value*)>& fpInsert,
-                     UnopKind kind) {
-        compileUnop(i, i->arg(0).val(), intInsert, fpInsert, kind);
-    }
-    void compileUnop(Instruction* i, Value* lhs,
-                     const std::function<llvm::Value*(llvm::Value*)>& intInsert,
-                     const std::function<llvm::Value*(llvm::Value*)>& fpInsert,
-                     UnopKind kind);
-    void compileRelop(
-        Instruction* i,
-        const std::function<llvm::Value*(llvm::Value*, llvm::Value*)>&
-            intInsert,
-        const std::function<llvm::Value*(llvm::Value*, llvm::Value*)>& fpInsert,
-        BinopKind kind);
-
-    bool success = true;
-    bool tryCompile();
-
-    bool tryInlineBuiltin(int builtin);
-
-    llvm::Value* createSelect2(llvm::Value* cond,
-                               std::function<llvm::Value*()> trueValueAction,
-                               std::function<llvm::Value*()> falseValueAction);
-
-  private:
-    bool vectorTypeSupport(Value* v);
-    llvm::Value* vectorPositionPtr(llvm::Value* vector, llvm::Value* position,
-                                   PirType type);
-};
-
-void LowerFunctionLLVM::setVisible(int i) {
-    builder.CreateStore(c(i), convertToPointer(&R_Visible, t::IntPtr));
-}
-
-llvm::Value* LowerFunctionLLVM::force(Instruction* i, llvm::Value* arg) {
-
-    auto isProm = BasicBlock::Create(C, "", fun);
-    auto needsEval = BasicBlock::Create(C, "", fun);
-    auto isVal = BasicBlock::Create(C, "", fun);
-    auto isPromVal = BasicBlock::Create(C, "", fun);
-    auto done = BasicBlock::Create(C, "", fun);
-
-    auto res = phiBuilder(t::SEXP);
-
-    checkIsSexp(arg, "force argument");
-
-    auto type = sexptype(arg);
-    auto tt = builder.CreateICmpEQ(type, c(PROMSXP));
-
-    builder.CreateCondBr(tt, isProm, isVal);
-
-    builder.SetInsertPoint(isProm);
-    auto val = car(arg);
-    checkIsSexp(arg, "prval");
-    auto tv = builder.CreateICmpEQ(val, constant(R_UnboundValue, t::SEXP));
-    builder.CreateCondBr(tv, needsEval, isPromVal, branchMostlyFalse);
-
-    builder.SetInsertPoint(needsEval);
-    auto evaled = call(NativeBuiltins::forcePromise, {arg});
-    checkIsSexp(evaled, "force result");
-    res.addInput(evaled);
-    builder.CreateBr(done);
-
-    builder.SetInsertPoint(isVal);
-    res.addInput(arg);
-    builder.CreateBr(done);
-
-    builder.SetInsertPoint(isPromVal);
-    res.addInput(val);
-    builder.CreateBr(done);
-
-    builder.SetInsertPoint(done);
-    auto result = res();
-#ifdef ENABLE_SLOWASSERT
-    insn_assert(builder.CreateICmpNE(sexptype(result), c(PROMSXP)),
-                "Force returned promise");
-#endif
-    return result;
-}
-
-void LowerFunctionLLVM::insn_assert(llvm::Value* v, const char* msg,
-                                    llvm::Value* p) {
-    auto nok = BasicBlock::Create(C, "assertFail", fun);
-    auto ok = BasicBlock::Create(C, "assertOk", fun);
-
-    builder.CreateCondBr(v, ok, nok, branchAlwaysTrue);
-
-    builder.SetInsertPoint(nok);
-    if (p)
-        call(NativeBuiltins::printValue, {p});
-    call(NativeBuiltins::assertFail, {convertToPointer((void*)msg)});
-    builder.CreateRet(builder.CreateIntToPtr(c(nullptr), t::SEXP));
-
-    builder.SetInsertPoint(ok);
-}
-
-llvm::Value* LowerFunctionLLVM::constant(SEXP co, llvm::Type* needed) {
-    static std::unordered_set<SEXP> eternal = {
-        R_TrueValue,  R_NilValue,  R_FalseValue,     R_UnboundValue,
-        R_MissingArg, R_GlobalEnv, R_LogicalNAValue, R_EmptyEnv};
-    if (needed == t::Int) {
-        assert(Rf_length(co) == 1);
-        if (TYPEOF(co) == INTSXP)
-            return llvm::ConstantInt::get(C, llvm::APInt(32, INTEGER(co)[0]));
-        if (TYPEOF(co) == REALSXP) {
-            if (std::isnan(REAL(co)[0]))
-                return llvm::ConstantInt::get(C, llvm::APInt(32, NA_INTEGER));
-            return llvm::ConstantInt::get(C, llvm::APInt(32, (int)REAL(co)[0]));
-        }
-        if (TYPEOF(co) == LGLSXP)
-            return llvm::ConstantInt::get(C, llvm::APInt(32, LOGICAL(co)[0]));
-    }
-
-    if (needed == t::Double) {
-        assert(Rf_length(co) == 1);
-        if (TYPEOF(co) == INTSXP) {
-            if (INTEGER(co)[0] == NA_INTEGER)
-                return llvm::ConstantFP::get(C, llvm::APFloat(R_NaN));
-            return llvm::ConstantFP::get(C,
-                                         llvm::APFloat((double)INTEGER(co)[0]));
-        }
-        if (TYPEOF(co) == REALSXP)
-            return llvm::ConstantFP::get(C, llvm::APFloat(REAL(co)[0]));
-        if (TYPEOF(co) == LGLSXP) {
-            if (LOGICAL(co)[0] == NA_LOGICAL)
-                return llvm::ConstantFP::get(C, llvm::APFloat(R_NaN));
-            return llvm::ConstantInt::get(C, llvm::APInt(32, LOGICAL(co)[0]));
-        }
-    }
-
-    assert(needed == t::SEXP);
-    if (TYPEOF(co) == SYMSXP || eternal.count(co))
-        return convertToPointer(co);
-
-    auto i = Pool::insert(co);
-    llvm::Value* pos = builder.CreateLoad(constantpool);
-    pos = builder.CreateBitCast(dataPtr(pos, false),
-                                PointerType::get(t::SEXP, 0));
-    pos = builder.CreateGEP(pos, c(i));
-    auto res = builder.CreateLoad(pos);
-    return res;
-}
-
-llvm::Value* LowerFunctionLLVM::nodestackPtr() {
-    return builder.CreateLoad(nodestackPtrAddr);
-}
-
-llvm::Value* LowerFunctionLLVM::stack(int i) {
-    auto offset = -(i + 1);
-    auto pos = builder.CreateGEP(nodestackPtr(), {c(offset), c(1)});
-    return builder.CreateLoad(t::SEXP, pos);
-}
-
-void LowerFunctionLLVM::stack(const std::vector<llvm::Value*>& args) {
-    auto stackptr = nodestackPtr();
-    // set type tag to 0
-    builder.CreateMemSet(builder.CreateGEP(stackptr, c(-args.size())), c(0, 8),
-                         args.size() * sizeof(R_bcstack_t), 1);
-    auto pos = -args.size();
-    for (auto arg = args.begin(); arg != args.end(); arg++) {
-        // store the value
-        auto valS = builder.CreateGEP(stackptr, {c(pos), c(1)});
-        builder.CreateStore(*arg, valS);
-        pos++;
-    }
-    assert(pos == 0);
-}
-
-void LowerFunctionLLVM::setLocal(size_t i, llvm::Value* v) {
-    assert(i < numLocals);
-    assert(v->getType() == t::SEXP);
-    auto pos = builder.CreateGEP(basepointer, {c(i), c(1)});
-    builder.CreateStore(v, pos, true);
-}
-
-llvm::Value* LowerFunctionLLVM::getLocal(size_t i) {
-    assert(i < numLocals);
-    auto pos = builder.CreateGEP(basepointer, {c(i), c(1)});
-    return builder.CreateLoad(pos);
-}
-
-void LowerFunctionLLVM::incStack(int i, bool zero) {
-    if (i == 0)
-        return;
-    auto cur = nodestackPtr();
-    auto offset = sizeof(R_bcstack_t) * i;
-    if (zero)
-        builder.CreateMemSet(cur, c(0, 8), offset, 1);
-    auto up = builder.CreateGEP(cur, c(i));
-    builder.CreateStore(up, nodestackPtrAddr);
-}
-
-void LowerFunctionLLVM::decStack(int i) {
-    if (i == 0)
-        return;
-    auto cur = nodestackPtr();
-    auto up = builder.CreateGEP(cur, c(-i));
-    builder.CreateStore(up, nodestackPtrAddr);
-}
-
-llvm::Value* LowerFunctionLLVM::callRBuiltin(SEXP builtin,
-                                             const std::vector<Value*>& args,
-                                             int srcIdx, CCODE builtinFun,
-                                             llvm::Value* env) {
-    if (supportsFastBuiltinCall(builtin)) {
-        return withCallFrame(args, [&]() -> llvm::Value* {
-            return call(NativeBuiltins::callBuiltin,
-                        {
-                            paramCode(),
-                            c(srcIdx),
-                            constant(builtin, t::SEXP),
-                            env,
-                            c(args.size()),
-                        });
-        });
-    }
-
-    auto f = convertToPointer((void*)builtinFun, t::builtinFunctionPtr);
-
-    auto arglist = constant(R_NilValue, t::SEXP);
-    for (auto v = args.rbegin(); v != args.rend(); v++) {
-        auto a = loadSxp(*v);
-#ifdef ENABLE_SLOWASSERT
-        insn_assert(builder.CreateICmpNE(sexptype(a), c(PROMSXP)),
-                    "passing promise to builtin");
-#endif
-        arglist = call(NativeBuiltins::consNr, {a, arglist});
-    }
-    if (args.size() > 0)
-        protectTemp(arglist);
-
-    auto ast = constant(cp_pool_at(globalContext(), srcIdx), t::SEXP);
-    // TODO: ensure that we cover all the fast builtin cases
-    int flag = getFlag(builtin);
-    if (flag < 2)
-        setVisible(flag != 1);
-    auto res = builder.CreateCall(f, {
-                                         ast,
-                                         constant(builtin, t::SEXP),
-                                         arglist,
-                                         env,
-                                     });
-    if (flag < 2)
-        setVisible(flag != 1);
-    return res;
-}
-
-llvm::Value*
-LowerFunctionLLVM::withCallFrame(const std::vector<Value*>& args,
-                                 const std::function<llvm::Value*()>& theCall,
-                                 bool pop) {
-    auto nargs = args.size();
-    incStack(nargs, false);
-    std::vector<llvm::Value*> jitArgs;
-    for (auto& arg : args)
-        jitArgs.push_back(load(arg, Representation::Sexp));
-    stack(jitArgs);
-    auto res = theCall();
-    if (pop)
-        decStack(nargs);
-    return res;
-}
-
-llvm::Value* LowerFunctionLLVM::load(Value* v, Representation r) {
-    return load(v, v->type, r);
-}
-
-llvm::Value* LowerFunctionLLVM::load(Value* v) {
-    return load(v, v->type, representationOf(v));
-}
-llvm::Value* LowerFunctionLLVM::loadSxp(Value* v) {
-    return load(v, Representation::Sexp);
-}
-
-llvm::Value* LowerFunctionLLVM::load(Value* val, PirType type,
-                                     Representation needed) {
-    llvm::Value* res;
-    auto vali = Instruction::Cast(val);
-
-    if (auto ct = CastType::Cast(val)) {
-        if (LdConst::Cast(ct->arg(0).val())) {
-            return load(ct->arg(0).val(), type, needed);
-        }
-    }
-
-    if (vali && variables_.count(vali))
-        res = getVariable(vali);
-    else if (val == Env::elided())
-        res = constant(R_NilValue, needed);
-    else if (auto e = Env::Cast(val)) {
-        if (e == Env::notClosed()) {
-            res = tag(paramClosure());
-        } else if (e == Env::nil()) {
-            res = constant(R_NilValue, needed);
-        } else if (Env::isStaticEnv(e)) {
-            res = constant(e->rho, t::SEXP);
-        } else {
-            assert(false);
-        }
-    } else if (val == True::instance())
-        res = constant(R_TrueValue, needed);
-    else if (val == False::instance())
-        res = constant(R_FalseValue, needed);
-    else if (val == MissingArg::instance())
-        res = constant(R_MissingArg, t::SEXP);
-    else if (val == UnboundValue::instance())
-        res = constant(R_UnboundValue, t::SEXP);
-    else if (auto ld = LdConst::Cast(val))
-        res = constant(ld->c(), needed);
-    else if (val == NaLogical::instance())
-        res = constant(R_LogicalNAValue, needed);
-    else if (val == Nil::instance())
-        res = constant(R_NilValue, needed);
-    else {
-        val->printRef(std::cerr);
-        assert(false);
-    }
-
-    if (res->getType() == t::SEXP && needed != t::SEXP) {
-        if (type.isA(PirType(RType::integer).scalar().notObject())) {
-            res = unboxInt(res);
-            assert(res->getType() == t::Int);
-        } else if (type.isA((PirType() | RType::integer | RType::logical)
-                                .scalar()
-                                .notObject())) {
-            res = unboxIntLgl(res);
-            assert(res->getType() == t::Int);
-        } else if (type.isA(PirType(RType::real).scalar().notObject())) {
-            res = unboxReal(res);
-            assert(res->getType() == t::Double);
-        } else if (type.isA(
-                       (PirType(RType::real) | RType::integer | RType::logical)
-                           .scalar()
-                           .notObject())) {
-            res = unboxRealIntLgl(res, type);
-            assert(res->getType() == t::Double);
-        } else {
-            // code->printCode(std::cout, true, true);
-            std::cout << "Don't know how to unbox a " << type << "\n";
-            val->printRef(std::cout);
-            std::cout << "\n";
-            assert(false);
-        }
-        // fall through, since more conversions might be needed after
-        // unboxing
-    }
-
-    if (res->getType() == t::Int && needed == t::Double) {
-        // TODO should we deal with na here?
-        res = builder.CreateSIToFP(res, t::Double);
-    } else if (res->getType() == t::Double && needed == t::Int) {
-        // TODO should we deal with na here?
-        res = builder.CreateFPToSI(res, t::Int);
-    } else if ((res->getType() == t::Int || res->getType() == t::Double) &&
-               needed == t::SEXP) {
-        if (type.isA(PirType() | RType::integer))
-            res = boxInt(res);
-        else if (type.isA(PirType() | RType::logical))
-            res = boxLgl(res);
-        else if (type.isA(NativeType::test))
-            res = boxTst(res);
-        else if (type.isA(PirType() | RType::real)) {
-            res = boxReal(res);
-        } else {
-            std::cout << "Failed to convert int/float to " << type << "\n";
-            Instruction::Cast(val)->print(std::cout);
-            std::cout << "\n";
-            code->printCode(std::cout, true, true);
-            assert(false);
-        }
-    }
-
-    if (res->getType() != needed) {
-        std::cout << "Failed to load ";
-        if (auto i = Instruction::Cast(val))
-            i->print(std::cout, true);
-        else
-            val->printRef(std::cout);
-        std::cout << " in the representation " << needed << "\n";
-        assert(false);
-    }
-
-    return res;
-}
-
-llvm::Value* LowerFunctionLLVM::computeAndCheckIndex(Value* index,
-                                                     llvm::Value* vector,
-                                                     BasicBlock* fallback,
-                                                     llvm::Value* max) {
-    BasicBlock* hit1 = BasicBlock::Create(C, "", fun);
-    BasicBlock* hit = BasicBlock::Create(C, "", fun);
-
-    auto representation = representationOf(index);
-    llvm::Value* nativeIndex = load(index);
-
-    if (representation == Representation::Sexp) {
-        if (representationOf(index->type) == Representation::Integer) {
-            nativeIndex = unboxInt(nativeIndex);
-            representation = Representation::Integer;
-        } else {
-            nativeIndex = unboxRealIntLgl(nativeIndex, index->type);
-            representation = Representation::Real;
-        }
-    }
-
-    if (representation == Representation::Real) {
-        auto indexUnderRange = builder.CreateFCmpULT(nativeIndex, c(1.0));
-        auto indexOverRange =
-            builder.CreateFCmpUGE(nativeIndex, c((double)ULONG_MAX));
-        auto indexNa = builder.CreateFCmpUNE(nativeIndex, nativeIndex);
-        auto fail = builder.CreateOr(indexUnderRange,
-                                     builder.CreateOr(indexOverRange, indexNa));
-
-        builder.CreateCondBr(fail, fallback, hit1, branchMostlyFalse);
-        builder.SetInsertPoint(hit1);
-
-        nativeIndex = builder.CreateFPToUI(nativeIndex, t::i64);
-    } else {
-        assert(representation == Representation::Integer);
-        auto indexUnderRange = builder.CreateICmpSLT(nativeIndex, c(1));
-        auto indexNa = builder.CreateICmpEQ(nativeIndex, c(NA_INTEGER));
-        auto fail = builder.CreateOr(indexUnderRange, indexNa);
-
-        builder.CreateCondBr(fail, fallback, hit1, branchMostlyFalse);
-        builder.SetInsertPoint(hit1);
-
-        nativeIndex = builder.CreateZExt(nativeIndex, t::i64);
-    }
-    // R indexing is 1-based
-    nativeIndex = builder.CreateSub(nativeIndex, c(1ul), "", true, true);
-
-    auto ty = vector->getType();
-    assert(ty == t::SEXP || ty == t::Int || ty == t::Double);
-    if (!max)
-        max = (ty == t::SEXP) ? vectorLength(vector) : c(1ul);
-    auto indexOverRange = builder.CreateICmpUGE(nativeIndex, max);
-    builder.CreateCondBr(indexOverRange, fallback, hit, branchMostlyFalse);
-    builder.SetInsertPoint(hit);
-    return nativeIndex;
-}
-
-void LowerFunctionLLVM::compilePopContext(Instruction* i) {
-    auto popc = PopContext::Cast(i);
-    auto data = contexts.at(popc->push());
-    auto arg = load(popc->result());
-    builder.CreateStore(arg, data.result);
-    builder.CreateBr(data.popContextTarget);
-
-    builder.SetInsertPoint(data.popContextTarget);
-    llvm::Value* ret = builder.CreateLoad(data.result);
-    llvm::Value* boxedRet = ret;
-    if (ret->getType() == t::Int) {
-        boxedRet = boxInt(ret, false);
-    } else if (ret->getType() == t::Double) {
-        boxedRet = boxReal(ret, false);
-    }
-    call(NativeBuiltins::endClosureContext, {data.rcntxt, boxedRet});
-    inPushContext--;
-    setVal(i, ret);
-}
-
-void LowerFunctionLLVM::compilePushContext(Instruction* i) {
-    auto ct = PushContext::Cast(i);
-    auto ast = loadSxp(ct->arg(0).val());
-    auto op = loadSxp(ct->arg(1).val());
-    auto sysparent = loadSxp(ct->env());
-
-    inPushContext++;
-
-    // initialize a RCNTXT on the stack
-    auto& data = contexts[i];
-    call(NativeBuiltins::initClosureContext, {ast, data.rcntxt, sysparent, op});
-
-    // Create a copy of all live variables to be able to restart
-    // SEXPs are stored as local vars, primitive values are placed in an
-    // alloca'd buffer
-    std::vector<std::pair<Instruction*, Variable>> savedLocals;
-    {
-        for (auto& v : variables_) {
-            auto& var = v.second;
-            if (!var.initialized)
-                continue;
-            auto j = v.first;
-            if (liveness.live(i, j)) {
-                if (representationOf(j) == t::SEXP) {
-                    savedLocals.push_back({j, Variable::MutableRVariable(
-                                                  j, data.savedSexpPos.at(j),
-                                                  builder, basepointer)});
-                } else {
-                    savedLocals.push_back(
-                        {j,
-                         Variable::Mutable(j, topAlloca(representationOf(j)))});
-                }
-            }
-        }
-        for (auto& v : savedLocals)
-            v.second.set(builder, getVariable(v.first));
-    }
-
-    // Do a setjmp
-    auto didLongjmp = BasicBlock::Create(C, "", fun);
-    auto cont = BasicBlock::Create(C, "", fun);
-    {
-#ifdef __APPLE__
-        auto setjmpBuf = builder.CreateGEP(data.rcntxt, {c(0), c(2), c(0)});
-        auto setjmpType = FunctionType::get(
-            t::i32, {PointerType::get(t::i32, 0), t::i32}, false);
-        auto setjmpFun =
-            JitLLVM::getFunctionDeclaration("sigsetjmp", setjmpType, builder);
-#else
-        auto setjmpBuf = builder.CreateGEP(data.rcntxt, {c(0), c(2)});
-        auto setjmpType =
-            FunctionType::get(t::i32, {t::setjmp_buf_ptr, t::i32}, false);
-        auto setjmpFun =
-            JitLLVM::getFunctionDeclaration("__sigsetjmp", setjmpType, builder);
-#endif
-        auto longjmp = builder.CreateCall(setjmpFun, {setjmpBuf, c(0)});
-
-        builder.CreateCondBr(builder.CreateICmpEQ(longjmp, c(0)), cont,
-                             didLongjmp);
-    }
-
-    // Handle Incomming longjumps
-    {
-        builder.SetInsertPoint(didLongjmp);
-        llvm::Value* returned = builder.CreateLoad(
-            builder.CreateIntToPtr(c((void*)&R_ReturnedValue), t::SEXP_ptr));
-        auto restart =
-            builder.CreateICmpEQ(returned, constant(R_RestartToken, t::SEXP));
-
-        auto longjmpRestart = BasicBlock::Create(C, "", fun);
-        auto longjmpRet = BasicBlock::Create(C, "", fun);
-        builder.CreateCondBr(restart, longjmpRestart, longjmpRet);
-
-        // The longjump returned a restart token.
-        // In this case we need to restore all local variables as we
-        // preserved them before the setjmp and then continue
-        // execution
-        builder.SetInsertPoint(longjmpRestart);
-        for (auto& v : savedLocals)
-            updateVariable(v.first, v.second.get(builder));
-
-        // Also clear all binding caches
-        for (const auto& be : bindingsCache)
-            for (const auto& b : be.second)
-                builder.CreateStore(
-                    convertToPointer(nullptr, t::SEXP),
-                    builder.CreateGEP(bindingsCacheBase, c(b.second)));
-        builder.CreateBr(cont);
-
-        // The longjump returned a value to return.
-        // In this case we store the result and skip everything
-        // until the matching popcontext
-        builder.SetInsertPoint(longjmpRet);
-        if (data.result->getType()->getPointerElementType() == t::Int) {
-            returned = unboxIntLgl(returned);
-        } else if (data.result->getType()->getPointerElementType() ==
-                   t::Double) {
-            returned = unboxRealIntLgl(returned, PirType(RType::real).scalar());
-        }
-        builder.CreateStore(returned, data.result);
-        builder.CreateBr(data.popContextTarget);
-    }
-
-    builder.SetInsertPoint(cont);
-}
-
-llvm::Value* LowerFunctionLLVM::dataPtr(llvm::Value* v, bool enableAsserts) {
-    assert(v->getType() == t::SEXP);
-#ifdef ENABLE_SLOWASSERT
-    if (enableAsserts)
-        insn_assert(builder.CreateNot(isAltrep(v)),
-                    "Trying to access an altrep vector");
-#endif
-    auto pos = builder.CreateBitCast(v, t::VECTOR_SEXPREC_ptr);
-    return builder.CreateGEP(pos, c(1));
-}
-
-bool LowerFunctionLLVM::vectorTypeSupport(Value* vector) {
-    auto type = vector->type;
-    return type.isA(PirType(RType::vec).notObject()) ||
-           type.isA(PirType(RType::integer).notObject()) ||
-           type.isA(PirType(RType::logical).notObject()) ||
-           type.isA(PirType(RType::real).notObject());
-}
-
-llvm::Value* LowerFunctionLLVM::vectorPositionPtr(llvm::Value* vector,
-                                                  llvm::Value* position,
-                                                  PirType type) {
-    assert(vector->getType() == t::SEXP);
-    PointerType* nativeType;
-    if (type.isA(PirType(RType::integer).notObject()) ||
-        type.isA(PirType(RType::logical).notObject())) {
-        nativeType = t::IntPtr;
-    } else if (type.isA(PirType(RType::real).notObject())) {
-        nativeType = t::DoublePtr;
-    } else if (type.isA(PirType(RType::vec).notObject())) {
-        nativeType = t::SEXP_ptr;
-    } else {
-        nativeType = t::SEXP_ptr;
-        assert(false);
-    }
-    auto pos = builder.CreateBitCast(dataPtr(vector), nativeType);
-    return builder.CreateInBoundsGEP(pos, builder.CreateZExt(position, t::i64));
-}
-
-llvm::Value* LowerFunctionLLVM::accessVector(llvm::Value* vector,
-                                             llvm::Value* position,
-                                             PirType type) {
-    return builder.CreateLoad(vectorPositionPtr(vector, position, type));
-}
-
-llvm::Value* LowerFunctionLLVM::assignVector(llvm::Value* vector,
-                                             llvm::Value* position,
-                                             llvm::Value* value, PirType type) {
-    return builder.CreateStore(value,
-                               vectorPositionPtr(vector, position, type));
-}
-
-llvm::Value* LowerFunctionLLVM::unboxIntLgl(llvm::Value* v) {
-    assert(v->getType() == t::SEXP);
-    checkSexptype(v, {LGLSXP, INTSXP});
-    auto pos = builder.CreateBitCast(dataPtr(v), t::IntPtr);
-    return builder.CreateLoad(pos);
-}
-llvm::Value* LowerFunctionLLVM::unboxInt(llvm::Value* v) {
-    assert(v->getType() == t::SEXP);
-#ifdef ENABLE_SLOWASSERT
-    checkSexptype(v, {INTSXP});
-    insn_assert(isScalar(v), "expected scalar int");
-#endif
-    auto pos = builder.CreateBitCast(dataPtr(v), t::IntPtr);
-    return builder.CreateLoad(pos);
-}
-llvm::Value* LowerFunctionLLVM::unboxLgl(llvm::Value* v) {
-    assert(v->getType() == t::SEXP);
-#ifdef ENABLE_SLOWASSERT
-    checkSexptype(v, {LGLSXP});
-    insn_assert(isScalar(v), "expected scalar lgl");
-#endif
-    auto pos = builder.CreateBitCast(dataPtr(v), t::IntPtr);
-    return builder.CreateLoad(pos);
-}
-llvm::Value* LowerFunctionLLVM::unboxReal(llvm::Value* v) {
-    assert(v->getType() == t::SEXP);
-#ifdef ENABLE_SLOWASSERT
-    checkSexptype(v, {REALSXP});
-    insn_assert(isScalar(v), "expected scalar real");
-#endif
-    auto pos = builder.CreateBitCast(dataPtr(v), t::DoublePtr);
-    auto res = builder.CreateLoad(pos);
-    return res;
-}
-llvm::Value* LowerFunctionLLVM::unboxRealIntLgl(llvm::Value* v,
-                                                PirType toType) {
-    assert(v->getType() == t::SEXP);
-    auto done = BasicBlock::Create(C, "", fun);
-    auto isReal = BasicBlock::Create(C, "isReal", fun);
-    auto notReal = BasicBlock::Create(C, "notReal", fun);
-
-    auto res = phiBuilder(t::Double);
-
-    auto type = sexptype(v);
-    auto tt = builder.CreateICmpEQ(type, c(REALSXP));
-    builder.CreateCondBr(tt, isReal, notReal);
-
-    builder.SetInsertPoint(notReal);
-
-    auto intres = unboxIntLgl(v);
-
-    auto isNaBr = BasicBlock::Create(C, "isNa", fun);
-    nacheck(intres, toType, isNaBr);
-
-    res.addInput(builder.CreateSIToFP(intres, t::Double));
-    builder.CreateBr(done);
-
-    builder.SetInsertPoint(isNaBr);
-    res.addInput(c(R_NaN));
-    builder.CreateBr(done);
-
-    builder.SetInsertPoint(isReal);
-    res.addInput(unboxReal(v));
-    builder.CreateBr(done);
-
-    builder.SetInsertPoint(done);
-    return res();
-}
-
-llvm::Value* LowerFunctionLLVM::argument(int i) {
-    auto pos = builder.CreateGEP(paramArgs(), c(i));
-    pos = builder.CreateGEP(pos, {c(0), c(1)});
-    return builder.CreateLoad(t::SEXP, pos);
-}
-
-AllocaInst* LowerFunctionLLVM::topAlloca(llvm::Type* t, size_t len) {
-    auto cur = builder.GetInsertBlock();
-    builder.SetInsertPoint(entryBlock);
-    auto res = builder.CreateAlloca(t, 0, c(len));
-    builder.SetInsertPoint(cur);
-    return res;
-}
-
-llvm::Value* LowerFunctionLLVM::convert(llvm::Value* val, PirType toType,
-                                        bool protect) {
-    auto to = representationOf(toType);
-    auto from = val->getType();
-    if (from == to)
-        return val;
-
-    if (from == t::SEXP && to == t::Int)
-        return unboxIntLgl(val);
-    if (from == t::SEXP && to == t::Double)
-        return unboxRealIntLgl(val, toType);
-    if (from != t::SEXP && to == t::SEXP)
-        return box(val, toType, protect);
-
-    if (from == t::Int && to == t::Double) {
-        return builder.CreateSelect(builder.CreateICmpEQ(val, c(NA_INTEGER)),
-                                    c(NA_REAL),
-                                    builder.CreateSIToFP(val, t::Double));
-    }
-    if (from == t::Double && to == t::Int) {
-        return builder.CreateSelect(builder.CreateFCmpUNE(val, val),
-                                    c(NA_INTEGER),
-                                    builder.CreateFPToSI(val, t::Int));
-    }
-
-    std::cout << "\nFailed to convert a " << val->getType() << " to " << toType
-              << "\n";
-    assert(false);
-    return nullptr;
-}
-
-void LowerFunctionLLVM::setVal(Instruction* i, llvm::Value* val) {
-    assert(i->producesRirResult() && !PushContext::Cast(i));
-    val = convert(val, i->type, false);
-    if (!val->hasName())
-        val->setName(i->getRef());
-
-    setVariable(i, val, inPushContext && escapesInlineContext.count(i));
-}
-
-llvm::Value* LowerFunctionLLVM::isExternalsxp(llvm::Value* v, uint32_t magic) {
-    assert(v->getType() == t::SEXP);
-    auto isExternalsxp = builder.CreateICmpEQ(c(EXTERNALSXP), sexptype(v));
-    auto es = builder.CreateBitCast(dataPtr(v, false),
-                                    PointerType::get(t::RirRuntimeObject, 0));
-    auto magicVal = builder.CreateLoad(builder.CreateGEP(es, {c(0), c(2)}));
-    auto isCorrectMagic = builder.CreateICmpEQ(magicVal, c(magic));
-    return builder.CreateAnd(isExternalsxp, isCorrectMagic);
-}
-
-void LowerFunctionLLVM::checkSexptype(llvm::Value* v,
-                                      const std::vector<SEXPTYPE>& types) {
-#ifdef ENABLE_SLOWASSERT
-    auto type = sexptype(v);
-    llvm::Value* match = builder.getTrue();
-    assert(types.size());
-    for (auto t : types) {
-        auto test = builder.CreateICmpEQ(type, c(t));
-        match = builder.CreateOr(match, test);
-    }
-    insn_assert(match, "unexpexted sexptype");
-#endif
-}
-
-void LowerFunctionLLVM::checkIsSexp(llvm::Value* v, const std::string& msg) {
-#ifdef ENABLE_SLOWASSERT
-    static bool checking = false;
-    if (checking)
-        return;
-    checking = true;
-    static std::vector<std::string> strings;
-    strings.push_back(std::string("expected sexp got null ") + msg);
-    insn_assert(builder.CreateICmpNE(convertToPointer(nullptr, t::SEXP), v),
-                strings.back().c_str());
-    auto type = sexptype(v);
-    auto validType =
-        builder.CreateOr(builder.CreateICmpULE(type, c(EXTERNALSXP)),
-                         builder.CreateICmpEQ(type, c(FUNSXP)));
-    strings.push_back(std::string("invalid sexptype ") + msg);
-    insn_assert(validType, strings.back().c_str());
-    checking = false;
-#endif
-}
-
-llvm::Value* LowerFunctionLLVM::sxpinfoPtr(llvm::Value* v) {
-    assert(v->getType() == t::SEXP);
-    checkIsSexp(v, "in sxpinfoPtr");
-    auto sxpinfoPtr = builder.CreateGEP(t::SEXPREC, v, {c(0), c(0)});
-    sxpinfoPtr->setName("sxpinfo");
-    return builder.CreateBitCast(sxpinfoPtr, t::i64ptr);
-}
-
-void LowerFunctionLLVM::setSexptype(llvm::Value* v, int t) {
-    auto ptr = sxpinfoPtr(v);
-    llvm::Value* sxpinfo = builder.CreateLoad(ptr);
-    sxpinfo =
-        builder.CreateAnd(sxpinfo, c(~((unsigned long)(MAX_NUM_SEXPTYPE - 1))));
-    sxpinfo = builder.CreateOr(sxpinfo, c(t, 64));
-    builder.CreateStore(sxpinfo, ptr);
-}
-
-llvm::Value* LowerFunctionLLVM::sexptype(llvm::Value* v) {
-    auto sxpinfo = builder.CreateLoad(sxpinfoPtr(v));
-    auto t = builder.CreateAnd(sxpinfo, c(MAX_NUM_SEXPTYPE - 1, 64));
-    return builder.CreateTrunc(t, t::Int);
-}
-
-llvm::Value* LowerFunctionLLVM::isVector(llvm::Value* v) {
-    auto t = sexptype(v);
-    return builder.CreateOr(
-        builder.CreateICmpEQ(t, c(LGLSXP)),
-        builder.CreateOr(
-            builder.CreateICmpEQ(t, c(INTSXP)),
-            builder.CreateOr(
-                builder.CreateICmpEQ(t, c(REALSXP)),
-                builder.CreateOr(
-                    builder.CreateICmpEQ(t, c(CPLXSXP)),
-                    builder.CreateOr(
-                        builder.CreateICmpEQ(t, c(STRSXP)),
-                        builder.CreateOr(
-                            builder.CreateICmpEQ(t, c(RAWSXP)),
-                            builder.CreateOr(
-                                builder.CreateICmpEQ(t, c(VECSXP)),
-                                builder.CreateICmpEQ(t, c(EXPRSXP)))))))));
-}
-
-llvm::Value* LowerFunctionLLVM::isMatrix(llvm::Value* v) {
-    auto res = phiBuilder(t::i1);
-    auto isVec = BasicBlock::Create(C, "", fun);
-    auto notVec = BasicBlock::Create(C, "", fun);
-    auto done = BasicBlock::Create(C, "", fun);
-    builder.CreateCondBr(isVector(v), isVec, notVec);
-
-    builder.SetInsertPoint(isVec);
-    auto t =
-        call(NativeBuiltins::getAttrb, {v, constant(R_DimSymbol, t::SEXP)});
-    res.addInput(
-        builder.CreateAnd(builder.CreateICmpEQ(sexptype(t), c(INTSXP)),
-                          builder.CreateICmpEQ(vectorLength(t), c(2, 64))));
-    builder.CreateBr(done);
-
-    builder.SetInsertPoint(notVec);
-    res.addInput(builder.getFalse());
-    builder.CreateBr(done);
-
-    builder.SetInsertPoint(done);
-    return res();
-}
-
-llvm::Value* LowerFunctionLLVM::isArray(llvm::Value* v) {
-    auto res = phiBuilder(t::i1);
-    auto isVec = BasicBlock::Create(C, "", fun);
-    auto notVec = BasicBlock::Create(C, "", fun);
-    auto done = BasicBlock::Create(C, "", fun);
-    builder.CreateCondBr(isVector(v), isVec, notVec);
-
-    builder.SetInsertPoint(isVec);
-    auto t =
-        call(NativeBuiltins::getAttrb, {v, constant(R_DimSymbol, t::SEXP)});
-    res.addInput(
-        builder.CreateAnd(builder.CreateICmpEQ(sexptype(t), c(INTSXP)),
-                          builder.CreateICmpUGT(vectorLength(t), c(0, 64))));
-    builder.CreateBr(done);
-
-    builder.SetInsertPoint(notVec);
-    res.addInput(builder.getFalse());
-    builder.CreateBr(done);
-
-    builder.SetInsertPoint(done);
-    return res();
-}
-
-llvm::Value* LowerFunctionLLVM::tag(llvm::Value* v) {
-    auto pos = builder.CreateGEP(v, {c(0), c(4), c(2)});
-    return builder.CreateLoad(pos);
-}
-
-void LowerFunctionLLVM::setCar(llvm::Value* x, llvm::Value* y,
-                               bool needsWriteBarrier) {
-    auto fast = [&]() {
-        auto xx = builder.CreateGEP(x, {c(0), c(4), c(0)});
-        builder.CreateStore(y, xx);
-    };
-    if (!needsWriteBarrier) {
-        fast();
-        return;
-    }
-    writeBarrier(x, y, fast, [&]() { call(NativeBuiltins::setCar, {x, y}); });
-}
-
-void LowerFunctionLLVM::setCdr(llvm::Value* x, llvm::Value* y,
-                               bool needsWriteBarrier) {
-    auto fast = [&]() {
-        auto xx = builder.CreateGEP(x, {c(0), c(4), c(1)});
-        builder.CreateStore(y, xx);
-    };
-    if (!needsWriteBarrier) {
-        fast();
-        return;
-    }
-    writeBarrier(x, y, fast, [&]() { call(NativeBuiltins::setCdr, {x, y}); });
-}
-
-void LowerFunctionLLVM::setTag(llvm::Value* x, llvm::Value* y,
-                               bool needsWriteBarrier) {
-    auto fast = [&]() {
-        auto xx = builder.CreateGEP(x, {c(0), c(4), c(2)});
-        builder.CreateStore(y, xx);
-    };
-    if (!needsWriteBarrier) {
-        fast();
-        return;
-    }
-    writeBarrier(x, y, fast, [&]() { call(NativeBuiltins::setTag, {x, y}); });
-}
-
-llvm::Value* LowerFunctionLLVM::car(llvm::Value* v) {
-    v = builder.CreateGEP(v, {c(0), c(4), c(0)});
-    return builder.CreateLoad(v);
-}
-
-llvm::Value* LowerFunctionLLVM::cdr(llvm::Value* v) {
-    v = builder.CreateGEP(v, {c(0), c(4), c(1)});
-    return builder.CreateLoad(v);
-}
-
-llvm::Value* LowerFunctionLLVM::attr(llvm::Value* v) {
-    auto pos = builder.CreateGEP(v, {c(0), c(1)});
-    return builder.CreateLoad(pos);
-}
-
-llvm::Value* LowerFunctionLLVM::isScalar(llvm::Value* v) {
-    auto va = builder.CreateBitCast(v, t::VECTOR_SEXPREC_ptr);
-    auto lp = builder.CreateGEP(va, {c(0), c(4), c(0)});
-    auto l = builder.CreateLoad(lp);
-    return builder.CreateICmpEQ(l, c(1, 64));
-}
-
-llvm::Value* LowerFunctionLLVM::isSimpleScalar(llvm::Value* v, SEXPTYPE t) {
-    auto sxpinfo = builder.CreateLoad(sxpinfoPtr(v));
-
-    auto type = builder.CreateAnd(sxpinfo, c(MAX_NUM_SEXPTYPE - 1, 64));
-    auto okType = builder.CreateICmpEQ(c(t), builder.CreateTrunc(type, t::Int));
-
-    auto isScalar = builder.CreateICmpNE(
-        c(0, 64),
-        builder.CreateAnd(sxpinfo, c((unsigned long)(1ul << (TYPE_BITS)))));
-
-    auto noAttrib =
-        builder.CreateICmpEQ(attr(v), constant(R_NilValue, t::SEXP));
-
-    return builder.CreateAnd(okType, builder.CreateAnd(isScalar, noAttrib));
-}
-
-llvm::Value* LowerFunctionLLVM::vectorLength(llvm::Value* v) {
-    assert(v->getType() == t::SEXP);
-    auto pos = builder.CreateBitCast(v, t::VECTOR_SEXPREC_ptr);
-    pos = builder.CreateGEP(pos, {c(0), c(4), c(0)});
-    return builder.CreateLoad(pos);
-}
-void LowerFunctionLLVM::assertNamed(llvm::Value* v) {
-    assert(v->getType() == t::SEXP);
-    auto sxpinfoP = builder.CreateBitCast(sxpinfoPtr(v), t::i64ptr);
-    auto sxpinfo = builder.CreateLoad(sxpinfoP);
-
-    static auto namedMask = ((unsigned long)pow(2, NAMED_BITS) - 1) << 32;
-    auto named = builder.CreateAnd(sxpinfo, c(namedMask));
-    auto isNotNamed = builder.CreateICmpEQ(named, c(0, 64));
-
-    auto notNamed = BasicBlock::Create(C, "notNamed", fun);
-    auto ok = BasicBlock::Create(C, "", fun);
-
-    builder.CreateCondBr(isNotNamed, notNamed, ok);
-
-    builder.SetInsertPoint(notNamed);
-    insn_assert(builder.getFalse(), "Value is not named");
-    builder.CreateBr(ok);
-
-    builder.SetInsertPoint(ok);
-};
-
-llvm::Value* LowerFunctionLLVM::shared(llvm::Value* v) {
-    assert(v->getType() == t::SEXP);
-    auto sxpinfoP = builder.CreateBitCast(sxpinfoPtr(v), t::i64ptr);
-    auto sxpinfo = builder.CreateLoad(sxpinfoP);
-
-    static auto namedMask = ((unsigned long)pow(2, NAMED_BITS) - 1);
-    auto named = builder.CreateLShr(sxpinfo, c(32ul));
-    named = builder.CreateAnd(named, c(namedMask));
-    return builder.CreateICmpUGT(named, c(1ul));
-}
-
-void LowerFunctionLLVM::ensureNamedIfNeeded(Instruction* i, llvm::Value* val) {
-    if ((representationOf(i) == t::SEXP && variables_.count(i) &&
-         variables_.at(i).initialized)) {
-
-        auto adjust = refcount.atCreation.find(i);
-        if (adjust != refcount.atCreation.end()) {
-            if (adjust->second == NeedsRefcountAdjustment::SetShared) {
-                if (!val)
-                    val = load(i);
-                ensureShared(val);
-            } else if (adjust->second == NeedsRefcountAdjustment::EnsureNamed) {
-                if (!val)
-                    val = load(i);
-                ensureShared(val);
-            }
-        }
-    }
-}
-
-void LowerFunctionLLVM::ensureNamed(llvm::Value* v) {
-    assert(v->getType() == t::SEXP);
-    auto sxpinfoP = builder.CreateBitCast(sxpinfoPtr(v), t::i64ptr);
-    auto sxpinfo = builder.CreateLoad(sxpinfoP);
-
-    static auto namedMask = ((unsigned long)pow(2, NAMED_BITS) - 1) << 32;
-    unsigned long namedLSB = 1ul << 32;
-
-    auto named = builder.CreateAnd(sxpinfo, c(namedMask));
-    auto isNotNamed = builder.CreateICmpEQ(named, c(0, 64));
-
-    auto notNamed = BasicBlock::Create(C, "notNamed", fun);
-    auto ok = BasicBlock::Create(C, "", fun);
-
-    builder.CreateCondBr(isNotNamed, notNamed, ok);
-
-    builder.SetInsertPoint(notNamed);
-    auto namedSxpinfo = builder.CreateOr(sxpinfo, c(namedLSB));
-    builder.CreateStore(namedSxpinfo, sxpinfoP);
-    builder.CreateBr(ok);
-
-    builder.SetInsertPoint(ok);
-};
-
-void LowerFunctionLLVM::ensureShared(llvm::Value* v) {
-    assert(v->getType() == t::SEXP);
-    auto sxpinfoP = sxpinfoPtr(v);
-    auto sxpinfo = builder.CreateLoad(sxpinfoP);
-
-    static auto namedMask = ((unsigned long)pow(2, NAMED_BITS) - 1);
-    static auto namedNegMask = ~(namedMask << 32);
-
-    auto named = builder.CreateLShr(sxpinfo, c(32, 64));
-    named = builder.CreateAnd(named, c(namedMask));
-
-    auto isNamedShared = builder.CreateICmpUGE(named, c(2, 64));
-
-    auto incrementBr = BasicBlock::Create(C, "", fun);
-    auto done = BasicBlock::Create(C, "", fun);
-
-    builder.CreateCondBr(isNamedShared, done, incrementBr);
-
-    builder.SetInsertPoint(incrementBr);
-    auto newNamed = c(2ul << 32, 64);
-
-    auto newSxpinfo = builder.CreateAnd(sxpinfo, c(namedNegMask));
-    newSxpinfo = builder.CreateOr(newSxpinfo, newNamed);
-    builder.CreateStore(newSxpinfo, sxpinfoP);
-    builder.CreateBr(done);
-
-    builder.SetInsertPoint(done);
-};
-
-void LowerFunctionLLVM::incrementNamed(llvm::Value* v, int max) {
-    assert(v->getType() == t::SEXP);
-    auto sxpinfoP = sxpinfoPtr(v);
-    auto sxpinfo = builder.CreateLoad(sxpinfoP);
-
-    static auto namedMask = ((unsigned long)pow(2, NAMED_BITS) - 1);
-    static auto namedNegMask = ~(namedMask << 32);
-
-    auto named = builder.CreateLShr(sxpinfo, c(32, 64));
-    named = builder.CreateAnd(named, c(namedMask));
-
-    auto isNamedMax = builder.CreateICmpEQ(named, c(max, 64));
-
-    auto incrementBr = BasicBlock::Create(C, "", fun);
-    auto done = BasicBlock::Create(C, "", fun);
-
-    builder.CreateCondBr(isNamedMax, done, incrementBr);
-
-    builder.SetInsertPoint(incrementBr);
-    auto newNamed = builder.CreateAdd(named, c(1, 64), "", true, true);
-    newNamed = builder.CreateShl(newNamed, c(32, 64));
-
-    auto newSxpinfo = builder.CreateAnd(sxpinfo, c(namedNegMask));
-    newSxpinfo = builder.CreateOr(newSxpinfo, newNamed);
-    builder.CreateStore(newSxpinfo, sxpinfoP);
-    builder.CreateBr(done);
-
-    builder.SetInsertPoint(done);
-};
-
-void LowerFunctionLLVM::nacheck(llvm::Value* v, PirType type, BasicBlock* isNa,
-                                BasicBlock* notNa) {
-    assert(type.isA(PirType::num().scalar()));
-    if (!notNa)
-        notNa = BasicBlock::Create(C, "", fun);
-    llvm::Value* isNotNa;
-    if (!type.maybeNAOrNaN()) {
-        // Don't actually check NA
-        isNotNa = builder.getTrue();
-    } else if (v->getType() == t::Double) {
-        isNotNa = builder.CreateFCmpUEQ(v, v);
-    } else {
-        assert(v->getType() == t::Int);
-        isNotNa = builder.CreateICmpNE(v, c(NA_INTEGER));
-    }
-    builder.CreateCondBr(isNotNa, notNa, isNa, branchMostlyTrue);
-    builder.SetInsertPoint(notNa);
-}
-
-void LowerFunctionLLVM::checkMissing(llvm::Value* v) {
-    assert(v->getType() == t::SEXP);
-    auto ok = BasicBlock::Create(C, "", fun);
-    auto nok = BasicBlock::Create(C, "", fun);
-    auto t = builder.CreateICmpEQ(v, constant(R_MissingArg, t::SEXP));
-    builder.CreateCondBr(t, nok, ok, branchAlwaysFalse);
-
-    builder.SetInsertPoint(nok);
-    auto msg =
-        builder.CreateGlobalString("argument is missing, with no default");
-    call(NativeBuiltins::error, {builder.CreateInBoundsGEP(msg, {c(0), c(0)})});
-    builder.CreateBr(ok);
-
-    builder.SetInsertPoint(ok);
-}
-
-void LowerFunctionLLVM::checkUnbound(llvm::Value* v) {
-    auto ok = BasicBlock::Create(C, "", fun);
-    auto nok = BasicBlock::Create(C, "", fun);
-    auto t = builder.CreateICmpEQ(v, constant(R_UnboundValue, t::SEXP));
-    builder.CreateCondBr(t, nok, ok, branchAlwaysFalse);
-
-    builder.SetInsertPoint(nok);
-    auto msg = builder.CreateGlobalString("object not found");
-    call(NativeBuiltins::error, {builder.CreateInBoundsGEP(msg, {c(0), c(0)})});
-    builder.CreateBr(ok);
-
-    builder.SetInsertPoint(ok);
-}
-
-llvm::Value* LowerFunctionLLVM::container(llvm::Value* v) {
-    auto casted = builder.CreatePtrToInt(v, t::i64);
-    auto container = builder.CreateSub(casted, c(sizeof(VECTOR_SEXPREC)));
-    return builder.CreateIntToPtr(container, t::SEXP);
-}
-
-llvm::CallInst* LowerFunctionLLVM::call(const NativeBuiltin& builtin,
-                                        const std::vector<llvm::Value*>& args) {
-#ifdef ENABLE_SLOWASSERT
-    // abuse BB label as comment
-    auto callBB = BasicBlock::Create(C, builtin.name, fun);
-    builder.CreateBr(callBB);
-    builder.SetInsertPoint(callBB);
-#endif
-    return builder.CreateCall(JitLLVM::getBuiltin(builtin), args);
-}
-
-llvm::Value* LowerFunctionLLVM::box(llvm::Value* v, PirType t, bool protect) {
-    llvm::Value* res = nullptr;
-    if (t.isA(PirType(RType::integer).notObject()))
-        res = boxInt(v, protect);
-    if (t.isA(PirType(RType::logical).notObject()))
-        res = boxLgl(v, protect);
-    if (t.isA(PirType(RType::real).notObject()))
-        res = boxReal(v, protect);
-    assert(res);
-    if (protect)
-        protectTemp(res);
-    return res;
-}
-llvm::Value* LowerFunctionLLVM::boxInt(llvm::Value* v, bool protect) {
-    if (v->getType() == t::Int) {
-        if (false) {
-            std::ostringstream dbg;
-            (*currentInstr)->printRecursive(dbg, 2);
-            auto l = new std::string;
-            l->append(dbg.str());
-            return call(NativeBuiltins::newIntDebug,
-                        {v, c((unsigned long)l->data())});
-        }
-        return call(NativeBuiltins::newInt, {v});
-    }
-    assert(v->getType() == t::Double);
-    return call(NativeBuiltins::newIntFromReal, {v});
-}
-llvm::Value* LowerFunctionLLVM::boxReal(llvm::Value* v, bool potect) {
-    if (v->getType() == t::Double)
-        return call(NativeBuiltins::newReal, {v});
-    assert(v->getType() == t::Int);
-    return call(NativeBuiltins::newRealFromInt, {v});
-}
-llvm::Value* LowerFunctionLLVM::boxLgl(llvm::Value* v, bool protect) {
-    if (v->getType() == t::Int)
-        return call(NativeBuiltins::newLgl, {v});
-    assert(v->getType() == t::Double);
-    return call(NativeBuiltins::newLglFromReal, {v});
-}
-llvm::Value* LowerFunctionLLVM::boxTst(llvm::Value* v, bool protect) {
-    assert(v->getType() == t::Int);
-    return builder.CreateSelect(builder.CreateICmpNE(v, c(0)),
-                                constant(R_TrueValue, t::SEXP),
-                                constant(R_FalseValue, t::SEXP));
-}
-
-void LowerFunctionLLVM::protectTemp(llvm::Value* val) {
-    assert(numTemps < MAX_TEMPS);
-    setLocal(numLocals - 1 - numTemps++, val);
-}
-
-llvm::Value* LowerFunctionLLVM::depromise(llvm::Value* arg, const PirType& t) {
-
-    if (!t.maybePromiseWrapped()) {
-#ifdef ENABLE_SLOWASSERT
-        insn_assert(builder.CreateICmpNE(sexptype(arg), c(PROMSXP)),
-                    "Expected no promise");
-#endif
-        return arg;
-    }
-    auto isProm = BasicBlock::Create(C, "isProm", fun);
-    auto isVal = BasicBlock::Create(C, "", fun);
-    auto ok = BasicBlock::Create(C, "", fun);
-
-    auto res = phiBuilder(t::SEXP);
-
-    auto type = sexptype(arg);
-    auto tt = builder.CreateICmpEQ(type, c(PROMSXP));
-    builder.CreateCondBr(tt, isProm, isVal, branchMostlyFalse);
-
-    builder.SetInsertPoint(isProm);
-    auto val = car(arg);
-    res.addInput(val);
-    builder.CreateBr(ok);
-
-    builder.SetInsertPoint(isVal);
-#ifdef ENABLE_SLOWASSERT
-    insn_assert(builder.CreateICmpNE(sexptype(arg), c(PROMSXP)),
-                "Depromise returned promise");
-#endif
-    res.addInput(arg);
-    builder.CreateBr(ok);
-
-    builder.SetInsertPoint(ok);
-    return res();
-}
-
-void LowerFunctionLLVM::compileRelop(
-    Instruction* i,
-    const std::function<llvm::Value*(llvm::Value*, llvm::Value*)>& intInsert,
-    const std::function<llvm::Value*(llvm::Value*, llvm::Value*)>& fpInsert,
-    BinopKind kind) {
-    auto rep = representationOf(i);
-    auto lhs = i->arg(0).val();
-    auto rhs = i->arg(1).val();
-    auto lhsRep = representationOf(lhs);
-    auto rhsRep = representationOf(rhs);
-    if (lhsRep == Representation::Sexp || rhsRep == Representation::Sexp) {
-        auto a = loadSxp(lhs);
-        auto b = loadSxp(rhs);
-
-        llvm::Value* res;
-        if (i->hasEnv()) {
-            auto e = loadSxp(i->env());
-            res = call(NativeBuiltins::binopEnv,
-                       {a, b, e, c(i->srcIdx), c((int)kind)});
-        } else {
-            res = call(NativeBuiltins::binop, {a, b, c((int)kind)});
-        }
-        setVal(i, res);
-        return;
-    }
-
-    auto isNaBr = BasicBlock::Create(C, "isNa", fun);
-    auto done = BasicBlock::Create(C, "", fun);
-
-    auto res = phiBuilder(t::Int);
-    auto a = load(lhs, lhsRep);
-    auto b = load(rhs, rhsRep);
-
-    nacheck(a, lhs->type, isNaBr);
-    nacheck(b, rhs->type, isNaBr);
-
-    if (a->getType() == t::Int && b->getType() == t::Int) {
-        res.addInput(builder.CreateZExt(intInsert(a, b), t::Int));
-    } else {
-        if (a->getType() == t::Int)
-            a = builder.CreateSIToFP(a, t::Double);
-        if (b->getType() == t::Int)
-            b = builder.CreateSIToFP(b, t::Double);
-        res.addInput(builder.CreateZExt(fpInsert(a, b), t::Int));
-    }
-
-    builder.CreateBr(done);
-
-    builder.SetInsertPoint(isNaBr);
-    res.addInput(c(NA_INTEGER));
-    builder.CreateBr(done);
-
-    builder.SetInsertPoint(done);
-    if (rep == Representation::Sexp) {
-        setVal(i, boxLgl(res(), false));
-    } else {
-        setVal(i, res());
-    }
-};
-
-void LowerFunctionLLVM::compileBinop(
-    Instruction* i, Value* lhs, Value* rhs,
-    const std::function<llvm::Value*(llvm::Value*, llvm::Value*)>& intInsert,
-    const std::function<llvm::Value*(llvm::Value*, llvm::Value*)>& fpInsert,
-    BinopKind kind) {
-    auto rep = representationOf(i);
-    auto lhsRep = representationOf(lhs);
-    auto rhsRep = representationOf(rhs);
-
-    if (lhsRep == Representation::Sexp || rhsRep == Representation::Sexp ||
-        (!fpInsert && (lhsRep != Representation::Integer ||
-                       rhsRep != Representation::Integer))) {
-        auto a = loadSxp(lhs);
-        auto b = loadSxp(rhs);
-
-        llvm::Value* res = nullptr;
-        if (i->hasEnv()) {
-            auto e = loadSxp(i->env());
-            res = call(NativeBuiltins::binopEnv,
-                       {a, b, e, c(i->srcIdx), c((int)kind)});
-        } else {
-            res = call(NativeBuiltins::binop, {a, b, c((int)kind)});
-        }
-
-        setVal(i, res);
-        return;
-    }
-
-    BasicBlock* isNaBr = nullptr;
-    auto done = BasicBlock::Create(C, "", fun);
-
-    auto r = (lhsRep == Representation::Real || rhsRep == Representation::Real)
-                 ? t::Double
-                 : t::Int;
-
-    auto res = phiBuilder(r);
-    auto a = load(lhs, lhsRep);
-    auto b = load(rhs, rhsRep);
-
-    auto checkNa = [&](llvm::Value* llvmValue, PirType type, Representation r) {
-        if (type.maybeNAOrNaN()) {
-            if (r == Representation::Integer) {
-                if (!isNaBr)
-                    isNaBr = BasicBlock::Create(C, "isNa", fun);
-                nacheck(llvmValue, type, isNaBr);
-            }
-        }
-    };
-    checkNa(a, lhs->type, lhsRep);
-    checkNa(b, rhs->type, rhsRep);
-
-    if (a->getType() == t::Int && b->getType() == t::Int) {
-        res.addInput(intInsert(a, b));
-    } else {
-        if (a->getType() == t::Int)
-            a = builder.CreateSIToFP(a, t::Double);
-        if (b->getType() == t::Int)
-            b = builder.CreateSIToFP(b, t::Double);
-        res.addInput(fpInsert(a, b));
-    }
-    builder.CreateBr(done);
-
-    if (lhsRep == Representation::Integer ||
-        rhsRep == Representation::Integer) {
-        if (isNaBr) {
-            builder.SetInsertPoint(isNaBr);
-
-            if (r == t::Int)
-                res.addInput(c(NA_INTEGER));
-            else
-                res.addInput(c((double)R_NaN));
-
-            builder.CreateBr(done);
-        }
-    }
-
-    builder.SetInsertPoint(done);
-    if (rep == Representation::Sexp) {
-        setVal(i, box(res(), lhs->type.mergeWithConversion(rhs->type), false));
-    } else {
-        setVal(i, res());
-    }
-};
-
-void LowerFunctionLLVM::compileUnop(
-    Instruction* i, Value* arg,
-    const std::function<llvm::Value*(llvm::Value*)>& intInsert,
-    const std::function<llvm::Value*(llvm::Value*)>& fpInsert, UnopKind kind) {
-    auto argRep = representationOf(arg);
-
-    if (argRep == Representation::Sexp) {
-        auto a = loadSxp(arg);
-
-        llvm::Value* res = nullptr;
-        if (i->hasEnv()) {
-            auto e = loadSxp(i->env());
-            res = call(NativeBuiltins::unopEnv,
-                       {a, e, c(i->srcIdx), c((int)kind)});
-        } else {
-            res = call(NativeBuiltins::unop, {a, c((int)kind)});
-        }
-
-        setVal(i, res);
-        return;
-    }
-
-    BasicBlock* isNaBr = nullptr;
-    auto done = BasicBlock::Create(C, "", fun);
-
-    auto r = (argRep == Representation::Real) ? t::Double : t::Int;
-
-    auto res = phiBuilder(r);
-    auto a = load(arg, argRep);
-
-    auto checkNa = [&](llvm::Value* value, PirType type, Representation r) {
-        if (type.maybeNAOrNaN()) {
-            if (r == Representation::Integer) {
-                if (!isNaBr)
-                    isNaBr = BasicBlock::Create(C, "isNa", fun);
-                nacheck(value, type, isNaBr);
-            }
-        }
-    };
-    checkNa(a, arg->type, argRep);
-
-    if (a->getType() == t::Int) {
-        res.addInput(intInsert(a));
-    } else {
-        res.addInput(fpInsert(a));
-    }
-    builder.CreateBr(done);
-
-    if (argRep == Representation::Integer) {
-        if (isNaBr) {
-            builder.SetInsertPoint(isNaBr);
-
-            if (r == t::Int)
-                res.addInput(c(NA_INTEGER));
-            else
-                res.addInput(c((double)R_NaN));
-
-            builder.CreateBr(done);
-        }
-    }
-
-    builder.SetInsertPoint(done);
-    setVal(i, res());
-};
-
-void LowerFunctionLLVM::writeBarrier(llvm::Value* x, llvm::Value* y,
-                                     std::function<void()> no,
-                                     std::function<void()> yes) {
-    auto sxpinfoX = builder.CreateLoad(sxpinfoPtr(x));
-
-    auto markBitPos = c((unsigned long)(1ul << (TYPE_BITS + 19)));
-    auto genBitPos = c((unsigned long)(1ul << (TYPE_BITS + 23)));
-
-    auto done = BasicBlock::Create(C, "", fun);
-    auto noBarrier = BasicBlock::Create(C, "", fun);
-    auto maybeNeedsBarrier = BasicBlock::Create(C, "", fun);
-    auto maybeNeedsBarrier2 = BasicBlock::Create(C, "", fun);
-    auto needsBarrier = BasicBlock::Create(C, "", fun);
-
-    auto markBitX =
-        builder.CreateICmpNE(builder.CreateAnd(sxpinfoX, markBitPos), c(0, 64));
-    builder.CreateCondBr(markBitX, maybeNeedsBarrier, noBarrier);
-
-    builder.SetInsertPoint(maybeNeedsBarrier);
-    auto sxpinfoY = builder.CreateLoad(sxpinfoPtr(y));
-    auto markBitY =
-        builder.CreateICmpNE(builder.CreateAnd(sxpinfoY, markBitPos), c(0, 64));
-    builder.CreateCondBr(markBitY, maybeNeedsBarrier2, needsBarrier);
-    builder.SetInsertPoint(maybeNeedsBarrier2);
-
-    auto genBitX = builder.CreateAnd(sxpinfoX, genBitPos);
-    auto genBitY = builder.CreateAnd(sxpinfoY, genBitPos);
-    auto olderGen = builder.CreateICmpUGT(genBitX, genBitY);
-    builder.CreateCondBr(olderGen, needsBarrier, noBarrier, branchMostlyFalse);
-
-    builder.SetInsertPoint(noBarrier);
-    no();
-    builder.CreateBr(done);
-
-    builder.SetInsertPoint(needsBarrier);
-    yes();
-    builder.CreateBr(done);
-
-    builder.SetInsertPoint(done);
-};
-
-bool LowerFunctionLLVM::compileDotcall(
-    Instruction* i, const std::function<llvm::Value*()>& callee,
-    const std::function<SEXP(size_t)>& names) {
-    auto calli = CallInstruction::CastCall(i);
-    assert(calli);
-    std::vector<Value*> args;
-    std::vector<BC::PoolIdx> newNames;
-    bool seenDots = false;
-    size_t pos = 0;
-    calli->eachCallArg([&](Value* v) {
-        if (auto exp = ExpandDots::Cast(v)) {
-            args.push_back(exp);
-            newNames.push_back(Pool::insert(R_DotsSymbol));
-            seenDots = true;
-        } else {
-            assert(!DotsList::Cast(v));
-            newNames.push_back(Pool::insert(names(pos)));
-            args.push_back(v);
-        }
-        pos++;
-    });
-    if (!seenDots)
-        return false;
-    Context asmpt = calli->inferAvailableAssumptions();
-    auto namesConst = c(newNames);
-    auto namesStore = globalConst(namesConst);
-
-    setVal(i,
-           withCallFrame(
-               args,
-               [&]() -> llvm::Value* {
-                   return call(NativeBuiltins::dotsCall,
-                               {
-                                   paramCode(),
-                                   c(i->srcIdx),
-                                   callee(),
-                                   i->hasEnv() ? loadSxp(i->env())
-                                               : constant(R_BaseEnv, t::SEXP),
-                                   c(calli->nCallArgs()),
-                                   builder.CreateBitCast(namesStore, t::IntPtr),
-                                   c(asmpt.toI()),
-                               });
-               },
-               /* dotCall pops arguments : */ false));
-    return true;
-}
-
-llvm::Value* LowerFunctionLLVM::loadPromise(llvm::Value* x, int i) {
-    assert(x->getType() != t::SEXP);
-    auto code = builder.CreatePtrToInt(x, t::i64);
-    auto extraPos = builder.CreateAdd(code, c(rir::Code::extraPtrOffset(), 64));
-    auto extraPtr = builder.CreateIntToPtr(extraPos, t::SEXP_ptr);
-    auto extra = builder.CreateLoad(extraPtr);
-    return accessVector(extra, c(i), PirType(RType::vec).notObject());
-}
-
-llvm::Value* LowerFunctionLLVM::envStubGet(llvm::Value* x, int i, size_t size) {
-    // We could use externalsxpGetEntry, but this is faster
-    assert(x->getType() == t::SEXP);
-#ifdef ENABLE_SLOWASSERT
-    insn_assert(isExternalsxp(x, LAZY_ENVIRONMENT_MAGIC),
-                "envStubGet on something which is not an env stub");
-#endif
-    auto le = builder.CreateBitCast(dataPtr(x, false),
-                                    PointerType::get(t::LazyEnvironment, 0));
-    auto missingBits =
-        builder.CreateBitCast(builder.CreateGEP(le, c(1)), t::i8ptr);
-    auto payload = builder.CreateBitCast(
-        builder.CreateGEP(missingBits, c(size)), t::SEXP_ptr);
-    auto pos = builder.CreateGEP(payload, c(i + LazyEnvironment::ArgOffset));
-    return builder.CreateLoad(pos);
-}
-
-void LowerFunctionLLVM::envStubSetNotMissing(llvm::Value* x, int i) {
-    auto le = builder.CreateBitCast(dataPtr(x, false),
-                                    PointerType::get(t::LazyEnvironment, 0));
-    auto missingBits =
-        builder.CreateBitCast(builder.CreateGEP(le, c(1)), t::i8ptr);
-    auto pos = builder.CreateGEP(missingBits, c(i));
-    builder.CreateStore(c(0, 8), pos);
-}
-
-void LowerFunctionLLVM::envStubSetMissing(llvm::Value* x, int i) {
-    auto le = builder.CreateBitCast(dataPtr(x, false),
-                                    PointerType::get(t::LazyEnvironment, 0));
-    auto missingBits =
-        builder.CreateBitCast(builder.CreateGEP(le, c(1)), t::i8ptr);
-    auto pos = builder.CreateGEP(missingBits, c(i));
-    builder.CreateStore(c(1, 8), pos);
-}
-
-void LowerFunctionLLVM::envStubSet(llvm::Value* x, int i, llvm::Value* y,
-                                   size_t size, bool setNotMissing) {
-    // We could use externalsxpSetEntry, but this is faster
-    writeBarrier(
-        x, y,
-        [&]() {
-            assert(x->getType() == t::SEXP);
-#ifdef ENABLE_SLOWASSERT
-            insn_assert(isExternalsxp(x, LAZY_ENVIRONMENT_MAGIC),
-                        "envStubGet on something which is not an env stub");
-#endif
-            auto le = builder.CreateBitCast(
-                dataPtr(x, false), PointerType::get(t::LazyEnvironment, 0));
-            auto missingBits =
-                builder.CreateBitCast(builder.CreateGEP(le, c(1)), t::i8ptr);
-            auto payload = builder.CreateBitCast(
-                builder.CreateGEP(missingBits, c(size)), t::SEXP_ptr);
-            auto pos =
-                builder.CreateGEP(payload, c(i + LazyEnvironment::ArgOffset));
-            builder.CreateStore(y, pos);
-        },
-        [&]() {
-            call(NativeBuiltins::externalsxpSetEntry,
-                 {{x, c(i + LazyEnvironment::ArgOffset), y}});
-        });
-    if (setNotMissing) {
-        auto le = builder.CreateBitCast(
-            dataPtr(x, false), PointerType::get(t::LazyEnvironment, 0));
-        auto missingBits =
-            builder.CreateBitCast(builder.CreateGEP(le, c(1)), t::i8ptr);
-        auto pos = builder.CreateGEP(missingBits, c(i));
-        builder.CreateStore(c(0, 8), pos);
-    }
-}
-
-llvm::Value* LowerFunctionLLVM::isObj(llvm::Value* v) {
-    checkIsSexp(v, "in IsObj");
-    auto sxpinfo = builder.CreateLoad(sxpinfoPtr(v));
-    return builder.CreateICmpNE(
-        c(0, 64),
-        builder.CreateAnd(sxpinfo, c((unsigned long)(1ul << (TYPE_BITS + 1)))));
-};
-
-llvm::Value* LowerFunctionLLVM::fastVeceltOkNative(llvm::Value* v) {
-    checkIsSexp(v, "in IsFastVeceltOkNative");
-    auto attrs = attr(v);
-    auto isNil = builder.CreateICmpEQ(attrs, constant(R_NilValue, t::SEXP));
-    auto isMatr1 =
-        builder.CreateICmpEQ(tag(attrs), constant(R_DimSymbol, t::SEXP));
-    auto isMatr2 =
-        builder.CreateICmpEQ(cdr(attrs), constant(R_NilValue, t::SEXP));
-    auto isMatr = builder.CreateAnd(isMatr1, isMatr2);
-    return builder.CreateOr(isNil, isMatr);
-};
-
-llvm::Value* LowerFunctionLLVM::isAltrep(llvm::Value* v) {
-    checkIsSexp(v, "in is altrep");
-    auto sxpinfo = builder.CreateLoad(sxpinfoPtr(v));
-    return builder.CreateICmpNE(
-        c(0, 64),
-        builder.CreateAnd(sxpinfo, c((unsigned long)(1ul << (TYPE_BITS + 2)))));
-};
-
-bool LowerFunctionLLVM::tryInlineBuiltin(int builtin) {
-    switch (builtin) {}
-    return false;
-};
-
-llvm::Value* LowerFunctionLLVM::createSelect2(
-    llvm::Value* cond, std::function<llvm::Value*()> trueValueAction,
-    std::function<llvm::Value*()> falseValueAction) {
-
-    auto intialInsertionPoint = builder.GetInsertBlock();
-
-    auto trueBranch = BasicBlock::Create(C, "", fun);
-    auto truePred = intialInsertionPoint;
-    builder.SetInsertPoint(trueBranch);
-    auto trueValue = trueValueAction();
-    auto trueBranchIsEmpty = trueBranch->empty();
-    if (trueBranchIsEmpty) {
-        trueBranch->removeFromParent();
-        delete trueBranch;
-    } else {
-        truePred = builder.GetInsertBlock();
-    }
-
-    auto falseBranch = BasicBlock::Create(C, "", fun);
-    auto falsePred = intialInsertionPoint;
-    builder.SetInsertPoint(falseBranch);
-    auto falseValue = falseValueAction();
-    auto falseBranchIsEmpty = falseBranch->empty();
-    if (falseBranchIsEmpty) {
-        falseBranch->removeFromParent();
-        delete falseBranch;
-    } else {
-        falsePred = builder.GetInsertBlock();
-    }
-
-    if (trueBranchIsEmpty && falseBranchIsEmpty) {
-        builder.SetInsertPoint(intialInsertionPoint);
-        return builder.CreateSelect(cond, trueValue, falseValue);
-    }
-
-    auto next = BasicBlock::Create(C, "", fun);
-
-    PhiBuilder res(builder, trueValue->getType());
-
-    auto trueBranchForCond = trueBranch;
-    builder.SetInsertPoint(truePred);
-    if (!trueBranchIsEmpty)
-        builder.CreateBr(next);
-    else
-        trueBranchForCond = next;
-    res.addInput(trueValue);
-
-    auto falseBranchForCond = falseBranch;
-    builder.SetInsertPoint(falsePred);
-    if (!falseBranchIsEmpty)
-        builder.CreateBr(next);
-    else
-        falseBranchForCond = next;
-    res.addInput(falseValue);
-
-    builder.SetInsertPoint(intialInsertionPoint);
-    builder.CreateCondBr(cond, trueBranchForCond, falseBranchForCond);
-
-    builder.SetInsertPoint(next);
-    auto r = res();
-
-    return r;
-};
-
-bool LowerFunctionLLVM::tryCompile() {
-
-    {
-        auto arg = fun->arg_begin();
-        for (size_t i = 0; i < argNames.size(); ++i) {
-            args.push_back(arg);
-            args.back()->setName(argNames[i]);
-            arg++;
-        }
-    }
-
-    std::unordered_map<BB*, BasicBlock*> blockMapping_;
-    auto getBlock = [&](BB* bb) {
-        auto b = blockMapping_.find(bb);
-        if (b != blockMapping_.end()) {
-            return b->second;
-        }
-        std::stringstream ss;
-        ss << "BB" << bb->id;
-        return blockMapping_[bb] = BasicBlock::Create(C, ss.str(), fun);
-    };
-    entryBlock = BasicBlock::Create(C, "", fun);
-    builder.SetInsertPoint(entryBlock);
-    nodestackPtrAddr = convertToPointer(&R_BCNodeStackTop,
-                                        PointerType::get(t::stackCellPtr, 0));
-    basepointer = nodestackPtr();
-
-    numLocals++;
-    // Store the code object as the first element of our frame, for the value
-    // profiler to find it.
-    incStack(1, false);
-    stack({container(paramCode())});
-    {
-        SmallSet<std::pair<Value*, SEXP>> bindings;
-        Visitor::run(code->entry, [&](Instruction* i) {
-            SEXP varName = nullptr;
-            if (auto l = LdVar::Cast(i))
-                varName = l->varName;
-            else if (auto l = StVar::Cast(i))
-                varName = l->varName;
-            else if (LdDots::Cast(i))
-                varName = R_DotsSymbol;
-
-            if (varName) {
-                auto e = MkEnv::Cast(i->env());
-                if (e && !e->stub) {
-                    bindings.insert(std::pair<Value*, SEXP>(i->env(), varName));
-                }
-            }
-        });
-        size_t idx = 0;
-        for (auto& b : bindings) {
-            bindingsCache[b.first][b.second] = idx++;
-        }
-        bindingsCacheBase = topAlloca(t::SEXP, idx);
-    }
-
-    std::unordered_map<Instruction*, Instruction*> phis;
-    {
-        NativeAllocator allocator(code, cls, liveness, log);
-        allocator.compute();
-        allocator.verify();
-        auto numLocalsBase = numLocals;
-        numLocals += allocator.slots();
-
-        auto createVariable = [&](Instruction* i, bool mut) -> void {
-            if (representationOf(i) == Representation::Sexp) {
-                if (mut)
-                    variables_[i] = Variable::MutableRVariable(
-                        i, allocator[i] + numLocalsBase, builder, basepointer);
-                else
-                    variables_[i] = Variable::RVariable(
-                        i, allocator[i] + numLocalsBase, builder, basepointer);
-            } else {
-                if (mut)
-                    variables_[i] =
-                        Variable::Mutable(i, topAlloca(representationOf(i)));
-                else
-                    variables_[i] = Variable::Immutable(i);
-            }
-        };
-
-        constantpool = builder.CreateIntToPtr(c(globalContext()), t::SEXP_ptr);
-        constantpool = builder.CreateGEP(constantpool, c(1));
-
-        Visitor::run(code->entry, [&](BB* bb) {
-            for (auto i : *bb) {
-                if (!liveness.count(i) || !allocator.needsAVariable(i))
-                    continue;
-                if (auto phi = Phi::Cast(i)) {
-                    createVariable(phi, true);
-                    phi->eachArg([&](BB*, Value* v) {
-                        auto i = Instruction::Cast(v);
-                        assert(i);
-                        phis[i] = phi;
-                    });
-                }
-            }
-        });
-
-        Visitor::run(code->entry, [&](Instruction* i) {
-            if (auto pop = PopContext::Cast(i)) {
-                auto res = pop->result();
-                auto push = pop->push();
-                auto resStore = topAlloca(representationOf(res));
-                auto rcntxt = topAlloca(t::RCNTXT);
-                contexts[push] = {rcntxt, resStore,
-                                  BasicBlock::Create(C, "", fun)};
-
-                // Everything which is live at the Push context needs to be
-                // mutable, to be able to restore on restart
-                Visitor::run(code->entry, [&](Instruction* j) {
-                    if (allocator.needsAVariable(j)) {
-                        if (representationOf(j) == t::SEXP &&
-                            liveness.live(push, j)) {
-                            contexts[push].savedSexpPos[j] = numLocals++;
-                        }
-                        if (!liveness.live(push, j) && liveness.live(pop, j))
-                            escapesInlineContext.insert(j);
-                        if (!variables_.count(j) &&
-                            (liveness.live(push, j) || liveness.live(pop, j)))
-                            createVariable(j, true);
-                    }
-                });
-            }
-        });
-        Visitor::run(code->entry, [&](Instruction* i) {
-            if (allocator.needsAVariable(i) && liveness.count(i) &&
-                !variables_.count(i))
-                createVariable(i, false);
-        });
-    }
-
-    numLocals += MAX_TEMPS;
-    if (numLocals > 1)
-        incStack(numLocals - 1, true);
-
-    std::unordered_map<BB*, int> blockInPushContext;
-    blockInPushContext[code->entry] = 0;
-
-    LoweringVisitor::run(code->entry, [&](BB* bb) {
-        currentBB = bb;
-        if (!success)
-            return;
-
-        builder.SetInsertPoint(getBlock(bb));
-        inPushContext = blockInPushContext.at(bb);
-
-        for (auto it = bb->begin(); it != bb->end(); ++it) {
-            currentInstr = it;
-            auto i = *it;
-            if (!success)
-                return;
-
-            auto adjustRefcount = refcount.beforeUse.find(i);
-            if (adjustRefcount != refcount.beforeUse.end()) {
-                i->eachArg([&](Value* v) {
-                    if (representationOf(v) != t::SEXP)
-                        return;
-                    if (auto j = Instruction::Cast(v->followCasts())) {
-                        auto needed = adjustRefcount->second.find(j);
-                        if (needed != adjustRefcount->second.end()) {
-                            auto kind = needed->second;
-                            if (kind == NeedsRefcountAdjustment::SetShared)
-                                ensureShared(load(v));
-                            else if (kind ==
-                                     NeedsRefcountAdjustment::EnsureNamed)
-                                ensureNamed(load(v));
-                        }
-                    }
-                });
-            }
-
-            switch (i->tag) {
-            case Tag::ExpandDots: {
-                auto in = i->arg(0).val();
-                if (!deadMove(in, i))
-                    setVal(i, load(i->arg(0).val()));
-                break;
-            }
-
-            case Tag::DotsList: {
-                auto mk = DotsList::Cast(i);
-                auto arglist = constant(R_NilValue, t::SEXP);
-                mk->eachElementRev([&](SEXP name, Value* v) {
-                    auto val = loadSxp(v);
-                    incrementNamed(val);
-                    arglist = call(NativeBuiltins::consNr, {val, arglist});
-                    setTag(arglist, constant(name, t::SEXP), false);
-                });
-                setSexptype(arglist, DOTSXP);
-                setVal(i, arglist);
-                break;
-            }
-
-            case Tag::RecordDeoptReason: {
-                auto rec = RecordDeoptReason::Cast(i);
-                auto reason = llvm::ConstantStruct::get(
-                    t::DeoptReason, {
-                                        c(rec->reason.reason, 32),
-                                        convertToPointer(rec->reason.srcCode),
-                                        c(rec->reason.originOffset),
-                                    });
-                call(NativeBuiltins::recordDeopt,
-                     {loadSxp(rec->arg<0>().val()), globalConst(reason)});
-                break;
-            }
-
-            case Tag::PushContext: {
-                compilePushContext(i);
-                break;
-            }
-
-            case Tag::PopContext: {
-                compilePopContext(i);
-                break;
-            }
-
-            case Tag::CastType: {
-                auto in = i->arg(0).val();
-                if (LdConst::Cast(i->followCasts()) || deadMove(in, i))
-                    break;
-                setVal(i, load(in, i->type, representationOf(i)));
-                break;
-            }
-
-            case Tag::PirCopy: {
-                auto in = i->arg(0).val();
-                if (!deadMove(in, i))
-                    setVal(i, load(in, representationOf(i)));
-                break;
-            }
-
-            case Tag::Phi:
-                break;
-
-            case Tag::LdArg:
-                setVal(i, argument(LdArg::Cast(i)->id));
-                break;
-
-            case Tag::LdFunctionEnv:
-                setVal(i, paramEnv());
-                break;
-
-            case Tag::Invisible:
-                setVisible(0);
-                break;
-
-            case Tag::Visible:
-                setVisible(1);
-                break;
-
-            case Tag::Identical: {
-                auto a = i->arg(0).val();
-                auto b = i->arg(1).val();
-                auto cc = LdConst::Cast(a);
-                if (!cc)
-                    cc = LdConst::Cast(b);
-
-                if (cc) {
-                    auto v = cc == a ? b : a;
-                    auto vi = depromise(v);
-                    auto res =
-                        builder.CreateICmpEQ(constant(cc->c(), t::SEXP), vi);
-                    if (TYPEOF(cc->c()) == CLOSXP) {
-                        res = createSelect2(
-                            res, [&]() { return builder.getTrue(); },
-                            [&]() {
-                                return createSelect2(
-                                    builder.CreateICmpEQ(sexptype(vi),
-                                                         c(CLOSXP)),
-                                    [&]() {
-                                        return call(
-                                            NativeBuiltins::clsEq,
-                                            {constant(cc->c(), t::SEXP), vi});
-                                    },
-                                    [&]() { return builder.getFalse(); });
-                            });
-                    }
-                    setVal(i, builder.CreateZExt(res, t::Int));
-                    break;
-                }
-
-                auto ai = depromise(a);
-                auto bi = depromise(b);
-
-                auto res = builder.CreateICmpEQ(ai, bi);
-                res = createSelect2(
-                    res, [&]() { return builder.getTrue(); },
-                    [&]() {
-                        auto cls = builder.CreateAnd(
-                            builder.CreateICmpEQ(sexptype(ai), c(CLOSXP)),
-                            builder.CreateICmpEQ(sexptype(bi), c(CLOSXP)));
-                        return createSelect2(
-                            cls,
-                            [&]() {
-                                return call(NativeBuiltins::clsEq, {ai, bi});
-                            },
-                            [&]() { return builder.getFalse(); });
-                    });
-                setVal(i, builder.CreateZExt(res, t::Int));
-                break;
-            }
-
-            case Tag::CallSafeBuiltin: {
-                auto b = CallSafeBuiltin::Cast(i);
-                if (compileDotcall(b,
-                                   [&]() { return constant(b->blt, t::SEXP); },
-                                   [&](size_t i) { return R_NilValue; })) {
-                    break;
-                }
-                std::vector<Value*> args;
-                b->eachCallArg([&](Value* v) { args.push_back(v); });
-
-                auto callTheBuiltin = [&]() -> llvm::Value* {
-                    // Some "safe" builtins still look up functions in the base
-                    // env
-                    return callRBuiltin(b->blt, args, i->srcIdx, b->builtin,
-                                        constant(R_BaseEnv, t::SEXP));
-                };
-
-                auto fixVisibility = [&]() {
-                    if (!b->effects.contains(Effect::Visibility))
-                        return;
-                    int flag = getFlag(b->builtinId);
-                    if (flag < 2)
-                        setVisible(flag != 1);
-                };
-
-                // TODO: this should probably go somewhere else... This is
-                // an inlined version of bitwise builtins
-                if (representationOf(b) == Representation::Integer) {
-                    if (b->nargs() == 2) {
-                        auto x = b->arg(0).val();
-                        auto y = b->arg(1).val();
-                        auto xRep = representationOf(x);
-                        auto yRep = representationOf(y);
-
-                        static auto bitwise = {
-                            blt("bitwiseShiftL"), blt("bitwiseShiftR"),
-                            blt("bitwiseAnd"),    blt("bitwiseOr"),
-                            blt("bitwiseXor"),
-                        };
-                        auto found = std::find(bitwise.begin(), bitwise.end(),
-                                               b->builtinId);
-                        if (found != bitwise.end()) {
-                            const static PirType num =
-                                (PirType() | RType::integer | RType::logical |
-                                 RType::real)
-                                    .notObject()
-                                    .scalar();
-
-                            if (xRep == Representation::Sexp &&
-                                x->type.isA(num))
-                                xRep = Representation::Real;
-                            if (yRep == Representation::Sexp &&
-                                y->type.isA(num))
-                                yRep = Representation::Real;
-
-                            if (xRep != Representation::Sexp &&
-                                yRep != Representation::Sexp) {
-
-                                BasicBlock* isNaBr = nullptr;
-                                auto done = BasicBlock::Create(C, "", fun);
-
-                                auto res = phiBuilder(t::Int);
-
-                                auto xInt = load(x, Representation::Integer);
-                                auto yInt = load(y, Representation::Integer);
-
-                                auto naCheck = [&](Value* v, llvm::Value* asInt,
-                                                   Representation rep) {
-                                    if (v->type.maybeNAOrNaN()) {
-                                        if (rep == Representation::Real) {
-                                            auto vv = load(v, rep);
-                                            if (!isNaBr)
-                                                isNaBr = BasicBlock::Create(
-                                                    C, "isNa", fun);
-                                            nacheck(vv, v->type, isNaBr);
-                                        } else {
-                                            assert(rep ==
-                                                   Representation::Integer);
-                                            if (!isNaBr)
-                                                isNaBr = BasicBlock::Create(
-                                                    C, "isNa", fun);
-                                            nacheck(asInt, v->type, isNaBr);
-                                        }
-                                    }
-                                };
-                                naCheck(x, xInt, xRep);
-                                naCheck(y, yInt, yRep);
-
-                                switch (found - bitwise.begin()) {
-                                case 0: {
-                                    if (!isNaBr)
-                                        isNaBr =
-                                            BasicBlock::Create(C, "isNa", fun);
-                                    auto ok = BasicBlock::Create(C, "", fun);
-                                    auto ofl =
-                                        builder.CreateICmpSLT(yInt, c(0));
-                                    builder.CreateCondBr(ofl, isNaBr, ok,
-                                                         branchMostlyFalse);
-                                    builder.SetInsertPoint(ok);
-
-                                    ok = BasicBlock::Create(C, "", fun);
-                                    ofl = builder.CreateICmpSGT(yInt, c(31));
-                                    builder.CreateCondBr(ofl, isNaBr, ok,
-                                                         branchMostlyFalse);
-                                    builder.SetInsertPoint(ok);
-
-                                    res.addInput(builder.CreateShl(xInt, yInt));
-                                    break;
-                                }
-                                case 1: {
-                                    if (!isNaBr)
-                                        isNaBr =
-                                            BasicBlock::Create(C, "isNa", fun);
-                                    auto ok = BasicBlock::Create(C, "", fun);
-                                    auto ofl =
-                                        builder.CreateICmpSLT(yInt, c(0));
-                                    builder.CreateCondBr(ofl, isNaBr, ok,
-                                                         branchMostlyFalse);
-                                    builder.SetInsertPoint(ok);
-
-                                    ok = BasicBlock::Create(C, "", fun);
-                                    ofl = builder.CreateICmpSGT(yInt, c(31));
-                                    builder.CreateCondBr(ofl, isNaBr, ok,
-                                                         branchMostlyFalse);
-                                    builder.SetInsertPoint(ok);
-
-                                    res.addInput(
-                                        builder.CreateLShr(xInt, yInt));
-                                    break;
-                                }
-                                case 2: {
-                                    res.addInput(builder.CreateAnd(xInt, yInt));
-                                    break;
-                                }
-                                case 3: {
-                                    res.addInput(builder.CreateOr(xInt, yInt));
-                                    break;
-                                }
-                                case 4: {
-                                    res.addInput(builder.CreateXor(xInt, yInt));
-                                    break;
-                                }
-                                }
-
-                                builder.CreateBr(done);
-
-                                if (isNaBr) {
-                                    builder.SetInsertPoint(isNaBr);
-                                    res.addInput(c(NA_INTEGER));
-                                    builder.CreateBr(done);
-                                }
-
-                                builder.SetInsertPoint(done);
-                                setVal(i, res());
-                                fixVisibility();
-                                break;
-                            }
-                        }
-                    }
-                }
-
-                if (b->nargs() == 1) {
-                    auto a = load(b->callArg(0).val());
-                    auto irep = representationOf(b->arg(0).val());
-                    auto orep = representationOf(i);
-                    bool done = true;
-
-                    auto doTypetest = [&](int type) {
-                        if (irep == t::SEXP) {
-                            setVal(i, builder.CreateSelect(
-                                          builder.CreateICmpEQ(sexptype(a),
-                                                               c(type)),
-                                          constant(R_TrueValue, orep),
-                                          constant(R_FalseValue, orep)));
-
-
-                        } else {
-                            setVal(i, constant(R_FalseValue, orep));
-                        }
-                    };
-
-                    switch (b->builtinId) {
-                    case blt("length"):
-                        if (irep == t::SEXP) {
-
-                            llvm::Value* r = call(NativeBuiltins::length, {a});
-                            if (orep == t::SEXP) {
-                               
-                                r = createSelect2(
-                                    builder.CreateICmpUGT(r, c(INT_MAX, 64)),
-                                    [&]() {
-                                        return boxReal(
-                                            builder.CreateUIToFP(r, t::Double));
-                                    },
-                                    [&]() {
-                                        return boxInt(
-                                            builder.CreateTrunc(r, t::Int));
-                                    });
-
-                            } else if (orep == t::Double) {
-                                r = builder.CreateUIToFP(r, t::Double);
-                            } else {
-                                assert(orep == Representation::Integer);
-                                r = builder.CreateTrunc(r, t::Int);
-                            }
-                            setVal(i, r);
-                        } else {
-                            setVal(i, constant(ScalarInteger(1), orep));
-                        }
-                        break;
-                    case blt("names"): {
-                        auto itype = b->callArg(0).val()->type;
-                        if (representationOf(b->callArg(0).val()) != t::SEXP) {
-                            setVal(i, constant(R_NilValue, t::SEXP));
-                        } else if (itype.isA(PirType::vecs()
-                                                 .orObject()
-                                                 .orAttribs())) {
-                            if (!itype.maybeHasAttrs() && !itype.maybeObj()) {
-                                setVal(i, constant(R_NilValue, t::SEXP));
-                            } else {
-                                auto res = phiBuilder(t::SEXP);
-                                auto done = BasicBlock::Create(C, "", fun);
-                                auto hasAttr = BasicBlock::Create(C, "", fun);
-                                auto noAttr = BasicBlock::Create(C, "", fun);
-                                auto mightHaveNames = builder.CreateICmpNE(
-                                    attr(a), constant(R_NilValue, t::SEXP));
-                                if (itype.maybeObj())
-                                    mightHaveNames = builder.CreateOr(
-                                        mightHaveNames, isObj(a));
-                                builder.CreateCondBr(mightHaveNames, hasAttr,
-                                                     noAttr);
-
-                                builder.SetInsertPoint(hasAttr);
-                                res.addInput(callTheBuiltin());
-                                builder.CreateBr(done);
-
-                                builder.SetInsertPoint(noAttr);
-                                res.addInput(constant(R_NilValue, t::SEXP));
-                                builder.CreateBr(done);
-
-                                builder.SetInsertPoint(done);
-                                setVal(i, res());
-                            }
-                        } else {
-                            done = false;
-                        }
-                        break;
-                    }
-                    case blt("abs"): {
-                        if (irep == Representation::Integer) {
-                            assert(orep == irep);
-                            setVal(i, builder.CreateSelect(
-                                          builder.CreateICmpSGE(a, c(0)), a,
-                                          builder.CreateNeg(a)));
-
-                            
-
-                        } else if (irep == Representation::Real) {
-                            assert(orep == irep);
-                           
-                            setVal(i, builder.CreateSelect(
-                                          builder.CreateFCmpOGE(a, c(0.0)), a,
-                                          builder.CreateFNeg(a)));
-
-                            
-                        } else {
-                            done = false;
-                        }
-                        break;
-                    }
-                    case blt("sqrt"): {
-                        if (orep == Representation::Real &&
-                            irep == Representation::Integer) {
-                            a = convert(a, i->type);
-                            setVal(i, builder.CreateIntrinsic(
-                                          Intrinsic::sqrt, {t::Double}, {a}));
-                        } else if (orep == irep &&
-                                   irep == Representation::Real) {
-                            setVal(i, builder.CreateIntrinsic(
-                                          Intrinsic::sqrt, {t::Double}, {a}));
-                        } else {
-                            done = false;
-                        }
-                        break;
-                    }
-                    case blt("sum"):
-                    case blt("prod"): {
-                        if (irep == Representation::Integer ||
-                            irep == Representation::Real) {
-                            setVal(i, convert(a, i->type));
-                        } else if (orep == Representation::Real ||
-                                   orep == Representation::Integer) {
-                            assert(irep == Representation::Sexp);
-                            auto itype = b->callArg(0).val()->type;
-                            if (itype.isA(PirType::intReal())) {
-                                auto trg = b->builtinId == blt("sum")
-                                               ? NativeBuiltins::sumr
-                                               : NativeBuiltins::prodr;
-                                llvm::Value* res = call(trg, {a});
-                                if (orep == Representation::Integer)
-                                    res = convert(res, i->type);
-                                setVal(i, res);
-                            } else {
-                                done = false;
-                            }
-                        } else {
-                            done = false;
-                        }
-                        break;
-                    }
-                    case blt("as.logical"):
-                        if (irep == Representation::Integer &&
-                            orep == Representation::Integer) {
-                            setVal(i,
-                                   builder.CreateSelect(
-                                       builder.CreateICmpEQ(a, c(NA_INTEGER)),
-                                       constant(R_LogicalNAValue, orep),
-                                       builder.CreateSelect(
-                                           builder.CreateICmpEQ(a, c(0)),
-                                           constant(R_FalseValue, orep),
-                                           constant(R_TrueValue, orep))));
-
-                            
-
-                        } else if (irep == Representation::Real &&
-                                   (orep == Representation::Integer ||
-                                    orep == Representation::Real)) {
-
-                            setVal(i, builder.CreateSelect(
-                                          builder.CreateFCmpUNE(a, a),
-                                          constant(R_LogicalNAValue, orep),
-                                          builder.CreateSelect(
-                                              builder.CreateFCmpOEQ(a, c(0.0)),
-                                              constant(R_FalseValue, orep),
-                                              constant(R_TrueValue, orep))));
-                            
-
-                        } else {
-                            done = false;
-                        }
-                        break;
-                    case blt("as.integer"):
-                        if (irep == Representation::Integer &&
-                            orep == Representation::Integer) {
-                            setVal(i, a);
-                        } else if (irep == Representation::Real &&
-                                   orep == Representation::Integer) {
-                            setVal(i, builder.CreateSelect(
-                                          builder.CreateFCmpUNE(a, a),
-                                          c(NA_INTEGER),
-                                          builder.CreateFPToSI(a, t::Int)));
-                         
-
-                        } else if (irep == Representation::Real &&
-                                   orep == Representation::Real) {
-                            
-                            setVal(i, createSelect2(
-                                          builder.CreateFCmpUNE(a, a),
-                                          [&]() { return a; },
-                                          [&]() {
-                                              return builder.CreateIntrinsic(
-                                                  Intrinsic::floor,
-                                                  {a->getType()}, {a});
-                                          }));
-
-                        } else if (irep == t::SEXP) {
-                            auto isSimpleInt = builder.CreateAnd(
-                                builder.CreateICmpEQ(
-                                    attr(a), constant(R_NilValue, t::SEXP)),
-                                builder.CreateICmpEQ(sexptype(a), c(INTSXP)));
-
-                            setVal(i, createSelect2(
-                                          isSimpleInt,
-                                          [&]() { return convert(a, i->type); },
-                                          [&]() {
-                                              return convert(callTheBuiltin(),
-                                                             i->type);
-                                          }));
-
-                        } else {
-                            done = false;
-                        }
-                        break;
-                    case blt("is.logical"):
-                        if (b->arg(0).val()->type.isA(RType::logical)) {
-                            // ensure that logicals represented as ints are
-                            // handled.
-                            setVal(i, constant(R_TrueValue, orep));
-                        } else {
-                            doTypetest(LGLSXP);
-                        }
-                        break;
-                    case blt("is.complex"):
-                        doTypetest(CPLXSXP);
-                        break;
-                    case blt("is.character"):
-                        doTypetest(STRSXP);
-                        break;
-                    case blt("is.symbol"):
-                        doTypetest(SYMSXP);
-                        break;
-                    case blt("is.expression"):
-                        doTypetest(EXPRSXP);
-                        break;
-                    case blt("is.call"):
-                        doTypetest(LANGSXP);
-                        break;
-                    case blt("is.function"): {
-                        if (irep == Representation::Sexp) {
-                            auto t = sexptype(a);
-                            auto is = builder.CreateOr(
-                                builder.CreateICmpEQ(t, c(CLOSXP)),
-                                builder.CreateOr(
-                                    builder.CreateICmpEQ(t, c(BUILTINSXP)),
-                                    builder.CreateICmpEQ(t, c(SPECIALSXP))));
-                            setVal(i, builder.CreateSelect(
-                                          is, constant(R_TrueValue, orep),
-                                          constant(R_FalseValue, orep)));
-
-                        } else {
-                            setVal(i, constant(R_FalseValue, orep));
-                        }
-                        break;
-                    }
-                    case blt("anyNA"):
-                    case blt("is.na"):
-                        if (irep == Representation::Integer) {
-                            setVal(i,
-                                   builder.CreateSelect(
-                                       builder.CreateICmpEQ(a, c(NA_INTEGER)),
-                                       constant(R_TrueValue, orep),
-                                       constant(R_FalseValue, orep)));
-                        } else if (irep == Representation::Real) {
-                            setVal(i, builder.CreateSelect(
-                                          builder.CreateFCmpUNE(a, a),
-                                          constant(R_TrueValue, orep),
-                                          constant(R_FalseValue, orep)));
-                        } else {
-                            done = false;
-                        }
-                        break;
-                    case blt("is.object"):
-                        if (irep == Representation::Sexp) {
-                            setVal(i, builder.CreateSelect(
-                                          isObj(a), constant(R_TrueValue, orep),
-                                          constant(R_FalseValue, orep)));
-                        } else {
-                            setVal(i, constant(R_FalseValue, orep));
-                        }
-                        break;
-                    case blt("is.array"):
-                        if (irep == Representation::Sexp) {
-                            setVal(i,
-                                   builder.CreateSelect(
-                                       isArray(a), constant(R_TrueValue, orep),
-                                       constant(R_FalseValue, orep)));
-                        } else {
-                            setVal(i, constant(R_FalseValue, orep));
-                        }
-                        break;
-                    case blt("is.atomic"):
-                        if (irep == Representation::Sexp) {
-                            auto t = sexptype(a);
-                            auto isatomic = builder.CreateOr(
-                                builder.CreateICmpEQ(t, c(NILSXP)),
-                                builder.CreateOr(
-                                    builder.CreateICmpEQ(t, c(CHARSXP)),
-                                    builder.CreateOr(
-                                        builder.CreateICmpEQ(t, c(LGLSXP)),
-                                        builder.CreateOr(
-                                            builder.CreateICmpEQ(t, c(INTSXP)),
-                                            builder.CreateOr(
-                                                builder.CreateICmpEQ(
-                                                    t, c(REALSXP)),
-                                                builder.CreateOr(
-                                                    builder.CreateICmpEQ(
-                                                        t, c(CPLXSXP)),
-                                                    builder.CreateOr(
-                                                        builder.CreateICmpEQ(
-                                                            t, c(STRSXP)),
-                                                        builder.CreateICmpEQ(
-                                                            t,
-                                                            c(RAWSXP)))))))));
-                            setVal(i, builder.CreateSelect(
-                                          isatomic, constant(R_TrueValue, orep),
-
-                                          constant(R_FalseValue, orep)));
-                        } else {
-                            setVal(i, constant(R_TrueValue, orep));
-                        }
-                        break;
-                    case blt("bodyCode"): {
-                        assert(irep == Representation::Sexp && orep == irep);
-                        llvm::Value* res = nullptr;
-                        if (i->arg(0).val()->type.isA(RType::closure)) {
-                            res = cdr(a);
-                        } else {
-                            res = createSelect2(
-                                builder.CreateICmpEQ(c(CLOSXP), sexptype(a)),
-                                [&]() { return cdr(a); },
-                                [&]() {
-                                    return constant(R_NilValue, t::SEXP);
-                                });
-                        }
-                        setVal(i, res);
-                        break;
-                    }
-                    case blt("environment"):
-                        if (!i->arg(0).val()->type.isA(RType::closure)) {
-                            success = false;
-                            break;
-                        }
-                        assert(irep == Representation::Sexp && orep == irep);
-                        setVal(i, tag(a));
-                        break;
-                    default:
-                        done = false;
-                    };
-                    if (done) {
-                        fixVisibility();
-                        break;
-                    }
-                }
-
-                if (b->nargs() == 2) {
-                    bool fastcase = false;
-                    auto arep = representationOf(b->arg(0).val());
-                    auto brep = representationOf(b->arg(1).val());
-                    auto orep = representationOf(b);
-                    auto aval = load(b->arg(0).val());
-                    auto bval = load(b->arg(1).val());
-
-                    switch (b->builtinId) {
-                    case blt("vector"): {
-                        auto l = b->arg(1).val();
-                        if (l->type.isA(PirType::simpleScalarInt())) {
-                            if (auto con = LdConst::Cast(b->arg(0).val())) {
-                                if (TYPEOF(con->c()) == STRSXP &&
-                                    XLENGTH(con->c()) == 1) {
-                                    SEXPTYPE type =
-                                        str2type(CHAR(STRING_ELT(con->c(), 0)));
-                                    switch (type) {
-                                    case LGLSXP:
-                                    case INTSXP:
-                                    case REALSXP:
-                                    case CPLXSXP:
-                                    case STRSXP:
-                                    case EXPRSXP:
-                                    case VECSXP:
-                                    case RAWSXP:
-                                        setVal(
-                                            i,
-                                            call(NativeBuiltins::makeVector,
-                                                 {c(type),
-                                                  builder.CreateZExt(
-                                                      load(l, Representation::
-                                                                  Integer),
-                                                      t::i64)}));
-                                        fastcase = true;
-                                        break;
-                                    default: {}
-                                    }
-                                }
-                            }
-                        }
-                        break;
-                    }
-                    case blt("min"):
-                    case blt("max"): {
-                        bool isMin = b->builtinId == blt("min");
-                        if (arep == Representation::Integer &&
-                            brep == Representation::Integer &&
-                            orep != Representation::Real) {
-                            auto res = builder.CreateSelect(
-                                isMin ? builder.CreateICmpSLT(bval, aval)
-                                      : builder.CreateICmpSLT(aval, bval),
-                                bval, aval);
-                            if (orep == Representation::Integer) {
-                                setVal(i, res);
-                            } else {
-                                assert(orep == Representation::Sexp);
-                                setVal(i, boxInt(res, false));
-                            }
-                            fastcase = true;
-                        } else if (arep == Representation::Real &&
-                                   brep == Representation::Real &&
-                                   orep != Representation::Integer) {
-                            auto res = builder.CreateSelect(
-                                isMin ? builder.CreateFCmpUGT(bval, aval)
-                                      : builder.CreateFCmpUGT(aval, bval),
-                                aval, bval);
-                            if (orep == Representation::Real) {
-                                setVal(i, res);
-                            } else {
-                                assert(orep == Representation::Sexp);
-                                setVal(i, boxReal(res, false));
-                            }
-                            fastcase = true;
-                        }
-                        break;
-                    }
-                    case blt("is.vector"):
-                        if (auto cnst = LdConst::Cast(b->arg(1).val())) {
-                            if (!b->arg(0).val()->type.maybeHasAttrs()) {
-                                if (TYPEOF(cnst->c()) == STRSXP &&
-                                    LENGTH(cnst->c()) == 1) {
-                                    auto kind = STRING_ELT(cnst->c(), 0);
-                                    if (std::string("any") == CHAR(kind)) {
-                                        if (arep == Representation::Sexp) {
-                                            setVal(i, builder.CreateSelect(
-                                                          isVector(aval),
-                                                          constant(R_TrueValue,
-                                                                   orep),
-                                                          constant(R_FalseValue,
-                                                                   orep)));
-                                        } else {
-                                            setVal(i,
-                                                   constant(R_TrueValue, orep));
-                                        }
-                                        fastcase = true;
-                                    }
-                                }
-                            }
-                        }
-                        break;
-                    }
-                    if (fastcase) {
-                        fixVisibility();
-                        break;
-                    }
-                }
-                if (b->builtinId == blt("c")) {
-                    bool allInt = true;
-                    bool allReal = true;
-                    b->eachCallArg([&](Value* v) {
-                        if (representationOf(v) != Representation::Real)
-                            allReal = false;
-                        if (representationOf(v) != Representation::Integer)
-                            allInt = false;
-                    });
-                    if (allInt || allReal) {
-                        auto res = call(NativeBuiltins::makeVector,
-                                        {allInt ? c(INTSXP) : c(REALSXP),
-                                         c(b->nCallArgs(), 64)});
-                        auto pos = 0;
-                        auto resT =
-                            PirType(allInt ? RType::integer : RType::real)
-                                .notObject();
-
-                        b->eachCallArg([&](Value* v) {
-                            assignVector(res, c(pos), load(v), resT);
-                            pos++;
-                        });
-                        setVal(i, res);
-                        fixVisibility();
-                        break;
-                    }
-                }
-
-                if (b->builtinId == blt("list")) {
-                    auto res = call(NativeBuiltins::makeVector,
-                                    {c(VECSXP), c(b->nCallArgs(), 64)});
-                    protectTemp(res);
-                    auto pos = 0;
-                    auto resT = PirType(RType::vec).notObject();
-
-                    b->eachCallArg([&](Value* v) {
-                        assignVector(res, c(pos), loadSxp(v), resT);
-                        pos++;
-                    });
-                    setVal(i, res);
-                    fixVisibility();
-                    break;
-                }
-
-                setVal(i, callTheBuiltin());
-                break;
-            }
-
-            case Tag::CallBuiltin: {
-                auto b = CallBuiltin::Cast(i);
-                if (compileDotcall(b,
-                                   [&]() { return constant(b->blt, t::SEXP); },
-                                   [&](size_t i) { return R_NilValue; })) {
-                    break;
-                }
-                std::vector<Value*> args;
-                b->eachCallArg([&](Value* v) { args.push_back(v); });
-                setVal(i, callRBuiltin(b->blt, args, i->srcIdx, b->builtin,
-                                       b->hasEnv()
-                                           ? loadSxp(b->env())
-                                           : constant(R_BaseEnv, t::SEXP)));
-                break;
-            }
-
-            case Tag::Call: {
-                auto b = Call::Cast(i);
-
-                if (compileDotcall(b, [&]() { return loadSxp(b->cls()); },
-                                   [&](size_t i) { return R_NilValue; })) {
-                    break;
-                }
-
-                std::vector<Value*> args;
-                b->eachCallArg([&](Value* v) { args.push_back(v); });
-                Context asmpt = b->inferAvailableAssumptions();
-                setVal(i, withCallFrame(args, [&]() -> llvm::Value* {
-                           return call(NativeBuiltins::call,
-                                       {paramCode(), c(b->srcIdx),
-                                        loadSxp(b->cls()), loadSxp(b->env()),
-                                        c(b->nCallArgs()), c(asmpt.toI())});
-                       }));
-                break;
-            }
-
-            case Tag::NamedCall: {
-                auto b = NamedCall::Cast(i);
-                if (compileDotcall(b, [&]() { return loadSxp(b->cls()); },
-                                   [&](size_t i) { return b->names[i]; })) {
-                    break;
-                }
-                std::vector<Value*> args;
-                b->eachCallArg([&](Value* v) { args.push_back(v); });
-                Context asmpt = b->inferAvailableAssumptions();
-
-                std::vector<BC::PoolIdx> names;
-                for (size_t i = 0; i < b->names.size(); ++i)
-                    names.push_back(Pool::insert((b->names[i])));
-                auto namesConst = c(names);
-                auto namesStore = globalConst(namesConst);
-
-                setVal(i, withCallFrame(args, [&]() -> llvm::Value* {
-                           return call(
-                               NativeBuiltins::namedCall,
-                               {
-                                   paramCode(),
-                                   c(b->srcIdx),
-                                   loadSxp(b->cls()),
-                                   loadSxp(b->env()),
-                                   c(b->nCallArgs()),
-                                   builder.CreateBitCast(namesStore, t::IntPtr),
-                                   c(asmpt.toI()),
-                               });
-                       }));
-                break;
-            }
-
-            case Tag::StaticCall: {
-                auto calli = StaticCall::Cast(i);
-                calli->eachArg([](Value* v) { assert(!ExpandDots::Cast(v)); });
-                auto target = calli->tryDispatch();
-                auto bestTarget = calli->tryOptimisticDispatch();
-                std::vector<Value*> args;
-                calli->eachCallArg([&](Value* v) { args.push_back(v); });
-                Context asmpt = calli->inferAvailableAssumptions();
-
-                if (!target->owner()->hasOriginClosure()) {
-                    setVal(i, withCallFrame(args, [&]() -> llvm::Value* {
-                               return call(NativeBuiltins::call,
-                                           {paramCode(), c(calli->srcIdx),
-                                            loadSxp(calli->runtimeClosure()),
-                                            loadSxp(calli->env()),
-                                            c(calli->nCallArgs()),
-                                            c(asmpt.toI())});
-                           }));
-                    break;
-                }
-
-                if (target == bestTarget) {
-                    auto callee = target->owner()->rirClosure();
-                    auto dt = DispatchTable::check(BODY(callee));
-                    assert(cls);
-                    rir::Function* nativeTarget = nullptr;
-                    for (size_t i = 0; i < dt->size(); i++) {
-                        auto entry = dt->get(i);
-                        if (entry->context() == target->context() &&
-                            entry->signature().numArguments >= args.size()) {
-                            nativeTarget = entry;
-                        }
-                    }
-                    if (nativeTarget) {
-                        llvm::Value* trg = JitLLVM::get(target);
-                        if (trg &&
-                            target->properties.includes(
-                                ClosureVersion::Property::NoReflection)) {
-                            auto code = builder.CreateIntToPtr(
-                                c(nativeTarget->body()), t::voidPtr);
-                            llvm::Value* arglist = nodestackPtr();
-                            auto rr = withCallFrame(args, [&]() {
-                                return builder.CreateCall(
-                                    trg, {code, arglist, loadSxp(i->env()),
-                                          constant(callee, t::SEXP)});
-                            });
-                            setVal(i, rr);
-                            break;
-                        }
-
-                        assert(
-                            asmpt.includes(Assumption::StaticallyArgmatched));
-                        auto idx = Pool::makeSpace();
-                        Pool::patch(idx, nativeTarget->container());
-                        assert(asmpt.smaller(nativeTarget->context()));
-                        auto res = withCallFrame(args, [&]() {
-                            return call(NativeBuiltins::nativeCallTrampoline,
-                                        {
-                                            constant(callee, t::SEXP),
-                                            c(idx),
-                                            c(calli->srcIdx),
-                                            loadSxp(calli->env()),
-                                            c(args.size()),
-                                            c(asmpt.toI()),
-                                        });
-                        });
-                        setVal(i, res);
-                        break;
-                    }
-                }
-
-                assert(asmpt.includes(Assumption::StaticallyArgmatched));
-                setVal(i, withCallFrame(args, [&]() -> llvm::Value* {
-                           return call(
-                               NativeBuiltins::call,
-                               {
-                                   paramCode(),
-                                   c(calli->srcIdx),
-                                   builder.CreateIntToPtr(
-                                       c(calli->cls()->rirClosure()), t::SEXP),
-                                   loadSxp(calli->env()),
-                                   c(calli->nCallArgs()),
-                                   c(asmpt.toI()),
-                               });
-                       }));
-                break;
-            }
-
-            case Tag::Inc: {
-                auto arg = i->arg(0).val();
-                llvm::Value* res = nullptr;
-                if (representationOf(arg) == Representation::Integer) {
-                    res = load(arg, Representation::Integer);
-                    res = builder.CreateAdd(res, c(1), "", true, true);
-                } else {
-                    success = false;
-                }
-                setVal(i, res);
-                break;
-            }
-
-            case Tag::LdConst:
-            case Tag::Nop:
-                break;
-
-            case Tag::ForSeqSize: {
-                llvm::Value* res = call(NativeBuiltins::forSeqSize,
-                                        {loadSxp(i->arg(0).val())});
-                if (representationOf(i) == Representation::Real)
-                    res = builder.CreateSIToFP(res, t::Double);
-                else if (representationOf(i) == Representation::Sexp)
-                    res = boxInt(res);
-                setVal(i, res);
-                break;
-            }
-
-            case Tag::Branch: {
-                auto cond = load(i->arg(0).val(), Representation::Integer);
-                cond = builder.CreateICmpNE(cond, c(0));
-
-                auto t = bb->trueBranch();
-                auto f = bb->falseBranch();
-                MDNode* weight = nullptr;
-                if (t->isDeopt() || (t->isJmp() && t->next()->isDeopt()))
-                    weight = branchAlwaysFalse;
-                else if (f->isDeopt() || (f->isJmp() && f->next()->isDeopt()))
-                    weight = branchAlwaysTrue;
-                builder.CreateCondBr(cond, getBlock(bb->trueBranch()),
-                                     getBlock(bb->falseBranch()), weight);
-                break;
-            }
-
-            case Tag::ScheduledDeopt: {
-                // TODO, this is copied from pir2rir... rather ugly
-                DeoptMetadata* m = nullptr;
-                {
-                    auto deopt = ScheduledDeopt::Cast(i);
-                    size_t nframes = deopt->frames.size();
-                    SEXP store =
-                        Rf_allocVector(RAWSXP, sizeof(DeoptMetadata) +
-                                                   nframes * sizeof(FrameInfo));
-                    m = new (DATAPTR(store)) DeoptMetadata;
-                    m->numFrames = nframes;
-
-                    size_t i = 0;
-                    // Frames in the ScheduledDeopt are in pir argument
-                    // order (from left to right). On the other hand frames
-                    // in the rir deopt_ instruction are in stack order,
-                    // from tos down.
-                    for (auto fi = deopt->frames.rbegin();
-                         fi != deopt->frames.rend(); fi++)
-                        m->frames[i++] = *fi;
-                    Pool::insert(store);
-                }
-
-                std::vector<Value*> args;
-                i->eachArg([&](Value* v) { args.push_back(v); });
-                llvm::CallInst* res;
-                withCallFrame(args, [&]() {
-                    res = call(NativeBuiltins::deopt,
-                               {paramCode(), paramClosure(),
-                                convertToPointer(m), paramArgs()});
-                    return res;
-                });
-                res->setTailCall(true);
-                builder.CreateUnreachable();
-                break;
-            }
-
-            case Tag::MkEnv: {
-                auto mkenv = MkEnv::Cast(i);
-                auto parent = loadSxp(mkenv->env());
-
-                std::vector<BC::PoolIdx> names;
-                for (size_t i = 0; i < mkenv->nLocals(); ++i) {
-                    auto n = mkenv->varName[i];
-                    if (mkenv->missing[i])
-                        n = CONS_NR(n, R_NilValue);
-                    names.push_back(Pool::insert(n));
-                }
-                auto namesConst = c(names);
-                auto namesStore = globalConst(namesConst);
-
-                if (mkenv->stub) {
-                    auto env =
-                        call(NativeBuiltins::createStubEnvironment,
-                             {parent, c((int)mkenv->nLocals()),
-                              builder.CreateBitCast(namesStore, t::IntPtr),
-                              c(mkenv->context)});
-                    size_t pos = 0;
-                    mkenv->eachLocalVar([&](SEXP name, Value* v, bool miss) {
-                        auto vn = loadSxp(v);
-                        envStubSet(env, pos, vn, mkenv->nLocals(), false);
-                        if (miss)
-                            envStubSetMissing(env, pos);
-                        pos++;
-                        incrementNamed(vn);
-                    });
-                    setVal(i, env);
-                    break;
-                }
-
-                auto arglist = constant(R_NilValue, t::SEXP);
-                mkenv->eachLocalVarRev([&](SEXP name, Value* v, bool miss) {
-                    if (miss) {
-                        arglist = call(
-                            NativeBuiltins::createMissingBindingCell,
-                            {loadSxp(v), constant(name, t::SEXP), arglist});
-                    } else {
-                        arglist = call(
-                            NativeBuiltins::createBindingCell,
-                            {loadSxp(v), constant(name, t::SEXP), arglist});
-                    }
-                });
-
-                setVal(i, call(NativeBuiltins::createEnvironment,
-                               {parent, arglist, c(mkenv->context)}));
-
-                if (bindingsCache.count(i))
-                    for (auto b : bindingsCache.at(i))
-                        builder.CreateStore(
-                            convertToPointer(nullptr, t::SEXP),
-                            builder.CreateGEP(bindingsCacheBase, c(b.second)));
-                break;
-            }
-
-            case Tag::MaterializeEnv: {
-                auto materialize = MaterializeEnv::Cast(i);
-                setVal(i, call(NativeBuiltins::materializeEnvironment,
-                               {loadSxp(materialize->env())}));
-                break;
-            }
-
-            case Tag::Add:
-                compileBinop(i,
-                             [&](llvm::Value* a, llvm::Value* b) {
-                                 // TODO: Check NA
-                                 return builder.CreateAdd(a, b, "", false,
-                                                          true);
-                             },
-                             [&](llvm::Value* a, llvm::Value* b) {
-                                 return builder.CreateFAdd(a, b);
-                             },
-                             BinopKind::ADD);
-                break;
-            case Tag::Sub:
-                compileBinop(i,
-                             [&](llvm::Value* a, llvm::Value* b) {
-                                 // TODO: Check NA
-                                 return builder.CreateSub(a, b, "", false,
-                                                          true);
-                             },
-                             [&](llvm::Value* a, llvm::Value* b) {
-                                 return builder.CreateFSub(a, b);
-                             },
-                             BinopKind::SUB);
-                break;
-            case Tag::Mul:
-                compileBinop(i,
-                             [&](llvm::Value* a, llvm::Value* b) {
-                                 // TODO: Check NA
-                                 return builder.CreateMul(a, b, "", false,
-                                                          true);
-                             },
-                             [&](llvm::Value* a, llvm::Value* b) {
-                                 return builder.CreateFMul(a, b);
-                             },
-                             BinopKind::MUL);
-                break;
-            case Tag::Div:
-                compileBinop(i,
-                             [&](llvm::Value* a, llvm::Value* b) {
-                                 // TODO: Check NA
-                                 return builder.CreateSDiv(a, b);
-                             },
-                             [&](llvm::Value* a, llvm::Value* b) {
-                                 return builder.CreateFDiv(a, b);
-                             },
-                             BinopKind::DIV);
-                break;
-            case Tag::Pow:
-                compileBinop(
-                    i,
-                    [&](llvm::Value* a, llvm::Value* b) {
-                        // TODO: Check NA?
-                        return builder.CreateIntrinsic(
-                            Intrinsic::powi, {a->getType(), b->getType()},
-                            {a, b});
-                    },
-                    [&](llvm::Value* a, llvm::Value* b) {
-                        return builder.CreateIntrinsic(
-                            Intrinsic::pow, {a->getType(), b->getType()},
-                            {a, b});
-                    },
-                    BinopKind::POW);
-                break;
-
-            case Tag::Neq:
-                compileRelop(i,
-                             [&](llvm::Value* a, llvm::Value* b) {
-                                 return builder.CreateICmpNE(a, b);
-                             },
-                             [&](llvm::Value* a, llvm::Value* b) {
-                                 return builder.CreateFCmpUNE(a, b);
-                             },
-                             BinopKind::NE);
-                break;
-
-            case Tag::Minus: {
-                compileUnop(
-                    i, [&](llvm::Value* a) { return builder.CreateNeg(a); },
-                    [&](llvm::Value* a) { return builder.CreateFNeg(a); },
-                    UnopKind::MINUS);
-                break;
-            }
-
-            case Tag::Plus: {
-                compileUnop(i, [&](llvm::Value* a) { return a; },
-                            [&](llvm::Value* a) { return a; }, UnopKind::PLUS);
-                break;
-            }
-
-            case Tag::Not: {
-                auto resultRep = representationOf(i);
-                auto argument = i->arg(0).val();
-                auto argumentRep = representationOf(argument);
-                if (argumentRep == Representation::Sexp) {
-                    auto argumentNative = loadSxp(argument);
-
-                    llvm::Value* res = nullptr;
-                    if (i->hasEnv()) {
-                        res = call(
-                            NativeBuiltins::notEnv,
-                            {argumentNative, loadSxp(i->env()), c(i->srcIdx)});
-                    } else {
-                        res = call(NativeBuiltins::notOp, {argumentNative});
-                    }
-                    setVal(i, res);
-                    break;
-                }
-
-                auto done = BasicBlock::Create(C, "", fun);
-                auto isNa = BasicBlock::Create(C, "", fun);
-
-                auto argumentNative = load(argument, argumentRep);
-
-                nacheck(argumentNative, argument->type, isNa);
-
-                auto res = phiBuilder(t::Int);
-
-                res.addInput(builder.CreateZExt(
-                    builder.CreateICmpEQ(argumentNative, c(0)), t::Int));
-                builder.CreateBr(done);
-
-                builder.SetInsertPoint(isNa);
-                // Maybe we need to model R_LogicalNAValue?
-                res.addInput(c(NA_INTEGER));
-                builder.CreateBr(done);
-                builder.SetInsertPoint(done);
-
-                if (resultRep == Representation::Sexp) {
-                    setVal(i, boxLgl(res(), true));
-                } else {
-                    setVal(i, res());
-                }
-                break;
-            }
-
-            case Tag::Eq:
-                compileRelop(i,
-                             [&](llvm::Value* a, llvm::Value* b) {
-                                 return builder.CreateICmpEQ(a, b);
-                             },
-                             [&](llvm::Value* a, llvm::Value* b) {
-                                 return builder.CreateFCmpUEQ(a, b);
-                             },
-                             BinopKind::EQ);
-                break;
-
-            case Tag::Lte:
-                compileRelop(i,
-                             [&](llvm::Value* a, llvm::Value* b) {
-                                 return builder.CreateICmpSLE(a, b);
-                             },
-                             [&](llvm::Value* a, llvm::Value* b) {
-                                 return builder.CreateFCmpULE(a, b);
-                             },
-                             BinopKind::LTE);
-                break;
-            case Tag::Lt:
-                compileRelop(i,
-                             [&](llvm::Value* a, llvm::Value* b) {
-                                 return builder.CreateICmpSLT(a, b);
-                             },
-                             [&](llvm::Value* a, llvm::Value* b) {
-                                 return builder.CreateFCmpULT(a, b);
-                             },
-                             BinopKind::LT);
-                break;
-            case Tag::Gte:
-                compileRelop(i,
-                             [&](llvm::Value* a, llvm::Value* b) {
-                                 return builder.CreateICmpSGE(a, b);
-                             },
-                             [&](llvm::Value* a, llvm::Value* b) {
-                                 return builder.CreateFCmpUGE(a, b);
-                             },
-                             BinopKind::GTE);
-                break;
-            case Tag::Gt:
-                compileRelop(i,
-                             [&](llvm::Value* a, llvm::Value* b) {
-                                 return builder.CreateICmpSGT(a, b);
-                             },
-                             [&](llvm::Value* a, llvm::Value* b) {
-                                 return builder.CreateFCmpUGT(a, b);
-                             },
-                             BinopKind::GT);
-                break;
-            case Tag::LAnd:
-                compileRelop(i,
-                             [&](llvm::Value* a, llvm::Value* b) {
-                                 a = builder.CreateZExt(
-                                     builder.CreateICmpNE(a, c(0)), t::Int);
-                                 b = builder.CreateZExt(
-                                     builder.CreateICmpNE(b, c(0)), t::Int);
-                                 return builder.CreateAnd(a, b);
-                             },
-                             [&](llvm::Value* a, llvm::Value* b) {
-                                 a = builder.CreateZExt(
-                                     builder.CreateFCmpUNE(a, c(0.0)), t::Int);
-                                 b = builder.CreateZExt(
-                                     builder.CreateFCmpUNE(b, c(0.0)), t::Int);
-                                 return builder.CreateAnd(a, b);
-                             },
-                             BinopKind::LAND);
-                break;
-            case Tag::LOr:
-                compileRelop(i,
-                             [&](llvm::Value* a, llvm::Value* b) {
-                                 return builder.CreateOr(a, b);
-                             },
-                             [&](llvm::Value* a, llvm::Value* b) {
-                                 a = builder.CreateZExt(
-                                     builder.CreateFCmpUNE(a, c(0.0)), t::Int);
-                                 b = builder.CreateZExt(
-                                     builder.CreateFCmpUNE(b, c(0.0)), t::Int);
-                                 return builder.CreateOr(a, b);
-                             },
-                             BinopKind::LOR);
-                break;
-            case Tag::IDiv:
-                compileBinop(
-                    i,
-                    [&](llvm::Value* a, llvm::Value* b) {
-                        auto isZero = BasicBlock::Create(C, "", fun);
-                        auto notZero = BasicBlock::Create(C, "", fun);
-                        auto cnt = BasicBlock::Create(C, "", fun);
-                        builder.CreateCondBr(builder.CreateICmpEQ(b, c(0)),
-                                             isZero, notZero,
-                                             branchMostlyFalse);
-
-                        auto res = phiBuilder(t::Int);
-
-                        builder.SetInsertPoint(isZero);
-                        res.addInput(c(NA_INTEGER));
-                        builder.CreateBr(cnt);
-
-                        builder.SetInsertPoint(notZero);
-                        auto r = builder.CreateFDiv(
-                            builder.CreateSIToFP(a, t::Double),
-                            builder.CreateSIToFP(b, t::Double));
-                        res.addInput(builder.CreateFPToSI(r, t::Int));
-                        builder.CreateBr(cnt);
-
-                        builder.SetInsertPoint(cnt);
-                        return res();
-                    },
-                    [&](llvm::Value* a, llvm::Value* b) {
-                        // from myfloor
-                        auto q = builder.CreateFDiv(a, b);
-                        auto isZero = BasicBlock::Create(C, "", fun);
-                        auto notZero = BasicBlock::Create(C, "", fun);
-                        auto cnt = BasicBlock::Create(C, "", fun);
-                        builder.CreateCondBr(builder.CreateFCmpUEQ(b, c(0.0)),
-                                             isZero, notZero,
-                                             branchMostlyFalse);
-
-                        auto res = phiBuilder(t::Double);
-
-                        builder.SetInsertPoint(isZero);
-                        res.addInput(q);
-                        builder.CreateBr(cnt);
-
-                        builder.SetInsertPoint(notZero);
-                        auto fq = builder.CreateIntrinsic(Intrinsic::floor,
-                                                          {t::Double}, {q});
-                        auto tmp =
-                            builder.CreateFSub(a, builder.CreateFMul(fq, b));
-                        auto frem = builder.CreateIntrinsic(
-                            Intrinsic::floor, {t::Double},
-                            {builder.CreateFDiv(tmp, b)});
-                        res.addInput(builder.CreateFAdd(fq, frem));
-                        builder.CreateBr(cnt);
-
-                        builder.SetInsertPoint(cnt);
-                        return res();
-                    },
-                    BinopKind::IDIV);
-                break;
-            case Tag::Mod: {
-                auto myfmod =
-                    [&](llvm::Value* a, llvm::Value* b) {
-                        // from myfmod
-                        auto isZero = BasicBlock::Create(C, "", fun);
-                        auto notZero = BasicBlock::Create(C, "", fun);
-                        auto cnt = BasicBlock::Create(C, "", fun);
-                        auto res = phiBuilder(t::Double);
-                        builder.CreateCondBr(builder.CreateFCmpUEQ(b, c(0.0)),
-                                             isZero, notZero,
-                                             branchMostlyFalse);
-
-                        builder.SetInsertPoint(isZero);
-                        res.addInput(c(R_NaN));
-                        builder.CreateBr(cnt);
-
-                        builder.SetInsertPoint(notZero);
-                        auto q = builder.CreateFDiv(a, b);
-                        auto fq = builder.CreateIntrinsic(Intrinsic::floor,
-                                                          {t::Double}, {q});
-
-                        auto absq = builder.CreateIntrinsic(Intrinsic::fabs,
-                                                            {t::Double}, {q});
-                        auto finite = builder.CreateFCmpUNE(
-                            absq, c((double)0x7FF0000000000000));
-                        auto gt = builder.CreateFCmpUGT(
-                            absq, c(1 / R_AccuracyInfo.eps));
-
-                        auto warn = BasicBlock::Create(C, "", fun);
-                        auto noWarn = BasicBlock::Create(C, "", fun);
-                        builder.CreateCondBr(builder.CreateAnd(finite, gt),
-                                             warn, noWarn, branchMostlyFalse);
-
-                        builder.SetInsertPoint(warn);
-                        auto msg = builder.CreateGlobalString(
-                            "probable complete loss of accuracy in modulus");
-                        call(NativeBuiltins::warn,
-                             {builder.CreateInBoundsGEP(msg, {c(0), c(0)})});
-                        builder.CreateBr(noWarn);
-
-                        builder.SetInsertPoint(noWarn);
-                        auto tmp =
-                            builder.CreateFSub(a, builder.CreateFMul(fq, b));
-                        auto frem = builder.CreateIntrinsic(
-                            Intrinsic::floor, {t::Double},
-                            {builder.CreateFDiv(tmp, b)});
-                        res.addInput(builder.CreateFSub(
-                            tmp, builder.CreateFMul(frem, b)));
-                        builder.CreateBr(cnt);
-
-                        builder.SetInsertPoint(cnt);
-                        return res();
-                    };
-
-                compileBinop(
-                    i,
-                    [&](llvm::Value* a, llvm::Value* b) {
-                        auto fast = BasicBlock::Create(C, "", fun);
-                        auto fast1 = BasicBlock::Create(C, "", fun);
-                        auto slow = BasicBlock::Create(C, "", fun);
-                        auto cnt = BasicBlock::Create(C, "", fun);
-                        auto res = phiBuilder(t::Int);
-                        builder.CreateCondBr(builder.CreateICmpSGE(a, c(0)),
-                                             fast1, slow, branchMostlyTrue);
-
-                        builder.SetInsertPoint(fast1);
-                        builder.CreateCondBr(builder.CreateICmpSGT(b, c(0)),
-                                             fast, slow, branchMostlyTrue);
-
-                        builder.SetInsertPoint(fast);
-                        res.addInput(builder.CreateSRem(a, b));
-                        builder.CreateBr(cnt);
-
-                        builder.SetInsertPoint(slow);
-                        res.addInput(builder.CreateFPToSI(
-                            myfmod(builder.CreateSIToFP(a, t::Double),
-                                   builder.CreateSIToFP(b, t::Double)),
-                            t::Int));
-                        builder.CreateBr(cnt);
-
-                        builder.SetInsertPoint(cnt);
-                        return res();
-                    },
-                    myfmod, BinopKind::MOD);
-                break;
-            }
-            case Tag::Colon: {
-                assert(representationOf(i) == t::SEXP);
-                auto a = i->arg(0).val();
-                auto b = i->arg(1).val();
-                llvm::Value* res;
-                if (i->hasEnv()) {
-                    auto e = loadSxp(i->env());
-                    res = call(NativeBuiltins::binopEnv,
-                               {loadSxp(a), loadSxp(b), e, c(i->srcIdx),
-                                c((int)BinopKind::COLON)});
-                } else if (representationOf(a) == Representation::Integer &&
-                           representationOf(b) == Representation::Integer) {
-                    res = call(NativeBuiltins::colon, {load(a), load(b)});
-                } else {
-                    res =
-                        call(NativeBuiltins::binop, {loadSxp(a), loadSxp(b),
-                                                     c((int)BinopKind::COLON)});
-                }
-                setVal(i, res);
-                break;
-            }
-
-            case Tag::Return: {
-                auto res = loadSxp(Return::Cast(i)->arg<0>().val());
-                if (numLocals > 0)
-                    decStack(numLocals);
-                builder.CreateRet(res);
-                break;
-            }
-
-            case Tag::NonLocalReturn: {
-                call(NativeBuiltins::nonLocalReturn,
-                     {loadSxp(i->arg(0).val()), loadSxp(i->env())});
-                builder.CreateUnreachable();
-                break;
-            }
-
-            case Tag::IsEnvStub: {
-                auto arg = loadSxp(i->arg(0).val());
-                auto env = MkEnv::Cast(i->env());
-
-                auto isStub = BasicBlock::Create(C, "", fun);
-                auto isNotMaterialized = BasicBlock::Create(C, "", fun);
-                auto isNotStub = BasicBlock::Create(C, "", fun);
-                auto done = BasicBlock::Create(C, "", fun);
-
-                auto r = representationOf(i);
-                auto res = phiBuilder(r);
-
-                builder.CreateCondBr(isExternalsxp(arg, LAZY_ENVIRONMENT_MAGIC),
-                                     isStub, isNotStub, branchAlwaysTrue);
-
-                builder.SetInsertPoint(isStub);
-                auto materialized = envStubGet(arg, -2, env->nLocals());
-                builder.CreateCondBr(
-                    builder.CreateICmpEQ(materialized,
-                                         convertToPointer(nullptr, t::SEXP)),
-                    isNotMaterialized, isNotStub, branchAlwaysTrue);
-
-                builder.SetInsertPoint(isNotMaterialized);
-                res.addInput(constant(R_TrueValue, r));
-                builder.CreateBr(done);
-
-                builder.SetInsertPoint(isNotStub);
-                res.addInput(constant(R_FalseValue, r));
-                builder.CreateBr(done);
-
-                builder.SetInsertPoint(done);
-
-                setVal(i, res());
-                break;
-            }
-
-            case Tag::MkFunCls: {
-                auto mkFunction = MkFunCls::Cast(i);
-                auto closure = mkFunction->cls;
-                auto srcRef = constant(closure->srcRef(), t::SEXP);
-                auto formals = constant(closure->formals().original(), t::SEXP);
-                auto body =
-                    constant(mkFunction->originalBody->container(), t::SEXP);
-                assert(DispatchTable::check(
-                    mkFunction->originalBody->container()));
-                setVal(i, call(NativeBuiltins::createClosure,
-                               {body, formals, loadSxp(mkFunction->env()),
-                                srcRef}));
-                break;
-            }
-
-            case Tag::MkCls: {
-                auto mk = MkCls::Cast(i);
-                auto formals = loadSxp(mk->arg(0).val());
-                auto body = loadSxp(mk->arg(1).val());
-                auto srcRef = loadSxp(mk->arg(2).val());
-                auto env = loadSxp(mk->arg(3).val());
-                setVal(i, call(NativeBuiltins::createClosure,
-                               {body, formals, env, srcRef}));
-                break;
-            }
-
-            case Tag::IsType: {
-                if (representationOf(i) != Representation::Integer) {
-                    success = false;
-                    break;
-                }
-
-                auto t = IsType::Cast(i);
-                auto arg = i->arg(0).val();
-                if (representationOf(arg) == Representation::Sexp) {
-                    auto a = loadSxp(arg);
-                    if (t->typeTest.maybePromiseWrapped())
-                        a = depromise(a, arg->type);
-
-                    if (t->typeTest.notPromiseWrapped() ==
-                        PirType::simpleScalarInt()) {
-                        setVal(i, builder.CreateZExt(isSimpleScalar(a, INTSXP),
-                                                     t::Int));
-                        break;
-                    } else if (t->typeTest.notPromiseWrapped() ==
-                               PirType::simpleScalarLogical()) {
-                        setVal(i, builder.CreateZExt(isSimpleScalar(a, LGLSXP),
-                                                     t::Int));
-                        break;
-                    } else if (t->typeTest.notPromiseWrapped() ==
-                               PirType::simpleScalarReal()) {
-                        setVal(i, builder.CreateZExt(isSimpleScalar(a, REALSXP),
-                                                     t::Int));
-                        break;
-                    }
-
-                    llvm::Value* res = nullptr;
-                    if (t->typeTest.noAttribs().isA(
-                            PirType(RType::logical).orPromiseWrapped())) {
-                        res = builder.CreateICmpEQ(sexptype(a), c(LGLSXP));
-                    } else if (t->typeTest.noAttribs().isA(
-                                   PirType(RType::integer)
-                                       .orPromiseWrapped())) {
-                        res = builder.CreateICmpEQ(sexptype(a), c(INTSXP));
-                    } else if (t->typeTest.noAttribs().isA(
-                                   PirType(RType::real).orPromiseWrapped())) {
-                        res = builder.CreateICmpEQ(sexptype(a), c(REALSXP));
-                    } else {
-                        assert(arg->type.notMissing().notLazy().noAttribs().isA(
-                            t->typeTest));
-                        res = builder.CreateICmpNE(
-                            a, constant(R_UnboundValue, t::SEXP));
-                    }
-                    if (t->typeTest.isScalar() && !arg->type.isScalar()) {
-                        assert(a->getType() == t::SEXP);
-                        res = builder.CreateAnd(res, isScalar(a));
-                    }
-                    if (arg->type.maybeHasAttrs() &&
-                        !t->typeTest.maybeHasAttrs()) {
-                        res = builder.CreateAnd(res, fastVeceltOkNative(a));
-                    }
-                    if (arg->type.maybeObj() && !t->typeTest.maybeObj()) {
-                        res =
-                            builder.CreateAnd(res, builder.CreateNot(isObj(a)));
-                    }
-                    setVal(i, builder.CreateZExt(res, t::Int));
-                } else {
-                    setVal(i, c(1));
-                }
-                break;
-            }
-
-            case Tag::Is: {
-                assert(representationOf(i) == Representation::Integer);
-                auto is = Is::Cast(i);
-                auto arg = i->arg(0).val();
-                llvm::Value* res;
-                if (representationOf(arg) == Representation::Sexp) {
-                    auto argNative = loadSxp(arg);
-                    auto expectedTypeNative = c(is->sexpTag);
-                    auto typeNative = sexptype(argNative);
-                    switch (is->sexpTag) {
-                    case NILSXP:
-                    case LGLSXP:
-                    case REALSXP:
-                    case STRSXP:
-                    case INTSXP:
-                    case CPLXSXP:
-                    case RAWSXP:
-                    case EXPRSXP:
-                        res = builder.CreateICmpEQ(typeNative,
-                                                   expectedTypeNative);
-                        break;
-
-                    case VECSXP: {
-                        auto operandLhs =
-                            builder.CreateICmpEQ(typeNative, c(VECSXP));
-                        auto operandRhs =
-                            builder.CreateICmpEQ(typeNative, c(LISTSXP));
-                        res = builder.CreateOr(operandLhs, operandRhs);
-                        break;
-                    }
-
-                    case LISTSXP: {
-                        auto operandLhs =
-                            builder.CreateICmpEQ(typeNative, c(LISTSXP));
-                        auto operandRhs =
-                            builder.CreateICmpEQ(typeNative, c(NILSXP));
-                        res = builder.CreateOr(operandLhs, operandRhs);
-                        break;
-                    }
-
-                    default:
-                        assert(false);
-                        res = builder.getFalse();
-                        success = false;
-                        break;
-                    }
-                } else {
-                    assert(i->type.isA(RType::integer) ||
-                           i->type.isA(RType::logical) ||
-                           i->type.isA(RType::real));
-                    assert(representationOf(i) == Representation::Integer ||
-                           representationOf(i) == Representation::Real);
-
-                    bool matchInt =
-                        (is->sexpTag == INTSXP) && i->type.isA(RType::integer);
-                    bool matchLgl =
-                        (is->sexpTag == LGLSXP) && i->type.isA(RType::logical);
-                    bool matchReal =
-                        (is->sexpTag == REALSXP) && i->type.isA(RType::real);
-
-                    res = (matchInt || matchLgl || matchReal)
-                              ? builder.getTrue()
-                              : builder.getFalse();
-                }
-                setVal(i, builder.CreateZExt(res, t::Int));
-                break;
-            }
-
-            case Tag::AsTest: {
-                assert(representationOf(i) == Representation::Integer);
-
-                auto arg = i->arg(0).val();
-
-                if (representationOf(arg) == Representation::Sexp) {
-                    auto a = loadSxp(arg);
-                    setVal(i, call(NativeBuiltins::asTest, {a}));
-                    break;
-                }
-
-                auto r = representationOf(arg);
-
-                auto done = BasicBlock::Create(C, "", fun);
-                auto isNa = BasicBlock::Create(C, "asTestIsNa", fun);
-
-                if (r == Representation::Real) {
-                    auto narg = load(arg, r);
-                    auto isNotNa = builder.CreateFCmpUEQ(narg, narg);
-                    narg = builder.CreateFPToSI(narg, t::Int);
-                    setVal(i, narg);
-                    builder.CreateCondBr(isNotNa, done, isNa, branchMostlyTrue);
-                } else {
-                    auto narg = load(arg, Representation::Integer);
-                    auto isNotNa = builder.CreateICmpNE(narg, c(NA_INTEGER));
-                    setVal(i, narg);
-                    builder.CreateCondBr(isNotNa, done, isNa, branchMostlyTrue);
-                }
-
-                builder.SetInsertPoint(isNa);
-                auto msg = builder.CreateGlobalString(
-                    "missing value where TRUE/FALSE needed");
-                call(NativeBuiltins::error,
-                     {builder.CreateInBoundsGEP(msg, {c(0), c(0)})});
-                builder.CreateRet(builder.CreateIntToPtr(c(nullptr), t::SEXP));
-
-                builder.SetInsertPoint(done);
-                break;
-            }
-
-            case Tag::AsLogical: {
-                auto arg = i->arg(0).val();
-
-                auto r1 = representationOf(arg);
-                auto r2 = representationOf(i);
-
-                assert(r2 == Representation::Integer);
-
-                llvm::Value* res;
-                if (r1 == Representation::Sexp) {
-                    res = call(NativeBuiltins::asLogicalBlt, {loadSxp(arg)});
-                } else if (r1 == Representation::Real) {
-                    auto phi = phiBuilder(t::Int);
-                    auto in = load(arg, Representation::Integer);
-                    auto nin = load(arg, Representation::Real);
-
-                    auto done = BasicBlock::Create(C, "", fun);
-                    auto isNaBr = BasicBlock::Create(C, "isNa", fun);
-                    auto notNaBr = BasicBlock::Create(C, "", fun);
-                    nacheck(nin, arg->type, isNaBr, notNaBr);
-
-                    builder.SetInsertPoint(isNaBr);
-                    phi.addInput(c(NA_INTEGER));
-                    builder.CreateBr(done);
-
-                    builder.SetInsertPoint(notNaBr);
-                    phi.addInput(in);
-                    builder.CreateBr(done);
-
-                    builder.SetInsertPoint(done);
-                    res = phi();
-                } else {
-                    assert(r1 == Representation::Integer);
-                    res = load(arg, Representation::Integer);
-                }
-
-                setVal(i, res);
-                break;
-            }
-
-            case Tag::Force: {
-                auto f = Force::Cast(i);
-                auto arg = f->arg<0>().val();
-                if (!f->effects.includes(Effect::Force)) {
-                    if (!arg->type.maybePromiseWrapped()) {
-                        setVal(i, load(arg, representationOf(i)));
-                    } else {
-                        auto res = depromise(arg);
-                        setVal(i, res);
-#ifdef ENABLE_SLOWASSERT
-                        insn_assert(builder.CreateICmpNE(
-                                        constant(R_UnboundValue, t::SEXP), res),
-                                    "Expected evaluated promise");
-#endif
-                    }
-                } else {
-                    setVal(i, force(i, loadSxp(arg)));
-                }
-                break;
-            }
-
-            case Tag::LdFun: {
-                auto ld = LdFun::Cast(i);
-                auto res =
-                    call(NativeBuiltins::ldfun,
-                         {constant(ld->varName, t::SEXP), loadSxp(ld->env())});
-                setVal(i, res);
-                setVisible(1);
-                break;
-            }
-
-            case Tag::MkArg: {
-                auto p = MkArg::Cast(i);
-                auto id = promMap.at(p->prom());
-                auto exp = loadPromise(paramCode(), id.first);
-                // if the env of a promise is elided we need to put a dummy env,
-                // to forcePromise complaining.
-                if (p->hasEnv()) {
-                    auto e = loadSxp(p->env());
-                    if (p->isEager()) {
-                        setVal(i, call(NativeBuiltins::createPromiseEager,
-                                       {exp, e, loadSxp(p->eagerArg())}));
-                    } else {
-                        setVal(i,
-                               call(NativeBuiltins::createPromise, {exp, e}));
-                    }
-                } else {
-                    if (p->isEager()) {
-                        setVal(i, call(NativeBuiltins::createPromiseNoEnvEager,
-                                       {exp, loadSxp(p->eagerArg())}));
-                    } else {
-                        setVal(i,
-                               call(NativeBuiltins::createPromiseNoEnv, {exp}));
-                    }
-                }
-                break;
-            }
-
-            case Tag::UpdatePromise: {
-                auto val = loadSxp(i->arg(1).val());
-                ensureShared(val);
-                setCar(loadSxp(i->arg(0).val()), val);
-                break;
-            }
-
-            case Tag::LdVarSuper: {
-                auto ld = LdVarSuper::Cast(i);
-
-                auto env = cdr(loadSxp(ld->env()));
-
-                auto res = call(NativeBuiltins::ldvar,
-                                {constant(ld->varName, t::SEXP), env});
-                res->setName(CHAR(PRINTNAME(ld->varName)));
-
-                checkMissing(res);
-                checkUnbound(res);
-                setVal(i, res);
-                break;
-            }
-
-            case Tag::LdDots:
-            case Tag::LdVar: {
-                auto maybeLd = LdVar::Cast(i);
-                auto varName = maybeLd ? maybeLd->varName : R_DotsSymbol;
-
-                auto env = MkEnv::Cast(i->env());
-                if (LdFunctionEnv::Cast(i->env()))
-                    env = myPromenv;
-
-                if (env && env->stub) {
-                    auto e = loadSxp(env);
-                    llvm::Value* res =
-                        envStubGet(e, env->indexOf(varName), env->nLocals());
-                    if (env->argNamed(varName).val() ==
-                        UnboundValue::instance()) {
-                        
-
-                        res = createSelect2(
-                            builder.CreateICmpEQ(
-                                res, constant(R_UnboundValue, t::SEXP)),
-                            // if unsassigned in the stub, fall through
-                            [&]() {
-                                return call(
-                                    NativeBuiltins::ldvar,
-                                    {constant(varName, t::SEXP),
-                                     envStubGet(e, -1, env->nLocals())});
-                            },
-                            [&]() { return res; });
-                    }
-                    setVal(i, res);
-                    break;
-                }
-
-                llvm::Value* res;
-                if (bindingsCache.count(i->env())) {
-                    auto phi = phiBuilder(t::SEXP);
-                    auto offset = bindingsCache.at(i->env()).at(varName);
-
-                    auto cachePtr =
-                        builder.CreateGEP(bindingsCacheBase, c(offset));
-                    llvm::Value* cache = builder.CreateLoad(cachePtr);
-
-                    auto hit1 = BasicBlock::Create(C, "", fun);
-                    auto hit2 = BasicBlock::Create(C, "", fun);
-                    auto miss = BasicBlock::Create(C, "", fun);
-                    auto done = BasicBlock::Create(C, "", fun);
-
-                    builder.CreateCondBr(
-                        builder.CreateICmpULE(
-                            builder.CreatePtrToInt(cache, t::i64), c(1, 64)),
-                        miss, hit1, branchMostlyFalse);
-                    builder.SetInsertPoint(hit1);
-                    auto val = car(cache);
-                    builder.CreateCondBr(
-                        builder.CreateICmpEQ(val,
-                                             constant(R_UnboundValue, t::SEXP)),
-                        miss, hit2, branchMostlyFalse);
-                    builder.SetInsertPoint(hit2);
-                    ensureNamed(val);
-                    phi.addInput(val);
-                    builder.CreateBr(done);
-
-                    builder.SetInsertPoint(miss);
-                    auto res0 = call(NativeBuiltins::ldvarCacheMiss,
-                                     {constant(varName, t::SEXP),
-                                      loadSxp(i->env()), cachePtr});
-                    if (needsLdVarForUpdate.count(i))
-                        ensureShared(res0);
-                    phi.addInput(res0);
-                    builder.CreateBr(done);
-                    builder.SetInsertPoint(done);
-                    res = phi();
-                } else {
-                    auto setter = needsLdVarForUpdate.count(i)
-                                      ? NativeBuiltins::ldvarForUpdate
-                                      : NativeBuiltins::ldvar;
-                    res = call(setter,
-                               {constant(varName, t::SEXP), loadSxp(i->env())});
-                }
-                res->setName(CHAR(PRINTNAME(varName)));
-
-                if (maybeLd) {
-                    checkMissing(res);
-                    checkUnbound(res);
-                }
-                setVal(i, res);
-                break;
-            }
-
-            case Tag::Extract1_1D: {
-                auto extract = Extract1_1D::Cast(i);
-                auto vector = loadSxp(extract->vec());
-
-                bool fastcase = !extract->vec()->type.maybe(RType::vec) &&
-                                !extract->vec()->type.maybeObj() &&
-                                vectorTypeSupport(extract->vec()) &&
-                                extract->idx()->type.isA(
-                                    PirType::intReal().notObject().scalar());
-                BasicBlock* done;
-                auto res = phiBuilder(representationOf(i));
-
-                if (fastcase) {
-                    auto fallback = BasicBlock::Create(C, "", fun);
-                    done = BasicBlock::Create(C, "", fun);
-
-                    llvm::Value* vector = load(extract->vec());
-
-                    if (representationOf(extract->vec()) == t::SEXP) {
-                        auto hit2 = BasicBlock::Create(C, "", fun);
-                        builder.CreateCondBr(isAltrep(vector), fallback, hit2,
-                                             branchMostlyFalse);
-                        builder.SetInsertPoint(hit2);
-
-                        if (extract->vec()->type.maybeHasAttrs()) {
-                            auto hit3 = BasicBlock::Create(C, "", fun);
-                            builder.CreateCondBr(fastVeceltOkNative(vector),
-                                                 hit3, fallback,
-                                                 branchMostlyTrue);
-                            builder.SetInsertPoint(hit3);
-                        }
-                    }
-
-                    llvm::Value* index =
-                        computeAndCheckIndex(extract->idx(), vector, fallback);
-                    auto res0 =
-                        extract->vec()->type.isScalar()
-                            ? vector
-                            : accessVector(vector, index, extract->vec()->type);
-                    res.addInput(convert(res0, i->type));
-                    builder.CreateBr(done);
-
-                    builder.SetInsertPoint(fallback);
-                }
-
-                auto env = constant(R_NilValue, t::SEXP);
-                if (extract->hasEnv())
-                    env = loadSxp(extract->env());
-                auto idx = loadSxp(extract->idx());
-                auto res0 = call(NativeBuiltins::extract11,
-                                 {vector, idx, env, c(extract->srcIdx)});
-
-                res.addInput(convert(res0, i->type));
-                if (fastcase) {
-                    builder.CreateBr(done);
-
-                    builder.SetInsertPoint(done);
-                }
-
-                setVal(i, res());
-                break;
-            }
-
-            case Tag::Extract1_2D: {
-                auto extract = Extract1_2D::Cast(i);
-
-                bool fastcase = !extract->vec()->type.maybe(RType::vec) &&
-                                !extract->vec()->type.maybeObj() &&
-                                vectorTypeSupport(extract->vec()) &&
-                                extract->idx1()->type.isA(
-                                    PirType::intReal().notObject().scalar()) &&
-                                extract->idx2()->type.isA(
-                                    PirType::intReal().notObject().scalar());
-
-
-                BasicBlock* done;
-                auto res = phiBuilder(representationOf(i));
-
-                if (fastcase) {
-                    auto fallback = BasicBlock::Create(C, "", fun);
-                    done = BasicBlock::Create(C, "", fun);
-
-                    llvm::Value* vector = load(extract->vec());
-
-                    if (representationOf(extract->vec()) == t::SEXP) {
-                        auto hit2 = BasicBlock::Create(C, "", fun);
-                        builder.CreateCondBr(isAltrep(vector), fallback, hit2,
-                                             branchMostlyFalse);
-                        builder.SetInsertPoint(hit2);
-
-                        if (extract->vec()->type.maybeHasAttrs()) {
-                            auto hit3 = BasicBlock::Create(C, "", fun);
-                            builder.CreateCondBr(fastVeceltOkNative(vector),
-                                                 hit3, fallback,
-                                                 branchMostlyTrue);
-                            builder.SetInsertPoint(hit3);
-                        }
-                    }
-
-                    auto ncol = builder.CreateZExt(
-                        call(NativeBuiltins::matrixNcols, {vector}), t::i64);
-                    auto nrow = builder.CreateZExt(
-                        call(NativeBuiltins::matrixNrows, {vector}), t::i64);
-                    llvm::Value* index1 = computeAndCheckIndex(
-                        extract->idx1(), vector, fallback, nrow);
-                    llvm::Value* index2 = computeAndCheckIndex(
-                        extract->idx2(), vector, fallback, ncol);
-
-                    llvm::Value* index =
-                        builder.CreateMul(nrow, index2, "", true, true);
-                    index = builder.CreateAdd(index, index1, "", true, true);
-
-                    auto res0 =
-                        extract->vec()->type.isScalar()
-                            ? vector
-                            : accessVector(vector, index, extract->vec()->type);
-
-                    res.addInput(convert(res0, i->type));
-                    builder.CreateBr(done);
-
-                    builder.SetInsertPoint(fallback);
-                }
-
-                auto vector = loadSxp(extract->vec());
-                auto idx1 = loadSxp(extract->idx1());
-                auto idx2 = loadSxp(extract->idx2());
-                auto res0 = call(NativeBuiltins::extract12,
-                                 {vector, idx1, idx2, loadSxp(extract->env()),
-                                  c(extract->srcIdx)});
-
-                res.addInput(convert(res0, i->type));
-                if (fastcase) {
-                    builder.CreateBr(done);
-
-                    builder.SetInsertPoint(done);
-                }
-                setVal(i, res());
-                break;
-            }
-
-            case Tag::Extract2_1D: {
-                auto extract = Extract2_1D::Cast(i);
-                // TODO: Extend a fastPath for generic vectors.
-                bool fastcase = vectorTypeSupport(extract->vec()) &&
-                                extract->idx()->type.isA(
-                                    PirType::intReal().notObject().scalar());
-
-                BasicBlock* done;
-                auto res = phiBuilder(representationOf(i));
-
-                if (fastcase) {
-                    auto fallback = BasicBlock::Create(C, "", fun);
-                    auto hit2 = BasicBlock::Create(C, "", fun);
-                    done = BasicBlock::Create(C, "", fun);
-
-                    llvm::Value* vector = load(extract->vec());
-
-                    if (representationOf(extract->vec()) == t::SEXP) {
-                        builder.CreateCondBr(isAltrep(vector), fallback, hit2,
-                                             branchMostlyFalse);
-                        builder.SetInsertPoint(hit2);
-                    }
-
-                    llvm::Value* index =
-                        computeAndCheckIndex(extract->idx(), vector, fallback);
-                    auto res0 =
-                        extract->vec()->type.isScalar()
-                            ? vector
-                            : accessVector(vector, index, extract->vec()->type);
-                    res.addInput(convert(res0, i->type));
-                    builder.CreateBr(done);
-
-                    builder.SetInsertPoint(fallback);
-                }
-
-                auto irep = representationOf(extract->idx());
-                llvm::Value* res0;
-
-                if (irep != t::SEXP) {
-                    NativeBuiltin getter;
-                    if (irep == t::Int) {
-                        getter = NativeBuiltins::extract21i;
-                    } else {
-                        assert(irep == t::Double);
-                        getter = NativeBuiltins::extract21r;
-                    }
-                    auto vector = loadSxp(extract->vec());
-                    res0 = call(getter,
-                                {vector, load(extract->idx()),
-                                 loadSxp(extract->env()), c(extract->srcIdx)});
-                } else {
-                    auto vector = loadSxp(extract->vec());
-                    auto idx = loadSxp(extract->idx());
-                    res0 = call(NativeBuiltins::extract21,
-                                {vector, idx, loadSxp(extract->env()),
-                                 c(extract->srcIdx)});
-                }
-
-                res.addInput(convert(res0, i->type));
-                if (fastcase) {
-                    builder.CreateBr(done);
-
-                    builder.SetInsertPoint(done);
-                }
-                setVal(i, res());
-                break;
-            }
-
-            case Tag::Extract1_3D: {
-                auto extract = Extract1_3D::Cast(i);
-                auto vector = loadSxp(extract->vec());
-                auto idx1 = loadSxp(extract->idx1());
-                auto idx2 = loadSxp(extract->idx2());
-                auto idx3 = loadSxp(extract->idx3());
-
-                // We should implement the fast cases (known and primitive
-                // types) speculatively here
-                auto env = constant(R_NilValue, t::SEXP);
-                if (extract->hasEnv())
-                    env = loadSxp(extract->env());
-
-                auto res =
-                    call(NativeBuiltins::extract13,
-                         {vector, idx1, idx2, idx3, env, c(extract->srcIdx)});
-                setVal(i, res);
-
-                break;
-            }
-
-            case Tag::Extract2_2D: {
-                auto extract = Extract2_2D::Cast(i);
-
-                bool fastcase = vectorTypeSupport(extract->vec()) &&
-                                extract->idx1()->type.isA(
-                                    PirType::intReal().notObject().scalar()) &&
-                                extract->idx2()->type.isA(
-                                    PirType::intReal().notObject().scalar());
-
-                BasicBlock* done;
-                auto res = phiBuilder(representationOf(i));
-
-                if (fastcase) {
-                    auto fallback = BasicBlock::Create(C, "", fun);
-                    auto hit2 = BasicBlock::Create(C, "", fun);
-                    done = BasicBlock::Create(C, "", fun);
-
-                    llvm::Value* vector = load(extract->vec());
-
-                    if (representationOf(extract->vec()) == t::SEXP) {
-                        builder.CreateCondBr(isAltrep(vector), fallback, hit2,
-                                             branchMostlyFalse);
-                        builder.SetInsertPoint(hit2);
-                    }
-
-                    auto ncol = builder.CreateZExt(
-                        call(NativeBuiltins::matrixNcols, {vector}), t::i64);
-                    auto nrow = builder.CreateZExt(
-                        call(NativeBuiltins::matrixNrows, {vector}), t::i64);
-                    llvm::Value* index1 = computeAndCheckIndex(
-                        extract->idx1(), vector, fallback, nrow);
-                    llvm::Value* index2 = computeAndCheckIndex(
-                        extract->idx2(), vector, fallback, ncol);
-
-                    llvm::Value* index =
-                        builder.CreateMul(nrow, index2, "", true, true);
-                    index = builder.CreateAdd(index, index1, "", true, true);
-
-                    auto res0 =
-                        extract->vec()->type.isScalar()
-                            ? vector
-                            : accessVector(vector, index, extract->vec()->type);
-
-                    res.addInput(convert(res0, i->type));
-                    builder.CreateBr(done);
-
-                    builder.SetInsertPoint(fallback);
-                }
-
-                auto irep = representationOf(extract->idx1());
-                llvm::Value* res0;
-
-                if (irep != t::SEXP &&
-                    representationOf(extract->idx2()) == irep) {
-                    NativeBuiltin getter;
-                    if (irep == t::Int) {
-                        getter = NativeBuiltins::extract22ii;
-                    } else {
-                        assert(irep == t::Double);
-                        getter = NativeBuiltins::extract22rr;
-                    }
-
-                    auto vector = loadSxp(extract->vec());
-                    res0 = call(getter,
-                                {vector, load(extract->idx1()),
-                                 load(extract->idx2()), loadSxp(extract->env()),
-                                 c(extract->srcIdx)});
-                } else {
-
-                    auto vector = loadSxp(extract->vec());
-                    auto idx1 = loadSxp(extract->idx1());
-                    auto idx2 = loadSxp(extract->idx2());
-                    res0 = call(NativeBuiltins::extract22,
-                                {vector, idx1, idx2, loadSxp(extract->env()),
-                                 c(extract->srcIdx)});
-                }
-
-                res.addInput(convert(res0, i->type));
-                if (fastcase) {
-                    builder.CreateBr(done);
-
-                    builder.SetInsertPoint(done);
-                }
-                setVal(i, res());
-                break;
-            }
-
-            case Tag::Subassign1_3D: {
-                auto subAssign = Subassign1_3D::Cast(i);
-                auto vector = loadSxp(subAssign->lhs());
-                auto val = loadSxp(subAssign->rhs());
-                auto idx1 = loadSxp(subAssign->idx1());
-                auto idx2 = loadSxp(subAssign->idx2());
-                auto idx3 = loadSxp(subAssign->idx3());
-
-                // We should implement the fast cases (known and primitive
-                // types) speculatively here
-                auto res =
-                    call(NativeBuiltins::subassign13,
-                         {vector, idx1, idx2, idx3, val,
-                          loadSxp(subAssign->env()), c(subAssign->srcIdx)});
-                setVal(i, res);
-                break;
-            }
-
-            case Tag::Subassign1_2D: {
-                auto subAssign = Subassign1_2D::Cast(i);
-                auto vector = loadSxp(subAssign->lhs());
-                auto val = loadSxp(subAssign->rhs());
-                auto idx1 = loadSxp(subAssign->idx1());
-                auto idx2 = loadSxp(subAssign->idx2());
-
-                // We should implement the fast cases (known and primitive
-                // types) speculatively here
-                auto res =
-                    call(NativeBuiltins::subassign12,
-                         {vector, idx1, idx2, val, loadSxp(subAssign->env()),
-                          c(subAssign->srcIdx)});
-                setVal(i, res);
-                break;
-            }
-
-            case Tag::Subassign2_2D: {
-                auto subAssign = Subassign2_2D::Cast(i);
-
-                auto idx1Type = subAssign->idx1()->type;
-                auto idx2Type = subAssign->idx2()->type;
-                auto valType = subAssign->rhs()->type;
-                auto vecType = subAssign->lhs()->type;
-
-                BasicBlock* done = nullptr;
-                auto res = phiBuilder(representationOf(i));
-
-                // Missing cases: store int into double matrix / store double
-                // into int matrix
-                auto fastcase =
-                    idx1Type.isA(PirType::intReal().notObject().scalar()) &&
-                    idx2Type.isA(PirType::intReal().notObject().scalar()) &&
-                    valType.isScalar() && !vecType.maybeObj() &&
-                    ((vecType.isA(RType::integer) &&
-                      valType.isA(RType::integer)) ||
-                     (vecType.isA(RType::real) && valType.isA(RType::real)));
-
-                if (fastcase) {
-                    auto fallback = BasicBlock::Create(C, "", fun);
-                    auto hit = BasicBlock::Create(C, "", fun);
-                    done = BasicBlock::Create(C, "", fun);
-
-                    llvm::Value* vector = load(subAssign->lhs());
-                    if (representationOf(subAssign->lhs()) == t::SEXP) {
-                        builder.CreateCondBr(shared(vector), fallback, hit,
-                                             branchMostlyFalse);
-                        builder.SetInsertPoint(hit);
-                    }
-
-                    auto ncol = builder.CreateZExt(
-                        call(NativeBuiltins::matrixNcols, {vector}), t::i64);
-                    auto nrow = builder.CreateZExt(
-                        call(NativeBuiltins::matrixNrows, {vector}), t::i64);
-                    llvm::Value* index1 = computeAndCheckIndex(
-                        subAssign->idx1(), vector, fallback, nrow);
-                    llvm::Value* index2 = computeAndCheckIndex(
-                        subAssign->idx2(), vector, fallback, ncol);
-
-                    auto val = load(subAssign->rhs());
-                    if (representationOf(i) == Representation::Sexp) {
-                        llvm::Value* index =
-                            builder.CreateMul(nrow, index2, "", true, true);
-                        index =
-                            builder.CreateAdd(index, index1, "", true, true);
-                        assignVector(vector, index, val, vecType);
-                        res.addInput(convert(vector, i->type));
-                    } else {
-                        res.addInput(convert(val, i->type));
-                    }
-
-                    builder.CreateBr(done);
-
-                    builder.SetInsertPoint(fallback);
-                }
-
-                auto idx1 = loadSxp(subAssign->idx1());
-                auto idx2 = loadSxp(subAssign->idx2());
-
-                llvm::Value* assign = nullptr;
-                auto irep = representationOf(subAssign->idx1());
-                auto vrep = representationOf(subAssign->rhs());
-                if (representationOf(subAssign->idx2()) == irep &&
-                    irep != t::SEXP && vrep != t::SEXP) {
-                    NativeBuiltin setter;
-                    if (irep == t::Int && vrep == t::Int)
-                        setter = NativeBuiltins::subassign22iii;
-                    else if (irep == t::Double && vrep == t::Int)
-                        setter = NativeBuiltins::subassign22rri;
-                    else if (irep == t::Int && vrep == t::Double)
-                        setter = NativeBuiltins::subassign22iir;
-                    else {
-                        assert(irep == t::Double && vrep == t::Double);
-                        setter = NativeBuiltins::subassign22rrr;
-                    }
-
-                    assign = call(
-                        setter,
-                        {loadSxp(subAssign->lhs()), load(subAssign->idx1()),
-                         load(subAssign->idx2()), load(subAssign->rhs()),
-                         loadSxp(subAssign->env()), c(subAssign->srcIdx)});
-                } else {
-                    assign =
-                        call(NativeBuiltins::subassign22,
-                             {loadSxp(subAssign->lhs()), idx1, idx2,
-                              loadSxp(subAssign->rhs()),
-                              loadSxp(subAssign->env()), c(subAssign->srcIdx)});
-                }
-
-                res.addInput(assign);
-                if (fastcase) {
-                    builder.CreateBr(done);
-                    builder.SetInsertPoint(done);
-                }
-                setVal(i, res());
-
-                break;
-            }
-
-            case Tag::Subassign1_1D: {
-                auto subAssign = Subassign1_1D::Cast(i);
-
-                // TODO: Extend a fastPath for generic vectors.
-                // TODO: Support type conversions
-                auto vecType = subAssign->vector()->type;
-                auto valType = subAssign->val()->type;
-                auto idxType = subAssign->idx()->type;
-
-                BasicBlock* done = nullptr;
-                auto resultRep = representationOf(i);
-                auto res = phiBuilder(resultRep);
-
-                // Missing cases: store int into double vect / store double into
-                // int vect
-                bool fastcase =
-                    idxType.isA(PirType::intReal().notObject().scalar()) &&
-                    valType.isScalar() && !vecType.maybeObj() &&
-                    ((vecType.isA(RType::integer) &&
-                      valType.isA(RType::integer)) ||
-                     (vecType.isA(RType::real) && valType.isA(RType::real)));
-
-                if (fastcase) {
-                    auto fallback = BasicBlock::Create(C, "", fun);
-                    done = BasicBlock::Create(C, "", fun);
-
-                    llvm::Value* vector = load(subAssign->vector());
-                    if (representationOf(subAssign->vector()) == t::SEXP) {
-                        auto hit1 = BasicBlock::Create(C, "", fun);
-                        builder.CreateCondBr(isAltrep(vector), fallback, hit1,
-                                             branchMostlyFalse);
-                        builder.SetInsertPoint(hit1);
-
-                        if (vecType.maybeHasAttrs()) {
-                            auto hit2 = BasicBlock::Create(C, "", fun);
-                            builder.CreateCondBr(fastVeceltOkNative(vector),
-                                                 hit2, fallback,
-                                                 branchMostlyTrue);
-                            builder.SetInsertPoint(hit2);
-                        }
-
-                        auto hit3 = BasicBlock::Create(C, "", fun);
-                        builder.CreateCondBr(shared(vector), fallback, hit3,
-                                             branchMostlyFalse);
-                        builder.SetInsertPoint(hit3);
-                    }
-
-                    llvm::Value* index = computeAndCheckIndex(subAssign->idx(),
-                                                              vector, fallback);
-
-                    auto val = load(subAssign->val());
-                    if (representationOf(i) == Representation::Sexp) {
-                        assignVector(vector, index, val,
-                                     subAssign->vector()->type);
-                        res.addInput(convert(vector, i->type));
-                    } else {
-                        res.addInput(convert(val, i->type));
-                    }
-
-                    builder.CreateBr(done);
-
-                    builder.SetInsertPoint(fallback);
-                }
-
-                llvm::Value* res0 =
-                    call(NativeBuiltins::subassign11,
-                         {loadSxp(subAssign->vector()),
-                          loadSxp(subAssign->idx()), loadSxp(subAssign->val()),
-                          loadSxp(subAssign->env()), c(subAssign->srcIdx)});
-
-                res.addInput(convert(res0, i->type));
-                if (fastcase) {
-                    builder.CreateBr(done);
-
-                    builder.SetInsertPoint(done);
-                }
-                setVal(i, res());
-                break;
-            }
-
-            case Tag::Subassign2_1D: {
-                auto subAssign = Subassign2_1D::Cast(i);
-
-                // TODO: Extend a fastPath for generic vectors.
-                // TODO: Support type conversions
-                auto vecType = subAssign->vector()->type;
-                auto valType = subAssign->val()->type;
-                auto idxType = subAssign->idx()->type;
-
-                BasicBlock* done = nullptr;
-                auto resultRep = representationOf(i);
-                auto res = phiBuilder(resultRep);
-
-                // Missing cases: store int into double vect / store double into
-                // int vect
-                bool fastcase =
-                    idxType.isA(PirType::intReal().notObject().scalar()) &&
-                    valType.isScalar() && !vecType.maybeObj() &&
-                    ((vecType.isA(RType::integer) &&
-                      valType.isA(RType::integer)) ||
-                     (vecType.isA(RType::real) && valType.isA(RType::real)));
-
-                if (fastcase) {
-                    auto fallback = BasicBlock::Create(C, "", fun);
-                    done = BasicBlock::Create(C, "", fun);
-
-                    llvm::Value* vector = load(subAssign->vector());
-                    if (representationOf(subAssign->vector()) == t::SEXP) {
-                        auto hit1 = BasicBlock::Create(C, "", fun);
-                        builder.CreateCondBr(isAltrep(vector), fallback, hit1,
-                                             branchMostlyFalse);
-                        builder.SetInsertPoint(hit1);
-
-                        auto hit3 = BasicBlock::Create(C, "", fun);
-                        builder.CreateCondBr(shared(vector), fallback, hit3,
-                                             branchMostlyFalse);
-                        builder.SetInsertPoint(hit3);
-                    }
-
-                    llvm::Value* index = computeAndCheckIndex(subAssign->idx(),
-                                                              vector, fallback);
-
-                    auto val = load(subAssign->val());
-                    if (representationOf(i) == Representation::Sexp) {
-                        assignVector(vector, index, val,
-                                     subAssign->vector()->type);
-                        res.addInput(convert(vector, i->type));
-                    } else {
-                        res.addInput(convert(val, i->type));
-                    }
-
-                    builder.CreateBr(done);
-
-                    builder.SetInsertPoint(fallback);
-                }
-
-                llvm::Value* res0 = nullptr;
-                auto irep = representationOf(subAssign->idx());
-                auto vrep = representationOf(subAssign->val());
-                if (irep != t::SEXP && vrep != t::SEXP) {
-                    NativeBuiltin setter;
-                    if (irep == t::Int && vrep == t::Int)
-                        setter = NativeBuiltins::subassign21ii;
-                    else if (irep == t::Double && vrep == t::Int)
-                        setter = NativeBuiltins::subassign21ri;
-                    else if (irep == t::Int && vrep == t::Double)
-                        setter = NativeBuiltins::subassign21ir;
-                    else {
-                        assert(irep == t::Double && vrep == t::Double);
-                        setter = NativeBuiltins::subassign21rr;
-                    }
-
-                    res0 =
-                        call(setter,
-                             {loadSxp(subAssign->vector()),
-                              load(subAssign->idx()), load(subAssign->val()),
-                              loadSxp(subAssign->env()), c(subAssign->srcIdx)});
-                } else {
-                    res0 = call(
-                        NativeBuiltins::subassign21,
-                        {loadSxp(subAssign->vector()),
-                         loadSxp(subAssign->idx()), loadSxp(subAssign->val()),
-                         loadSxp(subAssign->env()), c(subAssign->srcIdx)});
-                }
-
-                res.addInput(convert(res0, i->type));
-                if (fastcase) {
-                    builder.CreateBr(done);
-
-                    builder.SetInsertPoint(done);
-                }
-                setVal(i, res());
-                break;
-            }
-
-            case Tag::StVar: {
-                auto st = StVar::Cast(i);
-                auto environment = MkEnv::Cast(st->env());
-                if (LdFunctionEnv::Cast(st->env()))
-                    environment = myPromenv;
-
-                if (environment && environment->stub) {
-                    auto idx = environment->indexOf(st->varName);
-                    auto e = loadSxp(environment);
-                    BasicBlock* done = BasicBlock::Create(C, "", fun);
-                    auto cur = envStubGet(e, idx, environment->nLocals());
-
-                    if (representationOf(st->val()) != t::SEXP) {
-                        auto fastcase = BasicBlock::Create(C, "", fun);
-                        auto fallback = BasicBlock::Create(C, "", fun);
-
-                        auto expected = representationOf(st->val()) == t::Int
-                                            ? INTSXP
-                                            : REALSXP;
-                        auto reuse = builder.CreateAnd(
-                            builder.CreateNot(isObj(cur)),
-                            builder.CreateAnd(
-                                builder.CreateNot(shared(cur)),
-                                builder.CreateAnd(
-                                    builder.CreateICmpEQ(sexptype(cur),
-                                                         c(expected)),
-                                    isScalar(cur))));
-                        builder.CreateCondBr(reuse, fastcase, fallback,
-                                             branchMostlyTrue);
-
-                        builder.SetInsertPoint(fastcase);
-                        auto store =
-                            vectorPositionPtr(cur, c(0), st->val()->type);
-                        builder.CreateStore(load(st->val()), store);
-                        builder.CreateBr(done);
-
-                        builder.SetInsertPoint(fallback);
-                    }
-
-                    auto val = loadSxp(st->val());
-                    if (representationOf(st->val()) == t::SEXP) {
-                        auto same = BasicBlock::Create(C, "", fun);
-                        auto different = BasicBlock::Create(C, "", fun);
-                        builder.CreateCondBr(builder.CreateICmpEQ(val, cur),
-                                             same, different);
-
-                        builder.SetInsertPoint(same);
-                        ensureNamed(val);
-                        if (!st->isStArg)
-                            envStubSetNotMissing(e, idx);
-                        builder.CreateBr(done);
-
-                        builder.SetInsertPoint(different);
-                        incrementNamed(val);
-                        envStubSet(e, idx, val, environment->nLocals(),
-                                   !st->isStArg);
-                        builder.CreateBr(done);
-                    } else {
-                        ensureNamed(val);
-                        envStubSet(e, idx, val, environment->nLocals(),
-                                   !st->isStArg);
-                    }
-
-                    builder.CreateBr(done);
-                    builder.SetInsertPoint(done);
-                    break;
-                }
-
-                auto pirVal = st->arg<0>().val();
-                bool integerValueCase =
-                    representationOf(pirVal) == Representation::Integer &&
-                    pirVal->type.isA(RType::integer);
-                auto setter = NativeBuiltins::stvar;
-                if (st->isStArg)
-                    setter = NativeBuiltins::starg;
-                if (!st->isStArg && integerValueCase)
-                    setter = NativeBuiltins::stvari;
-
-                if (bindingsCache.count(environment)) {
-                    auto offset = bindingsCache.at(environment).at(st->varName);
-                    auto cachePtr =
-                        builder.CreateGEP(bindingsCacheBase, c(offset));
-                    llvm::Value* cache = builder.CreateLoad(cachePtr);
-
-                    auto hit1 = BasicBlock::Create(C, "", fun);
-                    auto hit2 = BasicBlock::Create(C, "", fun);
-                    auto hit3 = BasicBlock::Create(C, "", fun);
-                    auto identical = BasicBlock::Create(C, "", fun);
-                    auto miss = BasicBlock::Create(C, "", fun);
-                    auto done = BasicBlock::Create(C, "", fun);
-
-                    builder.CreateCondBr(
-                        builder.CreateICmpULE(
-                            builder.CreatePtrToInt(cache, t::i64), c(1, 64)),
-                        miss, hit1, branchMostlyFalse);
-
-                    builder.SetInsertPoint(hit1);
-                    auto val = car(cache);
-                    builder.CreateCondBr(
-                        builder.CreateICmpEQ(val,
-                                             constant(R_UnboundValue, t::SEXP)),
-                        miss, hit2, branchMostlyFalse);
-
-                    builder.SetInsertPoint(hit2);
-
-                    llvm::Value* newVal = nullptr;
-                    if (integerValueCase) {
-                        auto hitInt = BasicBlock::Create(C, "", fun);
-                        auto hitInt2 = BasicBlock::Create(C, "", fun);
-                        auto fallbackInt = BasicBlock::Create(C, "", fun);
-                        auto isScalarInt = builder.CreateAnd(
-                            builder.CreateICmpEQ(sexptype(val), c(INTSXP)),
-                            isScalar(val));
-                        auto notShared = builder.CreateNot(shared(val));
-                        builder.CreateCondBr(
-                            builder.CreateAnd(isScalarInt, notShared), hitInt,
-                            fallbackInt);
-
-                        builder.SetInsertPoint(hitInt);
-                        auto newValNative = load(pirVal);
-                        auto same = builder.CreateICmpEQ(
-                            newValNative,
-                            accessVector(val, c(0), RType::integer));
-                        builder.CreateCondBr(same, identical, hitInt2);
-
-                        builder.SetInsertPoint(hitInt2);
-                        assignVector(val, c(0), newValNative, RType::integer);
-                        builder.CreateBr(done);
-
-                        builder.SetInsertPoint(fallbackInt);
-                        newVal = loadSxp(pirVal);
-                        builder.CreateBr(hit3);
-                    } else {
-                        newVal = loadSxp(pirVal);
-                        builder.CreateCondBr(builder.CreateICmpEQ(val, newVal),
-                                             identical, hit3,
-                                             branchMostlyFalse);
-                    }
-
-                    builder.SetInsertPoint(hit3);
-                    incrementNamed(newVal);
-                    assert(cache->getType() == t::SEXP);
-                    assert(newVal->getType() == t::SEXP);
-                    setCar(cache, newVal);
-                    builder.CreateBr(done);
-
-                    builder.SetInsertPoint(identical);
-                    // In the fast case (where the value is not updated) we
-                    // still need to ensure it is named.
-                    ensureNamed(val);
-                    builder.CreateBr(done);
-
-                    builder.SetInsertPoint(miss);
-                    call(setter, {constant(st->varName, t::SEXP),
-                                  setter.llvmSignature->getFunctionParamType(
-                                      1) == t::Int
-                                      ? load(pirVal)
-                                      : loadSxp(pirVal),
-                                  loadSxp(st->env())});
-                    builder.CreateBr(done);
-
-                    builder.SetInsertPoint(done);
-
-                } else {
-                    call(setter, {constant(st->varName, t::SEXP),
-                                  setter.llvmSignature->getFunctionParamType(
-                                      1) == t::Int
-                                      ? load(pirVal)
-                                      : loadSxp(pirVal),
-                                  loadSxp(st->env())});
-                }
-                break;
-            }
-
-            case Tag::StVarSuper: {
-                auto st = StVarSuper::Cast(i);
-                auto environment = MkEnv::Cast(st->env());
-                if (environment) {
-                    auto parent = MkEnv::Cast(environment->lexicalEnv());
-                    if (environment->stub || (parent && parent->stub)) {
-                        success = false;
-                        break;
-                    }
-                }
-
-                // In case we statically knew the parent PIR already converted
-                // super assigns to standard stores
-                call(NativeBuiltins::defvar,
-                     {constant(st->varName, t::SEXP),
-                      loadSxp(st->arg<0>().val()), loadSxp(st->env())});
-                break;
-            }
-
-            case Tag::Missing: {
-                assert(representationOf(i) == Representation::Integer);
-                auto missing = Missing::Cast(i);
-                setVal(i, call(NativeBuiltins::isMissing,
-                               {constant(missing->varName, t::SEXP),
-                                loadSxp(i->env())}));
-                break;
-            }
-
-            case Tag::ChkMissing: {
-                auto arg = i->arg(0).val();
-                if (representationOf(arg) == Representation::Sexp)
-                    checkMissing(loadSxp(arg));
-                setVal(i,
-                       load(arg, arg->type.notMissing(), representationOf(i)));
-                break;
-            }
-
-            case Tag::ChkClosure: {
-                auto arg = loadSxp(i->arg(0).val());
-                call(NativeBuiltins::chkfun,
-                     {constant(Rf_install(ChkClosure::Cast(i)->name().c_str()),
-                               t::SEXP),
-                      arg});
-                setVal(i, arg);
-                break;
-            }
-
-            case Tag::ColonInputEffects:
-                setVal(i, call(NativeBuiltins::colonInputEffects,
-                               {loadSxp(i->arg(0).val()),
-                                loadSxp(i->arg(1).val()), c(i->srcIdx)}));
-                break;
-
-            case Tag::ColonCastLhs:
-                setVal(i, call(NativeBuiltins::colonCastLhs,
-                               {loadSxp(i->arg(0).val())}));
-                break;
-
-            case Tag::ColonCastRhs:
-                setVal(i, call(NativeBuiltins::colonCastRhs,
-                               {loadSxp(i->arg(0).val()),
-                                loadSxp(i->arg(1).val())}));
-                break;
-
-            case Tag::Names:
-                setVal(i,
-                       call(NativeBuiltins::names, {loadSxp(i->arg(0).val())}));
-                break;
-
-            case Tag::SetNames:
-                setVal(i, call(NativeBuiltins::setNames,
-                               {loadSxp(i->arg(0).val()),
-                                loadSxp(i->arg(1).val())}));
-                break;
-
-            case Tag::XLength:
-                setVal(i, call(NativeBuiltins::xlength_,
-                               {loadSxp(i->arg(0).val())}));
-                break;
-
-            case Tag::Int3:
-            case Tag::PrintInvocation:
-                success = false;
-                break;
-
-            case Tag::_UNUSED_:
-                assert(false && "Invalid instruction tag");
-                success = false;
-                break;
-
-            case Tag::FrameState:
-            case Tag::Checkpoint:
-            case Tag::Assume:
-            case Tag::Deopt:
-                assert(false && "Expected scheduled deopt");
-                success = false;
-                break;
-
-#define V(Value) case Tag::Value:
-                COMPILER_VALUES(V)
-#undef V
-                assert(false && "Values should not occur in instructions");
-                success = false;
-                break;
-            }
-
-            if (!success) {
-                // std::cerr << "Can't compile ";
-                // i->print(std::cerr, true);
-                // std::cerr << "\n";
-            }
-
-            if (!success)
-                return;
-
-            // Here we directly access the variable to bypass liveness
-            // checks when loading the variable. This is ok, since this is
-            // the current instructoin and we have already written to it...
-            assert(*currentInstr == i);
-            assert(!variables_.count(i) || variables_.at(i).initialized);
-            ++currentInstr;
-            if (!Phi::Cast(i))
-                ensureNamedIfNeeded(i);
-
-            numTemps = 0;
-        }
-
-        // Copy of phi input values
-        for (auto i : *bb) {
-            if (phis.count(i)) {
-                auto phi = phis.at(i);
-                if (deadMove(i, phi))
-                    continue;
-                auto r = representationOf(phi->type);
-                auto inpv = load(i, r);
-                ensureNamedIfNeeded(phi, inpv);
-                updateVariable(phi, inpv);
-            }
-        }
-
-        if (bb->isJmp())
-            builder.CreateBr(getBlock(bb->next()));
-
-        for (auto suc : bb->successors())
-            blockInPushContext[suc] = inPushContext;
-    });
-
-    // Delayed insertion of the branch, so we can still easily add instructions
-    // to the entry block while compiling
-    builder.SetInsertPoint(entryBlock);
-    builder.CreateBr(getBlock(code->entry));
-
-    if (success) {
-        // outs() << "Compiled " << fun->getName() << "\n";
-        // fun->dump();
-        // code->printCode(std::cout, true, true);
-    }
-
-    std::unordered_set<rir::Code*> codes;
-    std::unordered_map<size_t, const pir::TypeFeedback&> variableMapping;
-#ifdef DEBUG_REGISTER_MAP
-    std::unordered_set<size_t> usedSlots;
-#endif
-    for (auto& var : variables_) {
-        auto i = var.first;
-        if (representationOf(i) != Representation::Sexp)
-            continue;
-        if (!i->typeFeedback.origin)
-            continue;
-        if (!var.second.initialized)
-            continue;
-        if (var.second.stackSlot < PirTypeFeedback::MAX_SLOT_IDX) {
-            codes.insert(i->typeFeedback.srcCode);
-            variableMapping.emplace(var.second.stackSlot, i->typeFeedback);
-#ifdef DEBUG_REGISTER_MAP
-            assert(!usedSlots.count(var.second.stackSlot));
-            usedSlots.insert(var.second.stackSlot);
-#endif
-        }
-        if (variableMapping.size() == PirTypeFeedback::MAX_SLOT_IDX)
-            break;
-    }
-    if (!variableMapping.empty()) {
-        pirTypeFeedback = PirTypeFeedback::New(codes, variableMapping);
-#ifdef DEBUG_REGISTER_MAP
-        for (auto m : variableMapping) {
-            auto origin = registerMap->getOriginOfSlot(m.first);
-            assert(origin == m.second.second);
-        }
-#endif
-    }
-
-    return success;
-}
-
-} // namespace pir
-} // namespace rir
-
-=======
->>>>>>> d2005cd9
 #include "lower_llvm.h"
 #include "jit_llvm.h"
 #include "lower_function_llvm.h"
