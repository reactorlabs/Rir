--- conflicted
+++ resolved
@@ -43,10 +43,7 @@
     LOR,
     COLON,
     MOD,
-<<<<<<< HEAD
-=======
     POW,
->>>>>>> f4292ecc
 };
 
 enum class UnopKind : int {
