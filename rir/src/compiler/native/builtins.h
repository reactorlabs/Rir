--- conflicted
+++ resolved
@@ -49,11 +49,8 @@
     static NativeBuiltin ldvar;
     static NativeBuiltin ldvarCacheMiss;
     static NativeBuiltin stvar;
-<<<<<<< HEAD
     static NativeBuiltin defvar;
-=======
     static NativeBuiltin starg;
->>>>>>> 045f2599
     static NativeBuiltin ldfun;
 
     static NativeBuiltin setCar;
