--- conflicted
+++ resolved
@@ -1371,18 +1371,13 @@
 
             case Tag::StVar: {
                 auto st = StVar::Cast(i);
-<<<<<<< HEAD
                 auto environment = MkEnv::Cast(st->env());
-                if (st->isStArg || (environment && environment->stub)) {
-=======
-                auto env = MkEnv::Cast(st->env());
 
                 auto setter = NativeBuiltins::stvar;
                 if (st->isStArg)
                     setter = NativeBuiltins::starg;
 
-                if (env && env->stub) {
->>>>>>> 045f2599
+                if (environment && environment->stub) {
                     success = false;
                     break;
                 }
@@ -1416,15 +1411,9 @@
                     insn_label(done);
                 } else {
                     gcSafepoint(i, 1, false);
-<<<<<<< HEAD
-                    call(NativeBuiltins::stvar, {constant(st->varName, sxp),
-                                                 loadSxp(i, st->arg<0>().val()),
-                                                 loadSxp(i, st->env())});
-=======
                     call(setter, {constant(st->varName, sxp),
                                   loadSxp(i, st->arg<0>().val()),
                                   loadSxp(i, st->env())});
->>>>>>> 045f2599
                 }
                 break;
             }
