--- conflicted
+++ resolved
@@ -599,12 +599,9 @@
     case BinopKind::MOD:
         OPERATION_FALLBACK("%%");
         break;
-<<<<<<< HEAD
-=======
     case BinopKind::POW:
         OPERATION_FALLBACK("^");
         break;
->>>>>>> f4292ecc
     }
     UNPROTECT(1);
     SLOWASSERT(res);
@@ -681,12 +678,9 @@
     case BinopKind::MOD:
         OPERATION_FALLBACK("%%");
         break;
-<<<<<<< HEAD
-=======
     case BinopKind::POW:
         OPERATION_FALLBACK("^");
         break;
->>>>>>> f4292ecc
     }
     SLOWASSERT(res);
 
@@ -1017,8 +1011,6 @@
     5,
     jit_type_create_signature(jit_abi_cdecl, sxp, sxp4_int, 5, 0),
 };
-<<<<<<< HEAD
-=======
 
 int forSeqSizeImpl(SEXP seq) {
     // TODO: we should extract the length just once at the begining of
@@ -1078,7 +1070,5 @@
     2,
     nullptr,
 };
-
->>>>>>> f4292ecc
 }
 }