#include "lower_function_llvm.h"
#include "R/BuiltinIds.h"
#include "R/Funtab.h"
#include "R/Symbols.h"
#include "R/r.h"
#include "compiler/analysis/reference_count.h"
#include "compiler/native/builtins.h"
#include "compiler/native/representation_llvm.h"
#include "compiler/native/types_llvm.h"
#include "compiler/parameter.h"
#include "compiler/pir/pir_impl.h"
#include "compiler/util/lowering/allocators.h"
#include "compiler/util/visitor.h"
#include "interpreter/builtins.h"
#include "interpreter/instance.h"
#include "runtime/DispatchTable.h"
#include "runtime/LazyArglist.h"
#include "runtime/LazyEnvironment.h"
#include "utils/Pool.h"

#include "llvm/IR/Intrinsics.h"

#include <algorithm>
#include <cassert>
#include <cstdlib>
#include <map>
#include <memory>
#include <string>
#include <unordered_map>
#include <unordered_set>
#include <vector>

namespace rir {
namespace pir {

using namespace llvm;

extern "C" size_t R_NSize;
extern "C" size_t R_NodesInUse;

static_assert(sizeof(unsigned long) == sizeof(uint64_t), "sizeof(unsigned long) and sizeof(uint64_t) should match"); 

void LowerFunctionLLVM::PhiBuilder::addInput(llvm::Value* v) {
    addInput(v, builder.GetInsertBlock());
}
llvm::Value* LowerFunctionLLVM::PhiBuilder::operator()() {
    assert(!created);
    created = true;
    assert(inputs.size() > 0);
    if (inputs.size() == 1)
        return inputs[0].first;
    assert(builder.GetInsertBlock()->hasNPredecessors(inputs.size()));
    auto phi = builder.CreatePHI(type, inputs.size());
    for (auto& in : inputs)
        phi->addIncoming(in.first, in.second);
    return phi;
}

class NativeAllocator : public SSAAllocator {
  public:
    NativeAllocator(Code* code, const LivenessIntervals& livenessIntervals)
        : SSAAllocator(code, livenessIntervals) {}

    bool needsAVariable(Value* v) const {
        return v->producesRirResult() && !LdConst::Cast(v) &&
               !(CastType::Cast(v) &&
                 LdConst::Cast(CastType::Cast(v)->arg(0).val()));
    }
    bool needsASlot(Value* v) const override final {
        return needsAVariable(v) && Representation::Of(v) == t::SEXP;
    }
    bool interfere(Instruction* a, Instruction* b) const override final {
        // Ensure we preserve slots for variables with typefeedback to make them
        // accessible to the runtime profiler.
        // TODO: this needs to be replaced by proper mapping of slots.
        if (a != b && (a->typeFeedback.origin || b->typeFeedback.origin))
            return true;
        return SSAAllocator::interfere(a, b);
    }
};

llvm::Value* LowerFunctionLLVM::globalConst(llvm::Constant* init,
                                            llvm::Type* ty) {
    if (!ty)
        ty = init->getType();
    return new llvm::GlobalVariable(getModule(), ty, true,
                                    llvm::GlobalValue::PrivateLinkage, init);
}

void LowerFunctionLLVM::setVisible(int i) {
    builder.CreateStore(c(i), convertToPointer(&R_Visible, t::IntPtr));
}

llvm::Value* LowerFunctionLLVM::force(Instruction* i, llvm::Value* arg) {

    auto isProm = BasicBlock::Create(PirJitLLVM::getContext(), "", fun);
    auto needsEval = BasicBlock::Create(PirJitLLVM::getContext(), "", fun);
    auto isVal = BasicBlock::Create(PirJitLLVM::getContext(), "", fun);
    auto isPromVal = BasicBlock::Create(PirJitLLVM::getContext(), "", fun);
    auto done = BasicBlock::Create(PirJitLLVM::getContext(), "", fun);

    auto res = phiBuilder(t::SEXP);

    checkIsSexp(arg, "force argument");

    auto type = sexptype(arg);
    auto tt = builder.CreateICmpEQ(type, c(PROMSXP));

    builder.CreateCondBr(tt, isProm, isVal);

    builder.SetInsertPoint(isProm);
    auto val = car(arg);
    checkIsSexp(arg, "prval");
    auto tv = builder.CreateICmpEQ(val, constant(R_UnboundValue, t::SEXP));
    builder.CreateCondBr(tv, needsEval, isPromVal, branchMostlyFalse);

    builder.SetInsertPoint(needsEval);
    auto evaled =
        call(NativeBuiltins::get(NativeBuiltins::Id::forcePromise), {arg});
    checkIsSexp(evaled, "force result");
    res.addInput(evaled);
    builder.CreateBr(done);

    builder.SetInsertPoint(isVal);
    res.addInput(arg);
    builder.CreateBr(done);

    builder.SetInsertPoint(isPromVal);
    res.addInput(val);
    builder.CreateBr(done);

    builder.SetInsertPoint(done);
    auto result = res();
#ifdef ENABLE_SLOWASSERT
    insn_assert(builder.CreateICmpNE(sexptype(result), c(PROMSXP)),
                "Force returned promise");
#endif
    return result;
}

void LowerFunctionLLVM::insn_assert(llvm::Value* v, const char* msg,
                                    llvm::Value* p) {
    auto nok = BasicBlock::Create(PirJitLLVM::getContext(), "assertFail", fun);
    auto ok = BasicBlock::Create(PirJitLLVM::getContext(), "assertOk", fun);

    builder.CreateCondBr(v, ok, nok, branchAlwaysTrue);

    builder.SetInsertPoint(nok);
    if (p)
        call(NativeBuiltins::get(NativeBuiltins::Id::printValue), {p});
    call(NativeBuiltins::get(NativeBuiltins::Id::assertFail),
         {convertToPointer((void*)msg)});
    builder.CreateRet(builder.CreateIntToPtr(c(nullptr), t::SEXP));

    builder.SetInsertPoint(ok);
}

llvm::Value* LowerFunctionLLVM::constant(SEXP co, llvm::Type* needed) {
    static std::unordered_set<SEXP> eternal = {
        R_TrueValue,  R_NilValue,  R_FalseValue,     R_UnboundValue,
        R_MissingArg, R_GlobalEnv, R_LogicalNAValue, R_EmptyEnv};
    if (needed == t::Int) {
        assert(Rf_length(co) == 1);
        if (TYPEOF(co) == INTSXP)
            return llvm::ConstantInt::get(PirJitLLVM::getContext(),
                                          llvm::APInt(32, INTEGER(co)[0]));
        if (TYPEOF(co) == REALSXP) {
            if (std::isnan(REAL(co)[0]))
                return llvm::ConstantInt::get(PirJitLLVM::getContext(),
                                              llvm::APInt(32, NA_INTEGER));
            return llvm::ConstantInt::get(PirJitLLVM::getContext(),
                                          llvm::APInt(32, (int)REAL(co)[0]));
        }
        if (TYPEOF(co) == LGLSXP)
            return llvm::ConstantInt::get(PirJitLLVM::getContext(),
                                          llvm::APInt(32, LOGICAL(co)[0]));
    }

    if (needed == t::Double) {
        assert(Rf_length(co) == 1);
        if (TYPEOF(co) == INTSXP) {
            if (INTEGER(co)[0] == NA_INTEGER)
                return llvm::ConstantFP::get(PirJitLLVM::getContext(),
                                             llvm::APFloat(R_NaN));
            return llvm::ConstantFP::get(PirJitLLVM::getContext(),
                                         llvm::APFloat((double)INTEGER(co)[0]));
        }
        if (TYPEOF(co) == REALSXP)
            return llvm::ConstantFP::get(PirJitLLVM::getContext(),
                                         llvm::APFloat(REAL(co)[0]));
        if (TYPEOF(co) == LGLSXP) {
            if (LOGICAL(co)[0] == NA_LOGICAL)
                return llvm::ConstantFP::get(PirJitLLVM::getContext(),
                                             llvm::APFloat(R_NaN));
            return llvm::ConstantInt::get(PirJitLLVM::getContext(),
                                          llvm::APInt(32, LOGICAL(co)[0]));
        }
    }

    assert(needed == t::SEXP);
    // Normalize scalar logicals
    if (IS_SIMPLE_SCALAR(co, LGLSXP)) {
        auto t = LOGICAL(co)[0];
        if (t == 0) {
            co = R_FalseValue;
        } else if (t == NA_LOGICAL) {
            co = R_LogicalNAValue;
        } else {
            co = R_TrueValue;
        }
    }
    if (TYPEOF(co) == SYMSXP || eternal.count(co))
        return convertToPointer(co);

    auto i = Pool::insert(co);
    llvm::Value* pos = builder.CreateLoad(constantpool);
    pos = builder.CreateBitCast(dataPtr(pos, false),
                                PointerType::get(t::SEXP, 0));
    pos = builder.CreateGEP(pos, c(i));
    return builder.CreateLoad(pos);
}

llvm::Value* LowerFunctionLLVM::nodestackPtr() {
    return builder.CreateLoad(nodestackPtrAddr);
}

llvm::Value* LowerFunctionLLVM::stack(int i) {
    auto offset = -(i + 1);
    auto pos = builder.CreateGEP(nodestackPtr(), {c(offset), c(1)});
    return builder.CreateLoad(t::SEXP, pos);
}

void LowerFunctionLLVM::stack(const std::vector<llvm::Value*>& args) {
    auto stackptr = nodestackPtr();
    // set type tag to 0
    builder.CreateMemSet(builder.CreateGEP(stackptr, c(-args.size())), c(0, 8),
                         args.size() * sizeof(R_bcstack_t), MaybeAlign(1));
    auto pos = -args.size();
    for (auto arg = args.begin(); arg != args.end(); arg++) {
        // store the value
        auto valS = builder.CreateGEP(stackptr, {c(pos), c(1)});
        builder.CreateStore(*arg, valS);
        pos++;
    }
    assert(pos == 0);
}

void LowerFunctionLLVM::setLocal(size_t i, llvm::Value* v) {
    assert(i < numLocals);
    assert(v->getType() == t::SEXP);
    auto pos = builder.CreateGEP(basepointer, {c(i), c(1)});
    builder.CreateStore(v, pos, true);
}

void LowerFunctionLLVM::incStack(int i, bool zero) {
    if (i == 0)
        return;
    auto cur = nodestackPtr();
    auto offset = sizeof(R_bcstack_t) * i;
    if (zero)
        builder.CreateMemSet(cur, c(0, 8), offset, MaybeAlign(1));
    auto up = builder.CreateGEP(cur, c(i));
    builder.CreateStore(up, nodestackPtrAddr);
}

void LowerFunctionLLVM::decStack(int i) {
    if (i == 0)
        return;
    auto cur = nodestackPtr();
    auto up = builder.CreateGEP(cur, c(-i));
    builder.CreateStore(up, nodestackPtrAddr);
}

llvm::Value* LowerFunctionLLVM::callRBuiltin(SEXP builtin,
                                             const std::vector<Value*>& args,
                                             int srcIdx, CCODE builtinFun,
                                             llvm::Value* env) {
    if (supportsFastBuiltinCall(builtin)) {
        return withCallFrame(args, [&]() -> llvm::Value* {
            return call(NativeBuiltins::get(NativeBuiltins::Id::callBuiltin),
                        {
                            paramCode(),
                            c(srcIdx),
                            constant(builtin, t::SEXP),
                            env,
                            c(args.size()),
                        });
        });
    }

    auto fPtr = convertToPointer((void*)builtinFun, t::builtinFunctionPtr);
    auto f = FunctionCallee(t::builtinFunction, fPtr);

    auto arglist = constant(R_NilValue, t::SEXP);
    for (auto v = args.rbegin(); v != args.rend(); v++) {
        auto a = loadSxp(*v);
#ifdef ENABLE_SLOWASSERT
        insn_assert(builder.CreateICmpNE(sexptype(a), c(PROMSXP)),
                    "passing promise to builtin");
#endif
        arglist =
            call(NativeBuiltins::get(NativeBuiltins::Id::consNr), {a, arglist});
    }
    if (args.size() > 0)
        protectTemp(arglist);

    auto ast = constant(cp_pool_at(globalContext(), srcIdx), t::SEXP);
    // TODO: ensure that we cover all the fast builtin cases
    int flag = getFlag(builtin);
    if (flag < 2)
        setVisible(flag != 1);
    auto res = builder.CreateCall(f, {
                                         ast,
                                         constant(builtin, t::SEXP),
                                         arglist,
                                         env,
                                     });
    if (flag < 2)
        setVisible(flag != 1);
    return res;
}

llvm::Value*
LowerFunctionLLVM::withCallFrame(const std::vector<Value*>& args,
                                 const std::function<llvm::Value*()>& theCall,
                                 bool pop) {
    auto nargs = args.size();
    incStack(nargs, false);
    std::vector<llvm::Value*> jitArgs;
    for (auto& arg : args)
        jitArgs.push_back(load(arg, Representation::Sexp));
    stack(jitArgs);
    auto res = theCall();
    if (pop)
        decStack(nargs);
    return res;
}

llvm::Value* LowerFunctionLLVM::load(Value* v, Representation r) {
    return load(v, v->type, r);
}

llvm::Value* LowerFunctionLLVM::load(Value* v) {
    return load(v, v->type, Representation::Of(v));
}
llvm::Value* LowerFunctionLLVM::loadSxp(Value* v) {
    return load(v, Representation::Sexp);
}

llvm::Value* LowerFunctionLLVM::load(Value* val, PirType type,
                                     Representation needed) {
    llvm::Value* res;
    auto vali = Instruction::Cast(val);

    if (auto ct = CastType::Cast(val)) {
        if (LdConst::Cast(ct->arg(0).val())) {
            return load(ct->arg(0).val(), type, needed);
        }
    }

    if (vali && variables_.count(vali))
        res = getVariable(vali);
    else if (val == Env::elided())
        res = constant(R_NilValue, needed);
    else if (auto e = Env::Cast(val)) {
        if (e == Env::notClosed()) {
            res = tag(paramClosure());
        } else if (e == Env::nil()) {
            res = constant(R_NilValue, needed);
        } else if (Env::isStaticEnv(e)) {
            res = constant(e->rho, t::SEXP);
        } else {
            assert(false);
        }
    } else if (val->asRValue()) {
        res = constant(val->asRValue(), needed);
    } else if (val == OpaqueTrue::instance()) {
        static int one = 1;
        // Something that is always true, but llvm does not know about
        res = builder.CreateLoad(convertToPointer(&one, t::IntPtr));
    } else if (auto ld = LdConst::Cast(val)) {
        res = constant(ld->c(), needed);
    } else {
        val->printRef(std::cerr);
        assert(false);
    }

    if (res->getType() == t::SEXP && needed != t::SEXP) {
        if (type.isA(PirType(RType::integer).scalar().notObject())) {
            res = unboxInt(res);
            assert(res->getType() == t::Int);
        } else if (type.isA(PirType(RType::logical).scalar().notObject())) {
            res = unboxLgl(res);
            assert(res->getType() == t::Int);
        } else if (type.isA((PirType() | RType::integer | RType::logical)
                                .scalar()
                                .notObject())) {
            res = unboxIntLgl(res);
            assert(res->getType() == t::Int);
        } else if (type.isA(PirType(RType::real).scalar().notObject())) {
            res = unboxReal(res);
            assert(res->getType() == t::Double);
        } else if (type.isA(
                       (PirType(RType::real) | RType::integer | RType::logical)
                           .scalar()
                           .notObject())) {
            res = unboxRealIntLgl(res, type);
            assert(res->getType() == t::Double);
        } else {
            // code->printCode(std::cout, true, true);
            std::cout << "Don't know how to unbox a " << type << "\n";
            val->printRef(std::cout);
            std::cout << "\n";
            assert(false);
        }
        // fall through, since more conversions might be needed after
        // unboxing
    }

    if (res->getType() == t::Int && needed == t::Double) {
        // TODO should we deal with na here?
        res = builder.CreateSIToFP(res, t::Double);
    } else if (res->getType() == t::Double && needed == t::Int) {
        // TODO should we deal with na here?
        res = builder.CreateFPToSI(res, t::Int);
    } else if ((res->getType() == t::Int || res->getType() == t::Double) &&
               needed == t::SEXP) {
        if (type.isA(PirType() | RType::integer)) {
            res = boxInt(res);
        } else if (type.isA(PirType::test())) {
            res = boxTst(res);
        } else if (type.isA(PirType() | RType::logical)) {
            res = boxLgl(res);
        } else if (type.isA(PirType() | RType::real)) {
            res = boxReal(res);
        } else {
            std::cout << "Failed to convert int/float to " << type << "\n";
            Instruction::Cast(val)->print(std::cout);
            std::cout << "\n";
            code->printCode(std::cout, true, true);
            assert(false);
        }
    }

    if (res->getType() != needed) {
        std::cout << "Failed to load ";
        if (auto i = Instruction::Cast(val))
            i->print(std::cout, true);
        else
            val->printRef(std::cout);
        std::cout << " in the representation " << needed << "\n";
        assert(false);
    }

    return res;
}

llvm::Value* LowerFunctionLLVM::computeAndCheckIndex(Value* index,
                                                     llvm::Value* vector,
                                                     BasicBlock* fallback,
                                                     llvm::Value* max) {
    BasicBlock* hit1 = BasicBlock::Create(PirJitLLVM::getContext(), "", fun);
    BasicBlock* hit = BasicBlock::Create(PirJitLLVM::getContext(), "", fun);

    auto representation = Representation::Of(index);
    llvm::Value* nativeIndex = load(index);

    if (representation == Representation::Sexp) {
        if (Representation::Of(index->type) == Representation::Integer) {
            nativeIndex = unboxInt(nativeIndex);
            representation = Representation::Integer;
        } else {
            nativeIndex = unboxRealIntLgl(nativeIndex, index->type);
            representation = Representation::Real;
        }
    }

    if (representation == Representation::Real) {
        auto indexUnderRange = builder.CreateFCmpULT(nativeIndex, c(1.0));
        auto indexOverRange =
            builder.CreateFCmpUGE(nativeIndex, c((double)ULONG_MAX));
        auto indexNa = builder.CreateFCmpUNE(nativeIndex, nativeIndex);
        auto fail = builder.CreateOr(indexUnderRange,
                                     builder.CreateOr(indexOverRange, indexNa));

        builder.CreateCondBr(fail, fallback, hit1, branchMostlyFalse);
        builder.SetInsertPoint(hit1);

        nativeIndex = builder.CreateFPToUI(nativeIndex, t::i64);
    } else {
        assert(representation == Representation::Integer);
        auto indexUnderRange = builder.CreateICmpSLT(nativeIndex, c(1));
        auto indexNa = builder.CreateICmpEQ(nativeIndex, c(NA_INTEGER));
        auto fail = builder.CreateOr(indexUnderRange, indexNa);

        builder.CreateCondBr(fail, fallback, hit1, branchMostlyFalse);
        builder.SetInsertPoint(hit1);

        nativeIndex = builder.CreateZExt(nativeIndex, t::i64);
    }
    // R indexing is 1-based
    nativeIndex = builder.CreateSub(nativeIndex, c(1ul), "", true, true);

    auto ty = vector->getType();
    assert(ty == t::SEXP || ty == t::Int || ty == t::Double);
    if (!max)
        max = (ty == t::SEXP) ? vectorLength(vector) : c(1ul);
    auto indexOverRange = builder.CreateICmpUGE(nativeIndex, max);
    builder.CreateCondBr(indexOverRange, fallback, hit, branchMostlyFalse);
    builder.SetInsertPoint(hit);
    return nativeIndex;
}

void LowerFunctionLLVM::compilePopContext(Instruction* i) {
    auto popc = PopContext::Cast(i);
    auto data = contexts.at(popc->push());
    auto res = popc->result();

    builder.CreateStore(load(res, Representation::Of(i)), data.result);
    builder.CreateBr(data.popContextTarget);

    builder.SetInsertPoint(data.popContextTarget);
    llvm::Value* ret = builder.CreateLoad(data.result);
    llvm::Value* boxedRet = ret;
    auto storeType = data.result->getType()->getPointerElementType();
    if (storeType != t::SEXP) {
        if (i->type.isA(PirType::test())) {
            boxedRet = boxTst(ret, false);
        } else if (i->type.isA(RType::logical)) {
            boxedRet = boxLgl(ret, false);
        } else if (i->type.isA(RType::integer)) {
            boxedRet = boxInt(ret, false);
        } else if (i->type.isA(RType::real)) {
            boxedRet = boxReal(ret, false);
        } else {
            assert(false);
        }
    }
    call(NativeBuiltins::get(NativeBuiltins::Id::endClosureContext),
         {data.rcntxt, boxedRet});
    inPushContext--;
    setVal(i, Representation::Of(i) == t::SEXP ? boxedRet : ret);
}

void LowerFunctionLLVM::compilePushContext(Instruction* i) {
    auto ct = PushContext::Cast(i);
    auto ast = loadSxp(ct->ast());
    auto op = loadSxp(ct->op());
    auto sysparent = loadSxp(ct->env());

    inPushContext++;

    // initialize a RCNTXT on the stack
    auto& data = contexts[i];

    std::vector<Value*> arglist;
    for (size_t i = 0; i < ct->narglist(); ++i) {
        arglist.push_back(ct->arg(i).val());
    }

    auto callId = ArglistOrder::NOT_REORDERED;
    if (ct->isReordered())
        callId = pushArgReordering(ct->getArgOrderOrig());

    withCallFrame(arglist,
                  [&]() -> llvm::Value* {
                      return call(NativeBuiltins::get(
                                      NativeBuiltins::Id::initClosureContext),
                                  {c(callId), paramCode(), ast, data.rcntxt,
                                   sysparent, op, c(ct->narglist())});
                  },
                  false);

    // Create a copy of all live variables to be able to restart
    // SEXPs are stored as local vars, primitive values are placed in an
    // alloca'd buffer
    std::vector<std::pair<Instruction*, Variable>> savedLocals;
    {
        for (auto& v : variables_) {
            auto& var = v.second;
            if (!var.initialized)
                continue;
            auto j = v.first;
            if (liveness.live(i, j)) {
                if (Representation::Of(j) == t::SEXP) {
                    savedLocals.push_back({j, Variable::MutableRVariable(
                                                  j, data.savedSexpPos.at(j),
                                                  builder, basepointer)});
                } else {
                    savedLocals.push_back(
                        {j, Variable::Mutable(
                                j, topAlloca(Representation::Of(j)))});
                }
            }
        }
        for (auto& v : savedLocals)
            v.second.set(builder, getVariable(v.first));
    }

    // Do a setjmp
    auto didLongjmp = BasicBlock::Create(PirJitLLVM::getContext(), "", fun);
    auto cont = BasicBlock::Create(PirJitLLVM::getContext(), "", fun);
    {
        auto setjmp = NativeBuiltins::get(NativeBuiltins::Id::sigsetjmp);
#ifdef __APPLE__
        auto setjmpBuf = builder.CreateGEP(data.rcntxt, {c(0), c(2), c(0)});
#else
        auto setjmpBuf = builder.CreateGEP(data.rcntxt, {c(0), c(2)});
#endif
        auto longjmp =
            builder.CreateCall(getBuiltin(setjmp), {setjmpBuf, c(0)});

        builder.CreateCondBr(builder.CreateICmpEQ(longjmp, c(0)), cont,
                             didLongjmp);
    }

    // Handle Incomming longjumps
    {
        builder.SetInsertPoint(didLongjmp);
        llvm::Value* returned = builder.CreateLoad(
            builder.CreateIntToPtr(c((void*)&R_ReturnedValue), t::SEXP_ptr));
        auto restart =
            builder.CreateICmpEQ(returned, constant(R_RestartToken, t::SEXP));

        auto longjmpRestart =
            BasicBlock::Create(PirJitLLVM::getContext(), "", fun);
        auto longjmpRet = BasicBlock::Create(PirJitLLVM::getContext(), "", fun);
        builder.CreateCondBr(restart, longjmpRestart, longjmpRet);

        // The longjump returned a restart token.
        // In this case we need to restore all local variables as we
        // preserved them before the setjmp and then continue
        // execution
        builder.SetInsertPoint(longjmpRestart);
        for (auto& v : savedLocals)
            updateVariable(v.first, v.second.get(builder));

        // Also clear all binding caches
        for (const auto& be : bindingsCache)
            for (const auto& b : be.second)
                builder.CreateStore(
                    convertToPointer(nullptr, t::SEXP),
                    builder.CreateGEP(bindingsCacheBase, c(b.second)));
        builder.CreateBr(cont);

        // The longjump returned a value to return.
        // In this case we store the result and skip everything
        // until the matching popcontext
        builder.SetInsertPoint(longjmpRet);
        if (data.result->getType()->getPointerElementType() == t::Int) {
            returned = unboxIntLgl(returned);
        } else if (data.result->getType()->getPointerElementType() ==
                   t::Double) {
            returned = unboxRealIntLgl(returned, PirType(RType::real).scalar());
        }
        builder.CreateStore(returned, data.result);
        if (data.popContextTarget)
            builder.CreateBr(data.popContextTarget);
        else
            builder.CreateUnreachable();
    }

    builder.SetInsertPoint(cont);
}

llvm::Value* LowerFunctionLLVM::dataPtr(llvm::Value* v, bool enableAsserts) {
    assert(v->getType() == t::SEXP);
#ifdef ENABLE_SLOWASSERT
    if (enableAsserts)
        insn_assert(builder.CreateNot(isAltrep(v)),
                    "Trying to access an altrep vector");
#endif
    auto pos = builder.CreateBitCast(v, t::VECTOR_SEXPREC_ptr);
    return builder.CreateGEP(pos, c(1));
}

bool LowerFunctionLLVM::vectorTypeSupport(Value* vector) {
    auto type = vector->type;
    return type.isA(PirType(RType::vec).notObject()) ||
           type.isA(PirType(RType::integer).notObject()) ||
           type.isA(PirType(RType::logical).notObject()) ||
           type.isA(PirType(RType::real).notObject());
}

llvm::Value* LowerFunctionLLVM::vectorPositionPtr(llvm::Value* vector,
                                                  llvm::Value* position,
                                                  PirType type) {
    assert(vector->getType() == t::SEXP);
    PointerType* nativeType;
    if (type.isA(PirType(RType::integer).notObject()) ||
        type.isA(PirType(RType::logical).notObject())) {
        nativeType = t::IntPtr;
    } else if (type.isA(PirType(RType::real).notObject())) {
        nativeType = t::DoublePtr;
    } else if (type.isA(PirType(RType::vec).notObject())) {
        nativeType = t::SEXP_ptr;
    } else {
        nativeType = t::SEXP_ptr;
        assert(false);
    }
    auto pos = builder.CreateBitCast(dataPtr(vector), nativeType);
    return builder.CreateInBoundsGEP(pos, builder.CreateZExt(position, t::i64));
}

llvm::Value* LowerFunctionLLVM::accessVector(llvm::Value* vector,
                                             llvm::Value* position,
                                             PirType type) {
    return builder.CreateLoad(vectorPositionPtr(vector, position, type));
}

llvm::Value* LowerFunctionLLVM::assignVector(llvm::Value* vector,
                                             llvm::Value* position,
                                             llvm::Value* value, PirType type) {
    insn_assert(builder.CreateNot(shared(vector)),
                "assigning to shared vector");
    return builder.CreateStore(value,
                               vectorPositionPtr(vector, position, type));
}

llvm::Value* LowerFunctionLLVM::unboxIntLgl(llvm::Value* v) {
    assert(v->getType() == t::SEXP);
    checkSexptype(v, {LGLSXP, INTSXP});
    auto pos = builder.CreateBitCast(dataPtr(v), t::IntPtr);
    return builder.CreateLoad(pos);
}
llvm::Value* LowerFunctionLLVM::unboxInt(llvm::Value* v) {
    assert(v->getType() == t::SEXP);
#ifdef ENABLE_SLOWASSERT
    checkSexptype(v, {INTSXP});
    insn_assert(isScalar(v), "expected scalar int");
#endif
    auto pos = builder.CreateBitCast(dataPtr(v), t::IntPtr);
    return builder.CreateLoad(pos);
}
llvm::Value* LowerFunctionLLVM::unboxLgl(llvm::Value* v) {
    assert(v->getType() == t::SEXP);
#ifdef ENABLE_SLOWASSERT
    checkSexptype(v, {LGLSXP});
    insn_assert(isScalar(v), "expected scalar lgl");
#endif
    auto pos = builder.CreateBitCast(dataPtr(v), t::IntPtr);
    auto unbox = builder.CreateLoad(pos);
    // Normalize the unboxed lgl to 0,1,NA.
    return builder.CreateSelect(
        builder.CreateICmpEQ(unbox, c(0)), c(0),
        builder.CreateSelect(builder.CreateICmpEQ(unbox, c(NA_LOGICAL)),
                             c(NA_LOGICAL), c(1)));
}
llvm::Value* LowerFunctionLLVM::unboxReal(llvm::Value* v) {
    assert(v->getType() == t::SEXP);
#ifdef ENABLE_SLOWASSERT
    checkSexptype(v, {REALSXP});
    insn_assert(isScalar(v), "expected scalar real");
#endif
    auto pos = builder.CreateBitCast(dataPtr(v), t::DoublePtr);
    auto res = builder.CreateLoad(pos);
    return res;
}
llvm::Value* LowerFunctionLLVM::unboxRealIntLgl(llvm::Value* v,
                                                PirType toType) {
    assert(v->getType() == t::SEXP);
    auto done = BasicBlock::Create(PirJitLLVM::getContext(), "", fun);
    auto isReal = BasicBlock::Create(PirJitLLVM::getContext(), "isReal", fun);
    auto notReal = BasicBlock::Create(PirJitLLVM::getContext(), "notReal", fun);

    auto res = phiBuilder(t::Double);

    auto type = sexptype(v);
    auto tt = builder.CreateICmpEQ(type, c(REALSXP));
    builder.CreateCondBr(tt, isReal, notReal);

    builder.SetInsertPoint(notReal);

    auto intres = unboxIntLgl(v);

    auto isNaBr = BasicBlock::Create(PirJitLLVM::getContext(), "isNa", fun);
    nacheck(intres, toType, isNaBr);

    res.addInput(builder.CreateSIToFP(intres, t::Double));
    builder.CreateBr(done);

    builder.SetInsertPoint(isNaBr);
    res.addInput(c(R_NaN));
    builder.CreateBr(done);

    builder.SetInsertPoint(isReal);
    res.addInput(unboxReal(v));
    builder.CreateBr(done);

    builder.SetInsertPoint(done);
    return res();
}

llvm::Value* LowerFunctionLLVM::argument(int i) {
    auto pos = builder.CreateGEP(paramArgs(), c(i));
    pos = builder.CreateGEP(pos, {c(0), c(1)});
    return builder.CreateLoad(t::SEXP, pos);
}

AllocaInst* LowerFunctionLLVM::topAlloca(llvm::Type* t, size_t len) {
    auto cur = builder.GetInsertBlock();
    builder.SetInsertPoint(entryBlock);
    auto res = builder.CreateAlloca(t, 0, c(len));
    builder.SetInsertPoint(cur);
    return res;
}

llvm::Value* LowerFunctionLLVM::convert(llvm::Value* val, PirType toType,
                                        bool protect) {
    auto to = Representation::Of(toType);
    auto from = val->getType();
    if (from == to)
        return val;

    if (from == t::SEXP && to == t::Int)
        return unboxIntLgl(val);
    if (from == t::SEXP && to == t::Double)
        return unboxRealIntLgl(val, toType);
    if (from != t::SEXP && to == t::SEXP)
        return box(val, toType, protect);

    if (from == t::Int && to == t::Double) {
        return builder.CreateSelect(builder.CreateICmpEQ(val, c(NA_INTEGER)),
                                    c(NA_REAL),
                                    builder.CreateSIToFP(val, t::Double));
    }
    if (from == t::Double && to == t::Int) {
        return builder.CreateSelect(builder.CreateFCmpUNE(val, val),
                                    c(NA_INTEGER),
                                    builder.CreateFPToSI(val, t::Int));
    }

    std::cout << "\nFailed to convert a " << val->getType() << " to " << toType
              << "\n";
    assert(false);
    return nullptr;
}

void LowerFunctionLLVM::setVal(Instruction* i, llvm::Value* val) {
    assert(i->producesRirResult() && !PushContext::Cast(i));
    val = convert(val, i->type, false);
    if (!val->hasName())
        val->setName(i->getRef());

    setVariable(i, val, inPushContext && escapesInlineContext.count(i));
}

llvm::Value* LowerFunctionLLVM::isExternalsxp(llvm::Value* v, uint32_t magic) {
    assert(v->getType() == t::SEXP);
    auto isExternalsxp = builder.CreateICmpEQ(c(EXTERNALSXP), sexptype(v));
    auto es = builder.CreateBitCast(dataPtr(v, false),
                                    PointerType::get(t::RirRuntimeObject, 0));
    auto magicVal = builder.CreateLoad(builder.CreateGEP(es, {c(0), c(2)}));
    auto isCorrectMagic = builder.CreateICmpEQ(magicVal, c(magic));
    return builder.CreateAnd(isExternalsxp, isCorrectMagic);
}

void LowerFunctionLLVM::checkSexptype(llvm::Value* v,
                                      const std::vector<SEXPTYPE>& types) {
#ifdef ENABLE_SLOWASSERT
    auto type = sexptype(v);
    llvm::Value* match = builder.getTrue();
    assert(types.size());
    for (auto t : types) {
        auto test = builder.CreateICmpEQ(type, c(t));
        match = builder.CreateOr(match, test);
    }
    insn_assert(match, "unexpexted sexptype");
#endif
}

void LowerFunctionLLVM::checkIsSexp(llvm::Value* v, const std::string& msg) {
#ifdef ENABLE_SLOWASSERT
    static bool checking = false;
    if (checking)
        return;
    checking = true;
    static std::vector<std::string> strings;
    strings.push_back(std::string("expected sexp got null ") + msg);
    insn_assert(builder.CreateICmpNE(convertToPointer(nullptr, t::SEXP), v),
                strings.back().c_str());
    auto type = sexptype(v);
    auto validType =
        builder.CreateOr(builder.CreateICmpULE(type, c(EXTERNALSXP)),
                         builder.CreateICmpEQ(type, c(FUNSXP)));
    strings.push_back(std::string("invalid sexptype ") + msg);
    insn_assert(validType, strings.back().c_str());
    checking = false;
#endif
}

llvm::Value* LowerFunctionLLVM::sxpinfoPtr(llvm::Value* v) {
    assert(v->getType() == t::SEXP);
    checkIsSexp(v, "in sxpinfoPtr");
    auto sxpinfoPtr = builder.CreateGEP(t::SEXPREC, v, {c(0), c(0)});
    sxpinfoPtr->setName("sxpinfo");
    return builder.CreateBitCast(sxpinfoPtr, t::i64ptr);
}

void LowerFunctionLLVM::setSexptype(llvm::Value* v, int t) {
    auto ptr = sxpinfoPtr(v);
    llvm::Value* sxpinfo = builder.CreateLoad(ptr);
    sxpinfo =
        builder.CreateAnd(sxpinfo, c(~((unsigned long)(MAX_NUM_SEXPTYPE - 1))));
    sxpinfo = builder.CreateOr(sxpinfo, c(t, 64));
    builder.CreateStore(sxpinfo, ptr);
}

llvm::Value* LowerFunctionLLVM::sexptype(llvm::Value* v) {
    auto sxpinfo = builder.CreateLoad(sxpinfoPtr(v));
    auto t = builder.CreateAnd(sxpinfo, c(MAX_NUM_SEXPTYPE - 1, 64));
    return builder.CreateTrunc(t, t::Int);
}

llvm::Value* LowerFunctionLLVM::isVector(llvm::Value* v) {
    auto t = sexptype(v);
    return builder.CreateOr(
        builder.CreateICmpEQ(t, c(LGLSXP)),
        builder.CreateOr(
            builder.CreateICmpEQ(t, c(INTSXP)),
            builder.CreateOr(
                builder.CreateICmpEQ(t, c(REALSXP)),
                builder.CreateOr(
                    builder.CreateICmpEQ(t, c(CPLXSXP)),
                    builder.CreateOr(
                        builder.CreateICmpEQ(t, c(STRSXP)),
                        builder.CreateOr(
                            builder.CreateICmpEQ(t, c(RAWSXP)),
                            builder.CreateOr(
                                builder.CreateICmpEQ(t, c(VECSXP)),
                                builder.CreateICmpEQ(t, c(EXPRSXP)))))))));
}

llvm::Value* LowerFunctionLLVM::isMatrix(llvm::Value* v) {
    auto res = phiBuilder(t::i1);
    auto isVec = BasicBlock::Create(PirJitLLVM::getContext(), "", fun);
    auto notVec = BasicBlock::Create(PirJitLLVM::getContext(), "", fun);
    auto done = BasicBlock::Create(PirJitLLVM::getContext(), "", fun);
    builder.CreateCondBr(isVector(v), isVec, notVec);

    builder.SetInsertPoint(isVec);
    auto t = call(NativeBuiltins::get(NativeBuiltins::Id::getAttrb),
                  {v, constant(R_DimSymbol, t::SEXP)});
    res.addInput(
        builder.CreateAnd(builder.CreateICmpEQ(sexptype(t), c(INTSXP)),
                          builder.CreateICmpEQ(vectorLength(t), c(2, 64))));
    builder.CreateBr(done);

    builder.SetInsertPoint(notVec);
    res.addInput(builder.getFalse());
    builder.CreateBr(done);

    builder.SetInsertPoint(done);
    return res();
}

llvm::Value* LowerFunctionLLVM::isArray(llvm::Value* v) {
    auto res = phiBuilder(t::i1);
    auto isVec = BasicBlock::Create(PirJitLLVM::getContext(), "", fun);
    auto notVec = BasicBlock::Create(PirJitLLVM::getContext(), "", fun);
    auto done = BasicBlock::Create(PirJitLLVM::getContext(), "", fun);
    builder.CreateCondBr(isVector(v), isVec, notVec);

    builder.SetInsertPoint(isVec);
    auto t = call(NativeBuiltins::get(NativeBuiltins::Id::getAttrb),
                  {v, constant(R_DimSymbol, t::SEXP)});
    res.addInput(
        builder.CreateAnd(builder.CreateICmpEQ(sexptype(t), c(INTSXP)),
                          builder.CreateICmpUGT(vectorLength(t), c(0, 64))));
    builder.CreateBr(done);

    builder.SetInsertPoint(notVec);
    res.addInput(builder.getFalse());
    builder.CreateBr(done);

    builder.SetInsertPoint(done);
    return res();
}

llvm::Value* LowerFunctionLLVM::tag(llvm::Value* v) {
    auto pos = builder.CreateGEP(v, {c(0), c(4), c(2)});
    return builder.CreateLoad(pos);
}

void LowerFunctionLLVM::setCar(llvm::Value* x, llvm::Value* y,
                               bool needsWriteBarrier) {
    auto fast = [&]() {
        auto xx = builder.CreateGEP(x, {c(0), c(4), c(0)});
        builder.CreateStore(y, xx);
    };
    if (!needsWriteBarrier) {
        fast();
        return;
    }
    writeBarrier(x, y, fast, [&]() {
        auto skip = BasicBlock::Create(PirJitLLVM::getContext(), "", fun);
        auto update = BasicBlock::Create(PirJitLLVM::getContext(), "", fun);
        builder.CreateCondBr(builder.CreateICmpNE(car(x), y), update, skip);

        builder.SetInsertPoint(update);
        call(NativeBuiltins::get(NativeBuiltins::Id::setCar), {x, y});
        builder.CreateBr(skip);

        builder.SetInsertPoint(skip);
    });
}

void LowerFunctionLLVM::setCdr(llvm::Value* x, llvm::Value* y,
                               bool needsWriteBarrier) {
    auto fast = [&]() {
        auto xx = builder.CreateGEP(x, {c(0), c(4), c(1)});
        builder.CreateStore(y, xx);
    };
    if (!needsWriteBarrier) {
        fast();
        return;
    }
    writeBarrier(x, y, fast, [&]() {
        auto skip = BasicBlock::Create(PirJitLLVM::getContext(), "", fun);
        auto update = BasicBlock::Create(PirJitLLVM::getContext(), "", fun);
        builder.CreateCondBr(builder.CreateICmpNE(cdr(x), y), update, skip);

        builder.SetInsertPoint(update);
        call(NativeBuiltins::get(NativeBuiltins::Id::setCdr), {x, y});
        builder.CreateBr(skip);

        builder.SetInsertPoint(skip);
    });
}

void LowerFunctionLLVM::setTag(llvm::Value* x, llvm::Value* y,
                               bool needsWriteBarrier) {
    auto fast = [&]() {
        auto xx = builder.CreateGEP(x, {c(0), c(4), c(2)});
        builder.CreateStore(y, xx);
    };
    if (!needsWriteBarrier) {
        fast();
        return;
    }
    writeBarrier(x, y, fast, [&]() {
        call(NativeBuiltins::get(NativeBuiltins::Id::setTag), {x, y});
    });
}

llvm::Value* LowerFunctionLLVM::car(llvm::Value* v) {
    v = builder.CreateGEP(v, {c(0), c(4), c(0)});
    return builder.CreateLoad(v);
}

llvm::Value* LowerFunctionLLVM::cdr(llvm::Value* v) {
    v = builder.CreateGEP(v, {c(0), c(4), c(1)});
    return builder.CreateLoad(v);
}

llvm::Value* LowerFunctionLLVM::attr(llvm::Value* v) {
    auto pos = builder.CreateGEP(v, {c(0), c(1)});
    return builder.CreateLoad(pos);
}

llvm::Value* LowerFunctionLLVM::isScalar(llvm::Value* v) {
    auto va = builder.CreateBitCast(v, t::VECTOR_SEXPREC_ptr);
    auto lp = builder.CreateGEP(va, {c(0), c(4), c(0)});
    auto l = builder.CreateLoad(lp);
    return builder.CreateICmpEQ(l, c(1, 64));
}

llvm::Value* LowerFunctionLLVM::isSimpleScalar(llvm::Value* v, SEXPTYPE t) {
    auto sxpinfo = builder.CreateLoad(sxpinfoPtr(v));

    auto type = builder.CreateAnd(sxpinfo, c(MAX_NUM_SEXPTYPE - 1, 64));
    auto okType = builder.CreateICmpEQ(c(t), builder.CreateTrunc(type, t::Int));

    auto isScalar = builder.CreateICmpNE(
        c(0, 64),
        builder.CreateAnd(sxpinfo, c((unsigned long)(1ul << (TYPE_BITS)))));

    isScalar = builder.CreateAnd(okType, isScalar);

    auto noAttrib =
        builder.CreateICmpEQ(attr(v), constant(R_NilValue, t::SEXP));

    return builder.CreateAnd(isScalar, noAttrib);
}

llvm::Value* LowerFunctionLLVM::vectorLength(llvm::Value* v) {
    assert(v->getType() == t::SEXP);
    auto pos = builder.CreateBitCast(v, t::VECTOR_SEXPREC_ptr);
    pos = builder.CreateGEP(pos, {c(0), c(4), c(0)});
    return builder.CreateLoad(pos);
}
void LowerFunctionLLVM::assertNamed(llvm::Value* v) {
    assert(v->getType() == t::SEXP);
    auto sxpinfoP = builder.CreateBitCast(sxpinfoPtr(v), t::i64ptr);
    auto sxpinfo = builder.CreateLoad(sxpinfoP);

    static auto namedMask = ((unsigned long)pow(2, NAMED_BITS) - 1) << 32;
    auto named = builder.CreateAnd(sxpinfo, c(namedMask));
    auto isNotNamed = builder.CreateICmpEQ(named, c(0, 64));

    auto notNamed =
        BasicBlock::Create(PirJitLLVM::getContext(), "notNamed", fun);
    auto ok = BasicBlock::Create(PirJitLLVM::getContext(), "", fun);

    builder.CreateCondBr(isNotNamed, notNamed, ok);

    builder.SetInsertPoint(notNamed);
    insn_assert(builder.getFalse(), "Value is not named");
    builder.CreateBr(ok);

    builder.SetInsertPoint(ok);
};

llvm::Value* LowerFunctionLLVM::shared(llvm::Value* v) {
    assert(v->getType() == t::SEXP);
    auto sxpinfoP = builder.CreateBitCast(sxpinfoPtr(v), t::i64ptr);
    auto sxpinfo = builder.CreateLoad(sxpinfoP);

    static auto namedMask = ((unsigned long)pow(2, NAMED_BITS) - 1);
    auto named = builder.CreateLShr(sxpinfo, c(32ul));
    named = builder.CreateAnd(named, c(namedMask));
    return builder.CreateICmpUGT(named, c(1ul));
}

llvm::Value* LowerFunctionLLVM::cloneIfShared(llvm::Value* v) {
    auto s = shared(v);
    return createSelect2(
        s,
        [&]() {
            return call(
                NativeBuiltins::get(NativeBuiltins::Id::shallowDuplicate), {v});
        },
        [&]() { return v; });
}

void LowerFunctionLLVM::ensureNamedIfNeeded(Instruction* i, llvm::Value* val) {
    if ((Representation::Of(i) == t::SEXP && variables_.count(i) &&
         variables_.at(i).initialized)) {

        auto adjust = refcount.atCreation.find(i);
        if (adjust != refcount.atCreation.end()) {
            if (adjust->second == NeedsRefcountAdjustment::SetShared) {
                if (!val)
                    val = load(i);
                ensureShared(val);
            } else if (adjust->second == NeedsRefcountAdjustment::EnsureNamed) {
                if (!val)
                    val = load(i);
                ensureShared(val);
            }
        }
    }
}

void LowerFunctionLLVM::ensureNamed(llvm::Value* v) {
    assert(v->getType() == t::SEXP);
    auto sxpinfoP = builder.CreateBitCast(sxpinfoPtr(v), t::i64ptr);
    auto sxpinfo = builder.CreateLoad(sxpinfoP);

    static auto namedMask = ((unsigned long)pow(2, NAMED_BITS) - 1) << 32;
    unsigned long namedLSB = 1ul << 32;

    auto named = builder.CreateAnd(sxpinfo, c(namedMask));
    auto isNotNamed = builder.CreateICmpEQ(named, c(0, 64));

    auto notNamed =
        BasicBlock::Create(PirJitLLVM::getContext(), "notNamed", fun);
    auto ok = BasicBlock::Create(PirJitLLVM::getContext(), "", fun);

    builder.CreateCondBr(isNotNamed, notNamed, ok);

    builder.SetInsertPoint(notNamed);
    auto namedSxpinfo = builder.CreateOr(sxpinfo, c(namedLSB));
    builder.CreateStore(namedSxpinfo, sxpinfoP);
    builder.CreateBr(ok);

    builder.SetInsertPoint(ok);
};

void LowerFunctionLLVM::ensureShared(llvm::Value* v) {
    assert(v->getType() == t::SEXP);
    auto sxpinfoP = sxpinfoPtr(v);
    auto sxpinfo = builder.CreateLoad(sxpinfoP);

    static auto namedMask = ((unsigned long)pow(2, NAMED_BITS) - 1);
    static auto namedNegMask = ~(namedMask << 32);

    auto named = builder.CreateLShr(sxpinfo, c(32, 64));
    named = builder.CreateAnd(named, c(namedMask));

    auto isNamedShared = builder.CreateICmpUGE(named, c(2, 64));

    auto incrementBr = BasicBlock::Create(PirJitLLVM::getContext(), "", fun);
    auto done = BasicBlock::Create(PirJitLLVM::getContext(), "", fun);

    builder.CreateCondBr(isNamedShared, done, incrementBr);

    builder.SetInsertPoint(incrementBr);
    auto newNamed = c(2ul << 32, 64);

    auto newSxpinfo = builder.CreateAnd(sxpinfo, c(namedNegMask));
    newSxpinfo = builder.CreateOr(newSxpinfo, newNamed);
    builder.CreateStore(newSxpinfo, sxpinfoP);
    builder.CreateBr(done);

    builder.SetInsertPoint(done);
};

void LowerFunctionLLVM::incrementNamed(llvm::Value* v, int max) {
    assert(v->getType() == t::SEXP);
    auto sxpinfoP = sxpinfoPtr(v);
    auto sxpinfo = builder.CreateLoad(sxpinfoP);

    static auto namedMask = ((unsigned long)pow(2, NAMED_BITS) - 1);
    static auto namedNegMask = ~(namedMask << 32);

    auto named = builder.CreateLShr(sxpinfo, c(32, 64));
    named = builder.CreateAnd(named, c(namedMask));

    auto isNamedMax = builder.CreateICmpEQ(named, c(max, 64));

    auto incrementBr = BasicBlock::Create(PirJitLLVM::getContext(), "", fun);
    auto done = BasicBlock::Create(PirJitLLVM::getContext(), "", fun);

    builder.CreateCondBr(isNamedMax, done, incrementBr);

    builder.SetInsertPoint(incrementBr);
    auto newNamed = builder.CreateAdd(named, c(1, 64), "", true, true);
    newNamed = builder.CreateShl(newNamed, c(32, 64));

    auto newSxpinfo = builder.CreateAnd(sxpinfo, c(namedNegMask));
    newSxpinfo = builder.CreateOr(newSxpinfo, newNamed);
    builder.CreateStore(newSxpinfo, sxpinfoP);
    builder.CreateBr(done);

    builder.SetInsertPoint(done);
};

void LowerFunctionLLVM::nacheck(llvm::Value* v, PirType type, BasicBlock* isNa,
                                BasicBlock* notNa) {
    assert(type.isA(PirType::num().scalar()));
    if (!notNa)
        notNa = BasicBlock::Create(PirJitLLVM::getContext(), "", fun);
    llvm::Value* isNotNa;
    if (!type.maybeNAOrNaN()) {
        // Don't actually check NA
        isNotNa = builder.getTrue();
    } else if (v->getType() == t::Double) {
        isNotNa = builder.CreateFCmpUEQ(v, v);
    } else {
        assert(v->getType() == t::Int);
        isNotNa = builder.CreateICmpNE(v, c(NA_INTEGER));
    }
    builder.CreateCondBr(isNotNa, notNa, isNa, branchMostlyTrue);
    builder.SetInsertPoint(notNa);
}

llvm::Value* LowerFunctionLLVM::checkDoubleToInt(llvm::Value* ld) {
    auto gt = builder.CreateFCmpOGT(ld, c((double)INT_MIN - 1));
    auto lt = builder.CreateFCmpOLT(ld, c((double)INT_MAX + 1));
    auto inrange = builder.CreateAnd(lt, gt);
    auto conv = createSelect2(inrange,
                              [&]() {
                                  // converting to signed int is not undefined
                                  // here since we first check that it does not
                                  // overflow
                                  auto conv = builder.CreateFPToSI(ld, t::i64);
                                  conv = builder.CreateSIToFP(conv, t::Double);
                                  return builder.CreateFCmpOEQ(ld, conv);
                              },
                              [&]() { return builder.getFalse(); });
    return conv;
}

void LowerFunctionLLVM::checkMissing(llvm::Value* v) {
    assert(v->getType() == t::SEXP);
    auto ok = BasicBlock::Create(PirJitLLVM::getContext(), "", fun);
    auto nok = BasicBlock::Create(PirJitLLVM::getContext(), "", fun);
    auto t = builder.CreateICmpEQ(v, constant(R_MissingArg, t::SEXP));
    builder.CreateCondBr(t, nok, ok, branchAlwaysFalse);

    builder.SetInsertPoint(nok);
    auto msg =
        builder.CreateGlobalString("argument is missing, with no default");
    call(NativeBuiltins::get(NativeBuiltins::Id::error),
         {builder.CreateInBoundsGEP(msg, {c(0), c(0)})});
    builder.CreateBr(ok);

    builder.SetInsertPoint(ok);
}

void LowerFunctionLLVM::checkUnbound(llvm::Value* v) {
    auto ok = BasicBlock::Create(PirJitLLVM::getContext(), "", fun);
    auto nok = BasicBlock::Create(PirJitLLVM::getContext(), "", fun);
    auto t = builder.CreateICmpEQ(v, constant(R_UnboundValue, t::SEXP));
    builder.CreateCondBr(t, nok, ok, branchAlwaysFalse);

    builder.SetInsertPoint(nok);
    auto msg = builder.CreateGlobalString("object not found");
    call(NativeBuiltins::get(NativeBuiltins::Id::error),
         {builder.CreateInBoundsGEP(msg, {c(0), c(0)})});
    builder.CreateBr(ok);

    builder.SetInsertPoint(ok);
}

llvm::Value* LowerFunctionLLVM::container(llvm::Value* v) {
    auto casted = builder.CreatePtrToInt(v, t::i64);
    auto container = builder.CreateSub(casted, c(sizeof(VECTOR_SEXPREC)));
    return builder.CreateIntToPtr(container, t::SEXP);
}

llvm::CallInst* LowerFunctionLLVM::call(const NativeBuiltin& builtin,
                                        const std::vector<llvm::Value*>& args) {
#ifdef ENABLE_SLOWASSERT
    // abuse BB label as comment
    auto callBB =
        BasicBlock::Create(PirJitLLVM::getContext(), builtin.name, fun);
    builder.CreateBr(callBB);
    builder.SetInsertPoint(callBB);
#endif
    return builder.CreateCall(getBuiltin(builtin), args);
}

llvm::Value* LowerFunctionLLVM::box(llvm::Value* v, PirType t, bool protect) {
    llvm::Value* res = nullptr;
    if (t.isA(PirType(RType::integer).notObject()))
        res = boxInt(v, protect);
    if (t.isA(PirType(RType::logical).notObject()))
        res = boxLgl(v, protect);
    if (t.isA(PirType(RType::real).notObject()))
        res = boxReal(v, protect);
    assert(res);
    if (protect)
        protectTemp(res);
    return res;
}
llvm::Value* LowerFunctionLLVM::boxInt(llvm::Value* v, bool protect) {
    if (v->getType() == t::Int) {
        // std::ostringstream dbg;
        // (*currentInstr)->printRecursive(dbg, 2);
        // auto l = new std::string;
        // l->append(dbg.str());
        // return call(NativeBuiltins::get(NativeBuiltins::Id::newIntDebug),
        //             {v, c((unsigned long)l->data())});
        return call(NativeBuiltins::get(NativeBuiltins::Id::newInt), {v});
    }
    assert(v->getType() == t::Double);
    return call(NativeBuiltins::get(NativeBuiltins::Id::newIntFromReal), {v});
}
llvm::Value* LowerFunctionLLVM::boxReal(llvm::Value* v, bool potect) {
    if (v->getType() == t::Double)
        return call(NativeBuiltins::get(NativeBuiltins::Id::newReal), {v});
    assert(v->getType() == t::Int);
    return call(NativeBuiltins::get(NativeBuiltins::Id::newRealFromInt), {v});
}
llvm::Value* LowerFunctionLLVM::boxLgl(llvm::Value* v, bool protect) {
    if (v->getType() == t::Int) {
        insn_assert(
            builder.CreateOr(
                builder.CreateICmpEQ(v, c(0)),
                builder.CreateOr(builder.CreateICmpEQ(v, c(1)),
                                 builder.CreateICmpEQ(v, c(NA_LOGICAL)))),
            "expected unboxed logical to be 0,1, or NA");
        return builder.CreateSelect(
            builder.CreateICmpEQ(v, c(0)), constant(R_FalseValue, t::SEXP),
            builder.CreateSelect(builder.CreateICmpEQ(v, c(NA_LOGICAL)),
                                 constant(R_LogicalNAValue, t::SEXP),
                                 constant(R_TrueValue, t::SEXP)));
    }
    assert(v->getType() == t::Double);
    return builder.CreateSelect(
        builder.CreateFCmpOEQ(v, c(0.0)), constant(R_FalseValue, t::SEXP),
        builder.CreateSelect(builder.CreateFCmpUNE(v, v),
                             constant(R_LogicalNAValue, t::SEXP),
                             constant(R_TrueValue, t::SEXP)));
}
llvm::Value* LowerFunctionLLVM::boxTst(llvm::Value* v, bool protect) {
    assert(v->getType() == t::Int);
    return builder.CreateSelect(builder.CreateICmpNE(v, c(0)),
                                constant(R_TrueValue, t::SEXP),
                                constant(R_FalseValue, t::SEXP));
}

void LowerFunctionLLVM::protectTemp(llvm::Value* val) {
    assert(numTemps < MAX_TEMPS);
    setLocal(numLocals - 1 - numTemps++, val);
}

llvm::Value* LowerFunctionLLVM::depromise(llvm::Value* arg, const PirType& t) {

    if (!t.maybePromiseWrapped()) {
#ifdef ENABLE_SLOWASSERT
        insn_assert(builder.CreateICmpNE(sexptype(arg), c(PROMSXP)),
                    "Expected no promise");
#endif
        return arg;
    }
    auto isProm = BasicBlock::Create(PirJitLLVM::getContext(), "isProm", fun);
    auto isVal = BasicBlock::Create(PirJitLLVM::getContext(), "", fun);
    auto ok = BasicBlock::Create(PirJitLLVM::getContext(), "", fun);

    auto res = phiBuilder(t::SEXP);

    auto type = sexptype(arg);
    auto tt = builder.CreateICmpEQ(type, c(PROMSXP));
    builder.CreateCondBr(tt, isProm, isVal, branchMostlyFalse);

    builder.SetInsertPoint(isProm);
    auto val = car(arg);
    res.addInput(val);
    builder.CreateBr(ok);

    builder.SetInsertPoint(isVal);
#ifdef ENABLE_SLOWASSERT
    insn_assert(builder.CreateICmpNE(sexptype(arg), c(PROMSXP)),
                "Depromise returned promise");
#endif
    res.addInput(arg);
    builder.CreateBr(ok);

    builder.SetInsertPoint(ok);
    return res();
}

llvm::Value* LowerFunctionLLVM::depromise(Value* v) {
    if (!v->type.maybePromiseWrapped())
        return loadSxp(v);
    assert(Representation::Of(v) == t::SEXP);
    return depromise(loadSxp(v), v->type);
}

void LowerFunctionLLVM::compileRelop(
    Instruction* i,
    const std::function<llvm::Value*(llvm::Value*, llvm::Value*)>& intInsert,
    const std::function<llvm::Value*(llvm::Value*, llvm::Value*)>& fpInsert,
    BinopKind kind, bool testNa) {
    auto rep = Representation::Of(i);
    auto lhs = i->arg(0).val();
    auto rhs = i->arg(1).val();
    auto lhsRep = Representation::Of(lhs);
    auto rhsRep = Representation::Of(rhs);
    if (lhsRep == Representation::Sexp || rhsRep == Representation::Sexp) {
        auto a = loadSxp(lhs);
        auto b = loadSxp(rhs);

        llvm::Value* res;
        if (i->hasEnv()) {
            auto e = loadSxp(i->env());
            res = call(NativeBuiltins::get(NativeBuiltins::Id::binopEnv),
                       {a, b, e, c(i->srcIdx), c((int)kind)});
        } else {
            res = call(NativeBuiltins::get(NativeBuiltins::Id::binop),
                       {a, b, c((int)kind)});
        }
        setVal(i, res);
        return;
    }

    BasicBlock* isNaBr = nullptr;
    if (testNa)
        isNaBr = BasicBlock::Create(PirJitLLVM::getContext(), "isNa", fun);
    auto done = BasicBlock::Create(PirJitLLVM::getContext(), "", fun);

    auto res = phiBuilder(t::Int);
    auto a = load(lhs, lhsRep);
    auto b = load(rhs, rhsRep);

    if (testNa) {
        nacheck(a, lhs->type, isNaBr);
        nacheck(b, rhs->type, isNaBr);
    }

    if (a->getType() == t::Int && b->getType() == t::Int) {
        res.addInput(builder.CreateZExt(intInsert(a, b), t::Int));
    } else {
        if (a->getType() == t::Int)
            a = builder.CreateSIToFP(a, t::Double);
        if (b->getType() == t::Int)
            b = builder.CreateSIToFP(b, t::Double);
        res.addInput(builder.CreateZExt(fpInsert(a, b), t::Int));
    }

    builder.CreateBr(done);

    if (testNa) {
        builder.SetInsertPoint(isNaBr);
        res.addInput(c(NA_INTEGER));
        builder.CreateBr(done);
    }

    builder.SetInsertPoint(done);
    if (rep == Representation::Sexp) {
        setVal(i, boxLgl(res(), false));
    } else {
        setVal(i, res());
    }
};

void LowerFunctionLLVM::compileBinop(
    Instruction* i, Value* lhs, Value* rhs,
    const std::function<llvm::Value*(llvm::Value*, llvm::Value*)>& intInsert,
    const std::function<llvm::Value*(llvm::Value*, llvm::Value*)>& fpInsert,
    BinopKind kind) {
    auto rep = Representation::Of(i);
    auto lhsRep = Representation::Of(lhs);
    auto rhsRep = Representation::Of(rhs);

    if (lhsRep == Representation::Sexp || rhsRep == Representation::Sexp ||
        (!fpInsert && (lhsRep != Representation::Integer ||
                       rhsRep != Representation::Integer))) {
        auto a = loadSxp(lhs);
        auto b = loadSxp(rhs);

        llvm::Value* res = nullptr;
        if (i->hasEnv()) {
            auto e = loadSxp(i->env());
            res = call(NativeBuiltins::get(NativeBuiltins::Id::binopEnv),
                       {a, b, e, c(i->srcIdx), c((int)kind)});
        } else {
            res = call(NativeBuiltins::get(NativeBuiltins::Id::binop),
                       {a, b, c((int)kind)});
        }

        setVal(i, res);
        return;
    }

    BasicBlock* isNaBr = nullptr;
    auto done = BasicBlock::Create(PirJitLLVM::getContext(), "", fun);

    auto r = (lhsRep == Representation::Real || rhsRep == Representation::Real)
                 ? t::Double
                 : t::Int;

    auto res = phiBuilder(r);
    auto a = load(lhs, lhsRep);
    auto b = load(rhs, rhsRep);

    auto checkNa = [&](llvm::Value* llvmValue, PirType type, Representation r) {
        if (type.maybeNAOrNaN()) {
            if (r == Representation::Integer) {
                if (!isNaBr)
                    isNaBr = BasicBlock::Create(PirJitLLVM::getContext(),
                                                "isNa", fun);
                nacheck(llvmValue, type, isNaBr);
            }
        }
    };
    checkNa(a, lhs->type, lhsRep);
    checkNa(b, rhs->type, rhsRep);

    if (a->getType() == t::Int && b->getType() == t::Int) {
        res.addInput(intInsert(a, b));
    } else {
        if (a->getType() == t::Int)
            a = builder.CreateSIToFP(a, t::Double);
        if (b->getType() == t::Int)
            b = builder.CreateSIToFP(b, t::Double);
        res.addInput(fpInsert(a, b));
    }
    builder.CreateBr(done);

    if (lhsRep == Representation::Integer ||
        rhsRep == Representation::Integer) {
        if (isNaBr) {
            builder.SetInsertPoint(isNaBr);

            if (r == t::Int)
                res.addInput(c(NA_INTEGER));
            else
                res.addInput(c((double)R_NaN));

            builder.CreateBr(done);
        }
    }

    builder.SetInsertPoint(done);
    if (rep == Representation::Sexp) {
        setVal(i, box(res(), lhs->type.mergeWithConversion(rhs->type), false));
    } else {
        setVal(i, res());
    }
};

void LowerFunctionLLVM::compileUnop(
    Instruction* i, Value* arg,
    const std::function<llvm::Value*(llvm::Value*)>& intInsert,
    const std::function<llvm::Value*(llvm::Value*)>& fpInsert, UnopKind kind) {
    auto argRep = Representation::Of(arg);

    if (argRep == Representation::Sexp) {
        auto a = loadSxp(arg);

        llvm::Value* res = nullptr;
        if (i->hasEnv()) {
            auto e = loadSxp(i->env());
            res = call(NativeBuiltins::get(NativeBuiltins::Id::unopEnv),
                       {a, e, c(i->srcIdx), c((int)kind)});
        } else {
            res = call(NativeBuiltins::get(NativeBuiltins::Id::unop),
                       {a, c((int)kind)});
        }

        setVal(i, res);
        return;
    }

    BasicBlock* isNaBr = nullptr;
    auto done = BasicBlock::Create(PirJitLLVM::getContext(), "", fun);

    auto r = (argRep == Representation::Real) ? t::Double : t::Int;

    auto res = phiBuilder(r);
    auto a = load(arg, argRep);

    auto checkNa = [&](llvm::Value* value, PirType type, Representation r) {
        if (type.maybeNAOrNaN()) {
            if (r == Representation::Integer) {
                if (!isNaBr)
                    isNaBr = BasicBlock::Create(PirJitLLVM::getContext(),
                                                "isNa", fun);
                nacheck(value, type, isNaBr);
            }
        }
    };
    checkNa(a, arg->type, argRep);

    if (a->getType() == t::Int) {
        res.addInput(intInsert(a));
    } else {
        res.addInput(fpInsert(a));
    }
    builder.CreateBr(done);

    if (argRep == Representation::Integer) {
        if (isNaBr) {
            builder.SetInsertPoint(isNaBr);

            if (r == t::Int)
                res.addInput(c(NA_INTEGER));
            else
                res.addInput(c((double)R_NaN));

            builder.CreateBr(done);
        }
    }

    builder.SetInsertPoint(done);
    setVal(i, res());
};

void LowerFunctionLLVM::writeBarrier(llvm::Value* x, llvm::Value* y,
                                     std::function<void()> no,
                                     std::function<void()> yes) {
    auto sxpinfoX = builder.CreateLoad(sxpinfoPtr(x));

    auto markBitPos = c((unsigned long)(1ul << (TYPE_BITS + 19)));
    auto genBitPos = c((unsigned long)(1ul << (TYPE_BITS + 23)));

    auto done = BasicBlock::Create(PirJitLLVM::getContext(), "", fun);
    auto noBarrier = BasicBlock::Create(PirJitLLVM::getContext(), "", fun);
    auto maybeNeedsBarrier =
        BasicBlock::Create(PirJitLLVM::getContext(), "", fun);
    auto maybeNeedsBarrier2 =
        BasicBlock::Create(PirJitLLVM::getContext(), "", fun);
    auto needsBarrier = BasicBlock::Create(PirJitLLVM::getContext(), "", fun);

    auto markBitX =
        builder.CreateICmpNE(builder.CreateAnd(sxpinfoX, markBitPos), c(0, 64));
    builder.CreateCondBr(markBitX, maybeNeedsBarrier, noBarrier);

    builder.SetInsertPoint(maybeNeedsBarrier);
    auto sxpinfoY = builder.CreateLoad(sxpinfoPtr(y));
    auto markBitY =
        builder.CreateICmpNE(builder.CreateAnd(sxpinfoY, markBitPos), c(0, 64));
    builder.CreateCondBr(markBitY, maybeNeedsBarrier2, needsBarrier);
    builder.SetInsertPoint(maybeNeedsBarrier2);

    auto genBitX = builder.CreateAnd(sxpinfoX, genBitPos);
    auto genBitY = builder.CreateAnd(sxpinfoY, genBitPos);
    auto olderGen = builder.CreateICmpUGT(genBitX, genBitY);
    builder.CreateCondBr(olderGen, needsBarrier, noBarrier, branchMostlyFalse);

    builder.SetInsertPoint(noBarrier);
    no();
    builder.CreateBr(done);

    builder.SetInsertPoint(needsBarrier);
    yes();
    builder.CreateBr(done);

    builder.SetInsertPoint(done);
};

bool LowerFunctionLLVM::compileDotcall(
    Instruction* i, const std::function<llvm::Value*()>& callee,
    const std::function<SEXP(size_t)>& names) {
    auto calli = CallInstruction::CastCall(i);
    assert(calli);
    std::vector<Value*> args;
    std::vector<BC::PoolIdx> newNames;
    bool seenDots = false;
    size_t pos = 0;
    calli->eachCallArg([&](Value* v) {
        if (auto exp = ExpandDots::Cast(v)) {
            args.push_back(exp);
            newNames.push_back(Pool::insert(R_DotsSymbol));
            seenDots = true;
        } else {
            assert(!DotsList::Cast(v));
            newNames.push_back(Pool::insert(names(pos)));
            args.push_back(v);
        }
        pos++;
    });
    if (!seenDots)
        return false;
    Context asmpt = calli->inferAvailableAssumptions();
    auto namesConst = c(newNames);
    auto namesStore = globalConst(namesConst);

    auto callId = ArglistOrder::NOT_REORDERED;
    if (calli->isReordered())
        callId = pushArgReordering(calli->getArgOrderOrig());

    setVal(i, withCallFrame(
                  args,
                  [&]() -> llvm::Value* {
                      return call(
                          NativeBuiltins::get(NativeBuiltins::Id::dotsCall),
                          {
                              c(callId),
                              paramCode(),
                              c(i->srcIdx),
                              callee(),
                              i->hasEnv() ? loadSxp(i->env())
                                          : constant(R_BaseEnv, t::SEXP),
                              c(calli->nCallArgs()),
                              builder.CreateBitCast(namesStore, t::IntPtr),
                              c(asmpt.toI()),
                          });
                  },
                  /* dotCall pops arguments : */ false));
    return true;
}

llvm::Value* LowerFunctionLLVM::loadPromise(llvm::Value* x, int i) {
    assert(x->getType() != t::SEXP);
    auto code = builder.CreatePtrToInt(x, t::i64);
    auto extraPos = builder.CreateAdd(code, c(rir::Code::extraPtrOffset(), 64));
    auto extraPtr = builder.CreateIntToPtr(extraPos, t::SEXP_ptr);
    auto extra = builder.CreateLoad(extraPtr);
    return accessVector(extra, c(i), PirType(RType::vec).notObject());
}

llvm::Value* LowerFunctionLLVM::envStubGet(llvm::Value* x, int i, size_t size) {
    // We could use externalsxpGetEntry, but this is faster
    assert(x->getType() == t::SEXP);
#ifdef ENABLE_SLOWASSERT
    insn_assert(isExternalsxp(x, LAZY_ENVIRONMENT_MAGIC),
                "envStubGet on something which is not an env stub");
#endif
    auto le = builder.CreateBitCast(dataPtr(x, false),
                                    PointerType::get(t::LazyEnvironment, 0));
    auto missingBits =
        builder.CreateBitCast(builder.CreateGEP(le, c(1)), t::i8ptr);
    auto payload = builder.CreateBitCast(
        builder.CreateGEP(missingBits, c(size)), t::SEXP_ptr);
    auto pos = builder.CreateGEP(payload, c(i + LazyEnvironment::ArgOffset));
    return builder.CreateLoad(pos);
}

void LowerFunctionLLVM::envStubSetNotMissing(llvm::Value* x, int i) {
    auto le = builder.CreateBitCast(dataPtr(x, false),
                                    PointerType::get(t::LazyEnvironment, 0));
    auto missingBits =
        builder.CreateBitCast(builder.CreateGEP(le, c(1)), t::i8ptr);
    auto pos = builder.CreateGEP(missingBits, c(i));
    builder.CreateStore(c(0, 8), pos);
}

void LowerFunctionLLVM::envStubSetMissing(llvm::Value* x, int i) {
    auto le = builder.CreateBitCast(dataPtr(x, false),
                                    PointerType::get(t::LazyEnvironment, 0));
    auto missingBits =
        builder.CreateBitCast(builder.CreateGEP(le, c(1)), t::i8ptr);
    auto pos = builder.CreateGEP(missingBits, c(i));
    builder.CreateStore(c(1, 8), pos);
}

void LowerFunctionLLVM::envStubSet(llvm::Value* x, int i, llvm::Value* y,
                                   size_t size, bool setNotMissing) {
    // We could use externalsxpSetEntry, but this is faster
    writeBarrier(
        x, y,
        [&]() {
            assert(x->getType() == t::SEXP);
#ifdef ENABLE_SLOWASSERT
            insn_assert(isExternalsxp(x, LAZY_ENVIRONMENT_MAGIC),
                        "envStubGet on something which is not an env stub");
#endif
            auto le = builder.CreateBitCast(
                dataPtr(x, false), PointerType::get(t::LazyEnvironment, 0));
            auto missingBits =
                builder.CreateBitCast(builder.CreateGEP(le, c(1)), t::i8ptr);
            auto payload = builder.CreateBitCast(
                builder.CreateGEP(missingBits, c(size)), t::SEXP_ptr);
            auto pos =
                builder.CreateGEP(payload, c(i + LazyEnvironment::ArgOffset));
            builder.CreateStore(y, pos);
        },
        [&]() {
            call(NativeBuiltins::get(NativeBuiltins::Id::externalsxpSetEntry),
                 {{x, c(i + LazyEnvironment::ArgOffset), y}});
        });
    if (setNotMissing) {
        auto le = builder.CreateBitCast(
            dataPtr(x, false), PointerType::get(t::LazyEnvironment, 0));
        auto missingBits =
            builder.CreateBitCast(builder.CreateGEP(le, c(1)), t::i8ptr);
        auto pos = builder.CreateGEP(missingBits, c(i));
        builder.CreateStore(c(0, 8), pos);
    }
}

llvm::Value* LowerFunctionLLVM::isObj(llvm::Value* v) {
    checkIsSexp(v, "in IsObj");
    auto sxpinfo = builder.CreateLoad(sxpinfoPtr(v));
    return builder.CreateICmpNE(
        c(0, 64),
        builder.CreateAnd(sxpinfo, c((unsigned long)(1ul << (TYPE_BITS + 1)))));
};

llvm::Value* LowerFunctionLLVM::fastVeceltOkNative(llvm::Value* v) {
    checkIsSexp(v, "in IsFastVeceltOkNative");
    auto attrs = attr(v);
    auto isNil = builder.CreateICmpEQ(attrs, constant(R_NilValue, t::SEXP));
    return createSelect2(isNil, [&]() { return builder.getTrue(); },
                         [&]() {
                             auto isMatr1 = builder.CreateICmpEQ(
                                 tag(attrs), constant(R_DimSymbol, t::SEXP));
                             auto isMatr2 = builder.CreateICmpEQ(
                                 cdr(attrs), constant(R_NilValue, t::SEXP));
                             return builder.CreateAnd(isMatr1, isMatr2);
                         });
};

llvm::Value* LowerFunctionLLVM::isAltrep(llvm::Value* v) {
    checkIsSexp(v, "in is altrep");
    auto sxpinfo = builder.CreateLoad(sxpinfoPtr(v));
    return builder.CreateICmpNE(
        c(0, 64),
        builder.CreateAnd(sxpinfo, c((unsigned long)(1ul << (TYPE_BITS + 2)))));
};

llvm::Value* LowerFunctionLLVM::createSelect2(
    llvm::Value* cond, std::function<llvm::Value*()> trueValueAction,
    std::function<llvm::Value*()> falseValueAction) {

    auto intialInsertionPoint = builder.GetInsertBlock();

    auto trueBranch = BasicBlock::Create(PirJitLLVM::getContext(), "", fun);
    auto truePred = intialInsertionPoint;
    builder.SetInsertPoint(trueBranch);
    auto trueValue = trueValueAction();
    auto trueBranchIsEmpty = trueBranch->empty();
    if (trueBranchIsEmpty) {
        trueBranch->removeFromParent();
        delete trueBranch;
    } else {
        truePred = builder.GetInsertBlock();
    }

    auto falseBranch = BasicBlock::Create(PirJitLLVM::getContext(), "", fun);
    auto falsePred = intialInsertionPoint;
    builder.SetInsertPoint(falseBranch);
    auto falseValue = falseValueAction();
    auto falseBranchIsEmpty = falseBranch->empty();
    if (falseBranchIsEmpty) {
        falseBranch->removeFromParent();
        delete falseBranch;
    } else {
        falsePred = builder.GetInsertBlock();
    }

    if (trueBranchIsEmpty && falseBranchIsEmpty) {
        builder.SetInsertPoint(intialInsertionPoint);
        return builder.CreateSelect(cond, trueValue, falseValue);
    }

    auto next = BasicBlock::Create(PirJitLLVM::getContext(), "", fun);

    PhiBuilder res(builder, trueValue->getType());

    auto trueBranchForCond = trueBranch;
    builder.SetInsertPoint(truePred);
    if (!trueBranchIsEmpty)
        builder.CreateBr(next);
    else
        trueBranchForCond = next;
    res.addInput(trueValue);

    auto falseBranchForCond = falseBranch;
    builder.SetInsertPoint(falsePred);
    if (!falseBranchIsEmpty)
        builder.CreateBr(next);
    else
        falseBranchForCond = next;
    res.addInput(falseValue);

    builder.SetInsertPoint(intialInsertionPoint);
    builder.CreateCondBr(cond, trueBranchForCond, falseBranchForCond);

    builder.SetInsertPoint(next);
    auto r = res();

    return r;
};

void LowerFunctionLLVM::compile() {

    {
        auto arg = fun->arg_begin();
        for (size_t i = 0; i < argNames.size(); ++i) {
            args.push_back(arg);
            args.back()->setName(argNames[i]);
            arg++;
        }
    }

    std::unordered_map<BB*, BasicBlock*> blockMapping_;
    auto getBlock = [&](BB* bb) {
        auto b = blockMapping_.find(bb);
        if (b != blockMapping_.end()) {
            return b->second;
        }
        std::stringstream ss;
        ss << "BB" << bb->id;
        return blockMapping_[bb] =
                   BasicBlock::Create(PirJitLLVM::getContext(), ss.str(), fun);
    };
    entryBlock = BasicBlock::Create(PirJitLLVM::getContext(), "", fun);
    builder.SetInsertPoint(entryBlock);
    nodestackPtrAddr = convertToPointer(&R_BCNodeStackTop,
                                        PointerType::get(t::stackCellPtr, 0));
    basepointer = nodestackPtr();

    numLocals++;
    // Store the code object as the first element of our frame, for the value
    // profiler to find it.
    incStack(1, false);
    stack({container(paramCode())});
    {
        SmallSet<std::pair<Value*, SEXP>> bindings;
        Visitor::run(code->entry, [&](Instruction* i) {
            SEXP varName = nullptr;
            if (auto l = LdVar::Cast(i))
                varName = l->varName;
            else if (auto l = StVar::Cast(i))
                varName = l->varName;
            else if (LdDots::Cast(i))
                varName = R_DotsSymbol;

            if (varName) {
                auto e = MkEnv::Cast(i->env());
                if (e && !e->stub) {
                    bindings.insert(std::pair<Value*, SEXP>(i->env(), varName));
                }
            }
        });
        size_t idx = 0;
        for (auto& b : bindings) {
            bindingsCache[b.first][b.second] = idx++;
        }
        bindingsCacheBase = topAlloca(t::SEXP, idx);
    }

    std::unordered_map<Instruction*, Instruction*> phis;
    {
        NativeAllocator allocator(code, liveness);
        allocator.compute();
        allocator.verify();
        auto numLocalsBase = numLocals;
        numLocals += allocator.slots();

        auto createVariable = [&](Instruction* i, bool mut) -> void {
            if (Representation::Of(i) == Representation::Sexp) {
                if (mut)
                    variables_[i] = Variable::MutableRVariable(
                        i, allocator[i] + numLocalsBase, builder, basepointer);
                else
                    variables_[i] = Variable::RVariable(
                        i, allocator[i] + numLocalsBase, builder, basepointer);
            } else {
                if (mut)
                    variables_[i] =
                        Variable::Mutable(i, topAlloca(Representation::Of(i)));
                else
                    variables_[i] = Variable::Immutable(i);
            }
        };

        constantpool = builder.CreateIntToPtr(c(globalContext()), t::SEXP_ptr);
        constantpool = builder.CreateGEP(constantpool, c(1));

        Visitor::run(code->entry, [&](BB* bb) {
            for (auto i : *bb) {
                if (!liveness.count(i) || !allocator.needsAVariable(i))
                    continue;
                if (auto phi = Phi::Cast(i)) {
                    createVariable(phi, true);
                    phi->eachArg([&](BB*, Value* v) {
                        auto i = Instruction::Cast(v);
                        assert(i);
                        phis[i] = phi;
                    });
                }
            }
        });

        std::unordered_map<PushContext*, PopContext*> contextResTy;
        Visitor::run(code->entry, [&](Instruction* i) {
            if (auto pop = PopContext::Cast(i)) {
                auto push = pop->push();
                contextResTy[push] = pop;
            }
        });
        Visitor::run(code->entry, [&](Instruction* i) {
            if (auto push = PushContext::Cast(i)) {
                auto popI = contextResTy.find(push);
                PopContext* pop = nullptr;
                if (popI != contextResTy.end())
                    pop = popI->second;
                Representation resRep = Representation::Sexp;
                if (pop)
                    resRep = Representation::Of(pop);
                auto resStore = topAlloca(resRep);
                auto rcntxt = topAlloca(t::RCNTXT);
                contexts[push] = {
                    rcntxt, resStore,
                    pop ? BasicBlock::Create(PirJitLLVM::getContext(), "", fun)
                        : nullptr};

                // Everything which is live at the Push context needs to be
                // mutable, to be able to restore on restart
                Visitor::run(code->entry, [&](Instruction* j) {
                    if (allocator.needsAVariable(j)) {
                        if (Representation::Of(j) == t::SEXP &&
                            liveness.live(push, j)) {
                            contexts[push].savedSexpPos[j] = numLocals++;
                        }
                        if (!liveness.live(push, j) && pop &&
                            liveness.live(pop, j))
                            escapesInlineContext.insert(j);
                        if (!variables_.count(j) &&
                            (liveness.live(push, j) ||
                             (pop && liveness.live(pop, j))))
                            createVariable(j, true);
                    }
                });
            }
        });
        Visitor::run(code->entry, [&](Instruction* i) {
            if (allocator.needsAVariable(i) && liveness.count(i) &&
                !variables_.count(i))
                createVariable(i, false);
        });
    }

    numLocals += MAX_TEMPS;
    if (numLocals > 1)
        incStack(numLocals - 1, true);

    std::unordered_map<BB*, int> blockInPushContext;
    blockInPushContext[code->entry] = 0;

    LoweringVisitor::run(code->entry, [&](BB* bb) {
        currentBB = bb;

        builder.SetInsertPoint(getBlock(bb));
        inPushContext = blockInPushContext.at(bb);

        for (auto it = bb->begin(); it != bb->end(); ++it) {
            currentInstr = it;
            auto i = *it;

            auto adjustRefcount = refcount.beforeUse.find(i);
            if (adjustRefcount != refcount.beforeUse.end()) {
                i->eachArg([&](Value* v) {
                    if (Representation::Of(v) != t::SEXP)
                        return;
                    if (auto j = Instruction::Cast(v->followCasts())) {
                        auto needed = adjustRefcount->second.find(j);
                        if (needed != adjustRefcount->second.end()) {
                            auto kind = needed->second;
                            if (kind == NeedsRefcountAdjustment::SetShared)
                                ensureShared(load(v));
                            else if (kind ==
                                     NeedsRefcountAdjustment::EnsureNamed)
                                ensureNamed(load(v));
                        }
                    }
                });
            }

            switch (i->tag) {
            case Tag::ExpandDots: {
                auto in = i->arg(0).val();
                if (!deadMove(in, i))
                    setVal(i, load(i->arg(0).val()));
                break;
            }

            case Tag::DotsList: {
                auto mk = DotsList::Cast(i);
                auto arglist = constant(R_NilValue, t::SEXP);
                mk->eachElementRev([&](SEXP name, Value* v) {
                    auto val = loadSxp(v);
                    incrementNamed(val);
                    arglist =
                        call(NativeBuiltins::get(NativeBuiltins::Id::consNr),
                             {val, arglist});
                    setTag(arglist, constant(name, t::SEXP), false);
                });
                setSexptype(arglist, DOTSXP);
                setVal(i, arglist);
                break;
            }

            case Tag::RecordDeoptReason: {
                auto rec = RecordDeoptReason::Cast(i);
                auto reason = llvm::ConstantStruct::get(
                    t::DeoptReason, {
                                        c(rec->reason.reason, 32),
                                        convertToPointer(rec->reason.srcCode),
                                        c(rec->reason.originOffset),
                                    });
                call(NativeBuiltins::get(NativeBuiltins::Id::recordDeopt),
                     {loadSxp(rec->arg<0>().val()), globalConst(reason)});
                break;
            }

            case Tag::PushContext: {
                compilePushContext(i);
                break;
            }

            case Tag::PopContext: {
                compilePopContext(i);
                break;
            }

            case Tag::CastType: {
                auto in = i->arg(0).val();
                if (LdConst::Cast(i->followCasts()) || deadMove(in, i))
                    break;
                setVal(i, load(in, i->type, Representation::Of(i)));
                break;
            }

            case Tag::PirCopy: {
                auto in = i->arg(0).val();
                if (!deadMove(in, i))
                    setVal(i, load(in, Representation::Of(i)));
                break;
            }

            case Tag::Phi:
                break;

            case Tag::LdArg:
                setVal(i, argument(LdArg::Cast(i)->id));
                break;

            case Tag::LdFunctionEnv:
                setVal(i, paramEnv());
                break;

            case Tag::Invisible:
                setVisible(0);
                break;

            case Tag::Visible:
                setVisible(1);
                break;

            case Tag::Identical: {
                auto a = i->arg(0).val();
                auto b = i->arg(1).val();

                auto ai = load(a);
                auto bi = load(b);
                if (Representation::Of(a) == t::SEXP &&
                    a->type.maybePromiseWrapped())
                    ai = depromise(ai, a->type);
                if (Representation::Of(b) == t::SEXP &&
                    b->type.maybePromiseWrapped())
                    bi = depromise(bi, b->type);

                // Not needed so far. Needs some care to ensure NA == NA holds
                assert(ai->getType() != t::Double &&
                       ai->getType() != t::Double);

                auto res = builder.CreateICmpEQ(ai, bi);
                if (a->type.maybe(RType::closure) ||
                    b->type.maybe(RType::closure)) {
                    res = createSelect2(
                        res, [&]() { return builder.getTrue(); },
                        [&]() {
                            auto cls = builder.CreateAnd(
                                builder.CreateICmpEQ(sexptype(ai), c(CLOSXP)),
                                builder.CreateICmpEQ(sexptype(bi), c(CLOSXP)));
                            return createSelect2(
                                cls,
                                [&]() {
                                    return call(NativeBuiltins::get(
                                                    NativeBuiltins::Id::clsEq),
                                                {ai, bi});
                                },
                                [&]() { return builder.getFalse(); });
                        });
                }
                setVal(i, builder.CreateZExt(res, t::Int));
                break;
            }

            case Tag::CallSafeBuiltin: {
                auto b = CallSafeBuiltin::Cast(i);
                if (compileDotcall(
                        b, [&]() { return constant(b->builtinSexp, t::SEXP); },
                        [&](size_t i) { return R_NilValue; })) {
                    break;
                }
                std::vector<Value*> args;
                b->eachCallArg([&](Value* v) { args.push_back(v); });

                auto callTheBuiltin = [&]() -> llvm::Value* {
                    // Some "safe" builtins still look up functions in the base
                    // env
                    return callRBuiltin(b->builtinSexp, args, i->srcIdx,
                                        b->builtin,
                                        constant(R_BaseEnv, t::SEXP));
                };

                auto fixVisibility = [&]() {
                    if (!b->effects.contains(Effect::Visibility))
                        return;
                    int flag = getFlag(b->builtinId);
                    if (flag < 2)
                        setVisible(flag != 1);
                };

                // TODO: this should probably go somewhere else... This is
                // an inlined version of bitwise builtins
                if (Representation::Of(b) == Representation::Integer) {
                    if (b->nargs() == 2) {
                        auto x = b->arg(0).val();
                        auto y = b->arg(1).val();
                        auto xRep = Representation::Of(x);
                        auto yRep = Representation::Of(y);

                        static auto bitwise = {
                            blt("bitwiseShiftL"), blt("bitwiseShiftR"),
                            blt("bitwiseAnd"),    blt("bitwiseOr"),
                            blt("bitwiseXor"),
                        };
                        auto found = std::find(bitwise.begin(), bitwise.end(),
                                               b->builtinId);
                        if (found != bitwise.end()) {
                            const static PirType num =
                                (PirType() | RType::integer | RType::logical |
                                 RType::real)
                                    .notObject()
                                    .scalar();

                            if (xRep == Representation::Sexp &&
                                x->type.isA(num))
                                xRep = Representation::Real;
                            if (yRep == Representation::Sexp &&
                                y->type.isA(num))
                                yRep = Representation::Real;

                            if (xRep != Representation::Sexp &&
                                yRep != Representation::Sexp) {

                                BasicBlock* isNaBr = nullptr;
                                auto done = BasicBlock::Create(
                                    PirJitLLVM::getContext(), "", fun);

                                auto res = phiBuilder(t::Int);

                                auto xInt = load(x, Representation::Integer);
                                auto yInt = load(y, Representation::Integer);

                                auto naCheck = [&](Value* v, llvm::Value* asInt,
                                                   Representation rep) {
                                    if (v->type.maybeNAOrNaN()) {
                                        if (rep == Representation::Real) {
                                            auto vv = load(v, rep);
                                            if (!isNaBr)
                                                isNaBr = BasicBlock::Create(
                                                    PirJitLLVM::getContext(),
                                                    "isNa", fun);
                                            nacheck(vv, v->type, isNaBr);
                                        } else {
                                            assert(rep ==
                                                   Representation::Integer);
                                            if (!isNaBr)
                                                isNaBr = BasicBlock::Create(
                                                    PirJitLLVM::getContext(),
                                                    "isNa", fun);
                                            nacheck(asInt, v->type, isNaBr);
                                        }
                                    }
                                };
                                naCheck(x, xInt, xRep);
                                naCheck(y, yInt, yRep);

                                switch (found - bitwise.begin()) {
                                case 0: {
                                    if (!isNaBr)
                                        isNaBr = BasicBlock::Create(
                                            PirJitLLVM::getContext(), "isNa",
                                            fun);
                                    auto ok = BasicBlock::Create(
                                        PirJitLLVM::getContext(), "", fun);
                                    auto ofl =
                                        builder.CreateICmpSLT(yInt, c(0));
                                    builder.CreateCondBr(ofl, isNaBr, ok,
                                                         branchMostlyFalse);
                                    builder.SetInsertPoint(ok);

                                    ok = BasicBlock::Create(
                                        PirJitLLVM::getContext(), "", fun);
                                    ofl = builder.CreateICmpSGT(yInt, c(31));
                                    builder.CreateCondBr(ofl, isNaBr, ok,
                                                         branchMostlyFalse);
                                    builder.SetInsertPoint(ok);

                                    res.addInput(builder.CreateShl(xInt, yInt));
                                    break;
                                }
                                case 1: {
                                    if (!isNaBr)
                                        isNaBr = BasicBlock::Create(
                                            PirJitLLVM::getContext(), "isNa",
                                            fun);
                                    auto ok = BasicBlock::Create(
                                        PirJitLLVM::getContext(), "", fun);
                                    auto ofl =
                                        builder.CreateICmpSLT(yInt, c(0));
                                    builder.CreateCondBr(ofl, isNaBr, ok,
                                                         branchMostlyFalse);
                                    builder.SetInsertPoint(ok);

                                    ok = BasicBlock::Create(
                                        PirJitLLVM::getContext(), "", fun);
                                    ofl = builder.CreateICmpSGT(yInt, c(31));
                                    builder.CreateCondBr(ofl, isNaBr, ok,
                                                         branchMostlyFalse);
                                    builder.SetInsertPoint(ok);

                                    res.addInput(
                                        builder.CreateLShr(xInt, yInt));
                                    break;
                                }
                                case 2: {
                                    res.addInput(builder.CreateAnd(xInt, yInt));
                                    break;
                                }
                                case 3: {
                                    res.addInput(builder.CreateOr(xInt, yInt));
                                    break;
                                }
                                case 4: {
                                    res.addInput(builder.CreateXor(xInt, yInt));
                                    break;
                                }
                                }

                                builder.CreateBr(done);

                                if (isNaBr) {
                                    builder.SetInsertPoint(isNaBr);
                                    res.addInput(c(NA_INTEGER));
                                    builder.CreateBr(done);
                                }

                                builder.SetInsertPoint(done);
                                setVal(i, res());
                                fixVisibility();
                                break;
                            }
                        }
                    }
                }

                if (b->nargs() == 1) {
                    auto a = load(b->callArg(0).val());
                    auto irep = Representation::Of(b->arg(0).val());
                    auto orep = Representation::Of(i);
                    bool done = true;

                    auto doTypetest = [&](int type) {
                        if (irep == t::SEXP) {
                            setVal(i, builder.CreateSelect(
                                          builder.CreateICmpEQ(sexptype(a),
                                                               c(type)),
                                          constant(R_TrueValue, orep),
                                          constant(R_FalseValue, orep)));

                        } else {
                            setVal(i, constant(R_FalseValue, orep));
                        }
                    };

                    switch (b->builtinId) {
                    case blt("length"):
                        if (irep == t::SEXP) {
                            llvm::Value* r = call(
                                NativeBuiltins::get(NativeBuiltins::Id::length),
                                {a});
                            if (orep == t::SEXP) {
                                r = createSelect2(
                                    builder.CreateICmpUGT(r, c(INT_MAX, 64)),
                                    [&]() {
                                        return boxReal(
                                            builder.CreateUIToFP(r, t::Double));
                                    },
                                    [&]() {
                                        return boxInt(
                                            builder.CreateTrunc(r, t::Int));
                                    });

                            } else if (orep == t::Double) {
                                r = builder.CreateUIToFP(r, t::Double);
                            } else {
                                assert(orep == Representation::Integer);
                                r = builder.CreateTrunc(r, t::Int);
                            }
                            setVal(i, r);
                        } else {
                            setVal(i, constant(ScalarInteger(1), orep));
                        }
                        break;
                    case blt("names"): {
                        auto itype = b->callArg(0).val()->type;
                        if (Representation::Of(b->callArg(0).val()) !=
                            t::SEXP) {
                            setVal(i, constant(R_NilValue, t::SEXP));
                        } else if (itype.isA(PirType::vecs()
                                                 .orObject()
                                                 .orAttribs())) {
                            if (!itype.maybeHasAttrs() && !itype.maybeObj()) {
                                setVal(i, constant(R_NilValue, t::SEXP));
                            } else {
                                auto res = phiBuilder(t::SEXP);
                                auto done = BasicBlock::Create(
                                    PirJitLLVM::getContext(), "", fun);
                                auto hasAttr = BasicBlock::Create(
                                    PirJitLLVM::getContext(), "", fun);
                                auto noAttr = BasicBlock::Create(
                                    PirJitLLVM::getContext(), "", fun);
                                auto mightHaveNames = builder.CreateICmpNE(
                                    attr(a), constant(R_NilValue, t::SEXP));
                                if (itype.maybeObj())
                                    mightHaveNames = builder.CreateOr(
                                        mightHaveNames, isObj(a));
                                builder.CreateCondBr(mightHaveNames, hasAttr,
                                                     noAttr);

                                builder.SetInsertPoint(hasAttr);
                                res.addInput(callTheBuiltin());
                                builder.CreateBr(done);

                                builder.SetInsertPoint(noAttr);
                                res.addInput(constant(R_NilValue, t::SEXP));
                                builder.CreateBr(done);

                                builder.SetInsertPoint(done);
                                setVal(i, res());
                            }
                        } else {
                            done = false;
                        }
                        break;
                    }
                    case blt("abs"): {
                        if (irep == Representation::Integer) {
                            assert(orep == irep);
                            setVal(i, builder.CreateSelect(
                                          builder.CreateICmpSGE(a, c(0)), a,
                                          builder.CreateNeg(a)));

                        } else if (irep == Representation::Real) {
                            assert(orep == irep);

                            setVal(i, builder.CreateSelect(
                                          builder.CreateFCmpOGE(a, c(0.0)), a,
                                          builder.CreateFNeg(a)));

                        } else {
                            done = false;
                        }
                        break;
                    }
                    case blt("sqrt"): {
                        if (orep == Representation::Real &&
                            irep == Representation::Integer) {
                            a = convert(a, i->type);
                            setVal(i, builder.CreateIntrinsic(
                                          Intrinsic::sqrt, {t::Double}, {a}));
                        } else if (orep == irep &&
                                   irep == Representation::Real) {
                            setVal(i, builder.CreateIntrinsic(
                                          Intrinsic::sqrt, {t::Double}, {a}));
                        } else {
                            done = false;
                        }
                        break;
                    }
                    case blt("sum"):
                    case blt("prod"): {
                        if (irep == Representation::Integer ||
                            irep == Representation::Real) {
                            setVal(i, convert(a, i->type));
                        } else if (orep == Representation::Real ||
                                   orep == Representation::Integer) {
                            assert(irep == Representation::Sexp);
                            auto itype = b->callArg(0).val()->type;
                            if (itype.isA(PirType::intReal())) {
                                auto trg = b->builtinId == blt("sum")
                                               ? NativeBuiltins::get(
                                                     NativeBuiltins::Id::sumr)
                                               : NativeBuiltins::get(
                                                     NativeBuiltins::Id::prodr);
                                llvm::Value* res = call(trg, {a});
                                if (orep == Representation::Integer)
                                    res = convert(res, i->type);
                                setVal(i, res);
                            } else {
                                done = false;
                            }
                        } else {
                            done = false;
                        }
                        break;
                    }
                    case blt("as.logical"):
                        if (irep == Representation::Integer &&
                            orep == Representation::Integer) {
                            setVal(i,
                                   builder.CreateSelect(
                                       builder.CreateICmpEQ(a, c(NA_INTEGER)),
                                       constant(R_LogicalNAValue, orep),
                                       builder.CreateSelect(
                                           builder.CreateICmpEQ(a, c(0)),
                                           constant(R_FalseValue, orep),
                                           constant(R_TrueValue, orep))));

                        } else if (irep == Representation::Real &&
                                   (orep == Representation::Integer ||
                                    orep == Representation::Real)) {

                            setVal(i, builder.CreateSelect(
                                          builder.CreateFCmpUNE(a, a),
                                          constant(R_LogicalNAValue, orep),
                                          builder.CreateSelect(
                                              builder.CreateFCmpOEQ(a, c(0.0)),
                                              constant(R_FalseValue, orep),
                                              constant(R_TrueValue, orep))));

                        } else {
                            done = false;
                        }
                        break;
                    case blt("as.integer"):
                        if (irep == Representation::Integer &&
                            orep == Representation::Integer) {
                            setVal(i, a);
                        } else if (irep == Representation::Real &&
                                   orep == Representation::Integer) {
                            setVal(i, builder.CreateSelect(
                                          builder.CreateFCmpUNE(a, a),
                                          c(NA_INTEGER),
                                          builder.CreateFPToSI(a, t::Int)));

                        } else if (irep == Representation::Real &&
                                   orep == Representation::Real) {

                            setVal(i, createSelect2(
                                          builder.CreateFCmpUNE(a, a),
                                          [&]() { return a; },
                                          [&]() {
                                              return builder.CreateIntrinsic(
                                                  Intrinsic::floor,
                                                  {a->getType()}, {a});
                                          }));

                        } else if (irep == t::SEXP) {
                            auto isSimpleInt = builder.CreateAnd(
                                builder.CreateICmpEQ(
                                    attr(a), constant(R_NilValue, t::SEXP)),
                                builder.CreateICmpEQ(sexptype(a), c(INTSXP)));

                            setVal(i, createSelect2(
                                          isSimpleInt,
                                          [&]() { return convert(a, i->type); },
                                          [&]() {
                                              return convert(callTheBuiltin(),
                                                             i->type);
                                          }));

                        } else {
                            done = false;
                        }
                        break;
                    case blt("is.logical"):
                        if (b->arg(0).val()->type.isA(RType::logical)) {
                            // ensure that logicals represented as ints are
                            // handled.
                            setVal(i, constant(R_TrueValue, orep));
                        } else {
                            doTypetest(LGLSXP);
                        }
                        break;
                    case blt("is.complex"):
                        doTypetest(CPLXSXP);
                        break;
                    case blt("is.character"):
                        doTypetest(STRSXP);
                        break;
                    case blt("is.symbol"):
                        doTypetest(SYMSXP);
                        break;
                    case blt("is.expression"):
                        doTypetest(EXPRSXP);
                        break;
                    case blt("is.call"):
                        doTypetest(LANGSXP);
                        break;
                    case blt("is.function"): {
                        if (irep == Representation::Sexp) {
                            auto t = sexptype(a);
                            auto is = builder.CreateOr(
                                builder.CreateICmpEQ(t, c(CLOSXP)),
                                builder.CreateOr(
                                    builder.CreateICmpEQ(t, c(BUILTINSXP)),
                                    builder.CreateICmpEQ(t, c(SPECIALSXP))));
                            setVal(i, builder.CreateSelect(
                                          is, constant(R_TrueValue, orep),
                                          constant(R_FalseValue, orep)));

                        } else {
                            setVal(i, constant(R_FalseValue, orep));
                        }
                        break;
                    }
                    case blt("anyNA"):
                    case blt("is.na"):
                        if (irep == Representation::Integer) {
                            setVal(i,
                                   builder.CreateSelect(
                                       builder.CreateICmpEQ(a, c(NA_INTEGER)),
                                       constant(R_TrueValue, orep),
                                       constant(R_FalseValue, orep)));
                        } else if (irep == Representation::Real) {
                            setVal(i, builder.CreateSelect(
                                          builder.CreateFCmpUNE(a, a),
                                          constant(R_TrueValue, orep),
                                          constant(R_FalseValue, orep)));
                        } else {
                            done = false;
                        }
                        break;
                    case blt("is.object"):
                        if (irep == Representation::Sexp) {
                            setVal(i, builder.CreateSelect(
                                          isObj(a), constant(R_TrueValue, orep),
                                          constant(R_FalseValue, orep)));
                        } else {
                            setVal(i, constant(R_FalseValue, orep));
                        }
                        break;
                    case blt("is.array"):
                        if (irep == Representation::Sexp) {
                            setVal(i,
                                   builder.CreateSelect(
                                       isArray(a), constant(R_TrueValue, orep),
                                       constant(R_FalseValue, orep)));
                        } else {
                            setVal(i, constant(R_FalseValue, orep));
                        }
                        break;
                    case blt("is.atomic"):
                        if (irep == Representation::Sexp) {
                            auto t = sexptype(a);
                            auto isatomic = builder.CreateOr(
                                builder.CreateICmpEQ(t, c(NILSXP)),
                                builder.CreateOr(
                                    builder.CreateICmpEQ(t, c(CHARSXP)),
                                    builder.CreateOr(
                                        builder.CreateICmpEQ(t, c(LGLSXP)),
                                        builder.CreateOr(
                                            builder.CreateICmpEQ(t, c(INTSXP)),
                                            builder.CreateOr(
                                                builder.CreateICmpEQ(
                                                    t, c(REALSXP)),
                                                builder.CreateOr(
                                                    builder.CreateICmpEQ(
                                                        t, c(CPLXSXP)),
                                                    builder.CreateOr(
                                                        builder.CreateICmpEQ(
                                                            t, c(STRSXP)),
                                                        builder.CreateICmpEQ(
                                                            t,
                                                            c(RAWSXP)))))))));
                            setVal(i, builder.CreateSelect(
                                          isatomic, constant(R_TrueValue, orep),

                                          constant(R_FalseValue, orep)));
                        } else {
                            setVal(i, constant(R_TrueValue, orep));
                        }
                        break;
                    case blt("bodyCode"): {
                        assert(irep == Representation::Sexp && orep == irep);
                        llvm::Value* res = nullptr;
                        if (i->arg(0).val()->type.isA(RType::closure)) {
                            res = cdr(a);
                        } else {
                            res = createSelect2(
                                builder.CreateICmpEQ(c(CLOSXP), sexptype(a)),
                                [&]() { return cdr(a); },
                                [&]() {
                                    return constant(R_NilValue, t::SEXP);
                                });
                        }
                        setVal(i, res);
                        break;
                    }
                    case blt("environment"):
                        if (!i->arg(0).val()->type.isA(RType::closure)) {
                            done = false;
                            break;
                        }
                        assert(irep == Representation::Sexp && orep == irep);
                        setVal(i, tag(a));
                        break;
                    default:
                        done = false;
                    };
                    if (done) {
                        fixVisibility();
                        break;
                    }
                }

                if (b->nargs() == 2) {
                    bool fastcase = false;
                    auto arep = Representation::Of(b->arg(0).val());
                    auto brep = Representation::Of(b->arg(1).val());
                    auto orep = Representation::Of(b);
                    auto aval = load(b->arg(0).val());
                    auto bval = load(b->arg(1).val());

                    switch (b->builtinId) {
                    case blt("vector"): {
                        auto l = b->arg(1).val();
                        if (l->type.isA(PirType::simpleScalar())) {
                            if (auto con = LdConst::Cast(b->arg(0).val())) {
                                if (TYPEOF(con->c()) == STRSXP &&
                                    XLENGTH(con->c()) == 1) {
                                    SEXPTYPE type =
                                        str2type(CHAR(STRING_ELT(con->c(), 0)));
                                    switch (type) {
                                    case LGLSXP:
                                    case INTSXP:
                                    case REALSXP:
                                    case CPLXSXP:
                                    case STRSXP:
                                    case EXPRSXP:
                                    case VECSXP:
                                    case RAWSXP:
                                        setVal(
                                            i,
                                            call(
                                                NativeBuiltins::get(
                                                    NativeBuiltins::Id::
                                                        makeVector),
                                                {c(type),
                                                 Representation::Of(l) ==
                                                         Representation::Real
                                                     ? builder.CreateFPToUI(
                                                           load(l), t::i64)
                                                     : builder.CreateZExt(
                                                           load(l,
                                                                Representation::
                                                                    Integer),
                                                           t::i64)}));
                                        fastcase = true;
                                        break;
                                    default: {}
                                    }
                                }
                            }
                        }
                        break;
                    }
                    case blt("min"):
                    case blt("max"): {
                        bool isMin = b->builtinId == blt("min");
                        if (arep == Representation::Integer &&
                            brep == Representation::Integer &&
                            orep != Representation::Real) {
                            auto res = builder.CreateSelect(
                                isMin ? builder.CreateICmpSLT(bval, aval)
                                      : builder.CreateICmpSLT(aval, bval),
                                bval, aval);
                            if (orep == Representation::Integer) {
                                setVal(i, res);
                            } else {
                                assert(orep == Representation::Sexp);
                                setVal(i, boxInt(res, false));
                            }
                            fastcase = true;
                        } else if (arep == Representation::Real &&
                                   brep == Representation::Real &&
                                   orep != Representation::Integer) {
                            auto res = builder.CreateSelect(
                                isMin ? builder.CreateFCmpUGT(bval, aval)
                                      : builder.CreateFCmpUGT(aval, bval),
                                aval, bval);
                            if (orep == Representation::Real) {
                                setVal(i, res);
                            } else {
                                assert(orep == Representation::Sexp);
                                setVal(i, boxReal(res, false));
                            }
                            fastcase = true;
                        }
                        break;
                    }
                    case blt("is.vector"):
                        auto cnst = LdConst::Cast(b->arg(1).val());
                        if (!cnst)
                            break;

                        if (TYPEOF(cnst->c()) != STRSXP ||
                            LENGTH(cnst->c()) != 1)
                            break;

                        auto kind = STRING_ELT(cnst->c(), 0);
                        if (std::string("any") != CHAR(kind))
                            break;

                        if (arep == Representation::Sexp) {
                            llvm::Value* res;
                            auto isvec = isVector(aval);
                            auto v = b->arg(0).val();
                            if (!v->type.maybeHasAttrs()) {
                                res = builder.CreateSelect(
                                    isvec, constant(R_TrueValue, orep),
                                    constant(R_FalseValue, orep));
                            } else {
                                res = createSelect2(
                                    isvec,
                                    [&]() -> llvm::Value* {
                                        auto a = attr(aval);
                                        auto zero = builder.CreateICmpEQ(
                                            a, constant(R_NilValue, t::SEXP));
                                        return createSelect2(
                                            zero,
                                            [&]() -> llvm::Value* {
                                                return constant(R_TrueValue,
                                                                orep);
                                            },
                                            [&]() -> llvm::Value* {
                                                auto one = builder.CreateICmpEQ(
                                                    cdr(a), constant(R_NilValue,
                                                                     t::SEXP));
                                                auto names =
                                                    builder.CreateICmpEQ(
                                                        tag(a),
                                                        constant(R_NamesSymbol,
                                                                 t::SEXP));
                                                auto onlyNamesAtrrs =
                                                    builder.CreateAnd(one,
                                                                      names);
                                                return builder.CreateSelect(
                                                    onlyNamesAtrrs,
                                                    constant(R_TrueValue, orep),
                                                    constant(R_FalseValue,
                                                             orep));
                                            });
                                    },
                                    [&]() -> llvm::Value* {
                                        return constant(R_FalseValue, orep);
                                    });
                            }
                            setVal(i, res);
                        } else {
                            setVal(i, constant(R_TrueValue, orep));
                        }
                        fastcase = true;
                        break;
                    }
                    if (fastcase) {
                        fixVisibility();
                        break;
                    }
                }
                if (b->builtinId == blt("c") && !b->type.maybeHasAttrs()) {
                    bool allScalar = true;
                    b->eachArg([&](Value* v) {
                        if (!v->type.isA(PirType::simpleScalar()))
                            allScalar = false;
                    });
                    if (allScalar) {
                        SEXPTYPE typ = 100;
                        if (b->type.isA(RType::real)) {
                            typ = REALSXP;
                        } else if (b->type.isA(RType::integer)) {
                            typ = INTSXP;
                        } else if (b->type.isA(RType::logical)) {
                            typ = LGLSXP;
                        }
                        if (typ != 100) {
                            auto res = call(NativeBuiltins::get(
                                                NativeBuiltins::Id::makeVector),
                                            {c(typ), c(b->nCallArgs(), 64)});
                            auto pos = 0;
                            b->eachCallArg([&](Value* v) {
                                assignVector(res, c(pos),
                                             convert(load(v), b->type.scalar()),
                                             b->type);
                                pos++;
                            });
                            setVal(i, res);
                            fixVisibility();
                            break;
                        }
                    }
                }

                if (b->builtinId == blt("list")) {
                    auto res = call(
                        NativeBuiltins::get(NativeBuiltins::Id::makeVector),
                        {c(VECSXP), c(b->nCallArgs(), 64)});
                    protectTemp(res);
                    auto pos = 0;
                    auto resT = PirType(RType::vec).notObject();

                    b->eachCallArg([&](Value* v) {
                        assignVector(res, c(pos), loadSxp(v), resT);
                        pos++;
                    });
                    setVal(i, res);
                    fixVisibility();
                    break;
                }

                setVal(i, callTheBuiltin());
                break;
            }

            case Tag::CallBuiltin: {
                auto b = CallBuiltin::Cast(i);
                if (compileDotcall(
                        b, [&]() { return constant(b->builtinSexp, t::SEXP); },
                        [&](size_t i) { return R_NilValue; })) {
                    break;
                }
                std::vector<Value*> args;
                b->eachCallArg([&](Value* v) { args.push_back(v); });
                setVal(i, callRBuiltin(
                              b->builtinSexp, args, i->srcIdx, b->builtin,
                              b->hasEnv() ? loadSxp(b->env())
                                          : constant(R_BaseEnv, t::SEXP)));
                break;
            }

            case Tag::Call: {
                auto b = Call::Cast(i);

                if (compileDotcall(b, [&]() { return loadSxp(b->cls()); },
                                   [&](size_t i) { return R_NilValue; })) {
                    break;
                }

                std::vector<Value*> args;
                b->eachCallArg([&](Value* v) { args.push_back(v); });
                Context asmpt = b->inferAvailableAssumptions();

                auto callId = ArglistOrder::NOT_REORDERED;
                if (b->isReordered())
                    callId = pushArgReordering(b->getArgOrderOrig());

                setVal(i, withCallFrame(args, [&]() -> llvm::Value* {
                           return call(
                               NativeBuiltins::get(NativeBuiltins::Id::call),
                               {c(callId), paramCode(), c(b->srcIdx),
                                loadSxp(b->cls()), loadSxp(b->env()),
                                c(b->nCallArgs()), c(asmpt.toI())});
                       }));
                break;
            }

            case Tag::NamedCall: {
                auto b = NamedCall::Cast(i);
                if (compileDotcall(b, [&]() { return loadSxp(b->cls()); },
                                   [&](size_t i) { return b->names[i]; })) {
                    break;
                }
                std::vector<Value*> args;
                b->eachCallArg([&](Value* v) { args.push_back(v); });
                Context asmpt = b->inferAvailableAssumptions();

                std::vector<BC::PoolIdx> names;
                for (size_t i = 0; i < b->names.size(); ++i)
                    names.push_back(Pool::insert((b->names[i])));
                auto namesConst = c(names);
                auto namesStore = globalConst(namesConst);

                auto callId = ArglistOrder::NOT_REORDERED;
                if (b->isReordered())
                    callId = pushArgReordering(b->getArgOrderOrig());

                setVal(
                    i, withCallFrame(args, [&]() -> llvm::Value* {
                        return call(
                            NativeBuiltins::get(NativeBuiltins::Id::namedCall),
                            {
                                c(callId),
                                paramCode(),
                                c(b->srcIdx),
                                loadSxp(b->cls()),
                                loadSxp(b->env()),
                                c(b->nCallArgs()),
                                builder.CreateBitCast(namesStore, t::IntPtr),
                                c(asmpt.toI()),
                            });
                    }));
                break;
            }

            case Tag::StaticCall: {
                auto calli = StaticCall::Cast(i);
                calli->eachArg([](Value* v) { assert(!ExpandDots::Cast(v)); });
                auto target = calli->tryDispatch();
                auto bestTarget = calli->tryOptimisticDispatch();
                std::vector<Value*> args;
                calli->eachCallArg([&](Value* v) { args.push_back(v); });
                Context asmpt = calli->inferAvailableAssumptions();

                auto callId = ArglistOrder::NOT_REORDERED;
                if (calli->isReordered())
                    callId = pushArgReordering(calli->getArgOrderOrig());

                if (!target->owner()->hasOriginClosure()) {
                    setVal(
                        i, withCallFrame(args, [&]() -> llvm::Value* {
                            return call(
                                NativeBuiltins::get(NativeBuiltins::Id::call),
                                {c(callId), paramCode(), c(calli->srcIdx),
                                 loadSxp(calli->runtimeClosure()),
                                 loadSxp(calli->env()), c(calli->nCallArgs()),
                                 c(asmpt.toI())});
                        }));
                    break;
                }

                if (target == bestTarget) {
                    auto callee = target->owner()->rirClosure();
                    auto dt = DispatchTable::check(BODY(callee));
                    rir::Function* nativeTarget = nullptr;
                    for (size_t i = 0; i < dt->size(); i++) {
                        auto entry = dt->get(i);
                        if (entry->context() == target->context() &&
                            entry->signature().numArguments >= args.size()) {
                            nativeTarget = entry;
                        }
                    }
                    if (nativeTarget) {
                        // TODO: callId is not used here.. should it be?
                        auto trg = getFunction(target);
                        if (trg &&
                            target->properties.includes(
                                ClosureVersion::Property::NoReflection)) {
                            auto code = builder.CreateIntToPtr(
                                c(nativeTarget->body()), t::voidPtr);
                            llvm::Value* arglist = nodestackPtr();
                            auto rr = withCallFrame(args, [&]() {
                                return builder.CreateCall(
                                    trg, {code, arglist, loadSxp(i->env()),
                                          constant(callee, t::SEXP)});
                            });
                            setVal(i, rr);
                            break;
                        }

                        assert(
                            asmpt.includes(Assumption::StaticallyArgmatched));
                        auto idx = Pool::makeSpace();
                        Pool::patch(idx, nativeTarget->container());
                        assert(asmpt.smaller(nativeTarget->context()));
                        auto res = withCallFrame(args, [&]() {
                            return call(
                                NativeBuiltins::get(
                                    NativeBuiltins::Id::nativeCallTrampoline),
                                {
                                    c(callId),
                                    paramCode(),
                                    constant(callee, t::SEXP),
                                    c(idx),
                                    c(calli->srcIdx),
                                    loadSxp(calli->env()),
                                    c(args.size()),
                                    c(asmpt.toI()),
                                });
                        });
                        setVal(i, res);
                        break;
                    }
                }

                assert(asmpt.includes(Assumption::StaticallyArgmatched));
                setVal(i, withCallFrame(args, [&]() -> llvm::Value* {
                           return call(
                               NativeBuiltins::get(NativeBuiltins::Id::call),
                               {
                                   c(callId),
                                   paramCode(),
                                   c(calli->srcIdx),
                                   builder.CreateIntToPtr(
                                       c(calli->cls()->rirClosure()), t::SEXP),
                                   loadSxp(calli->env()),
                                   c(calli->nCallArgs()),
                                   c(asmpt.toI()),
                               });
                       }));
                break;
            }

            case Tag::Inc: {
                auto arg = i->arg(0).val();
                llvm::Value* res = nullptr;
                assert(Representation::Of(arg) == Representation::Integer);
                res = load(arg, Representation::Integer);
                res = builder.CreateAdd(res, c(1), "", true, true);
                setVal(i, res);
                break;
            }

            case Tag::LdConst:
            case Tag::Nop:
                break;

            case Tag::ForSeqSize: {
                auto a = i->arg(0).val();
                if (Representation::Of(a) != t::SEXP) {
                    setVal(i, c(1));
                    break;
                }
                llvm::Value* res =
                    call(NativeBuiltins::get(NativeBuiltins::Id::forSeqSize),
                         {loadSxp(i->arg(0).val())});
                setVal(i, convert(res, i->type));
                break;
            }

            case Tag::Branch: {
                auto cond = load(i->arg(0).val(), Representation::Integer);
                cond = builder.CreateICmpNE(cond, c(0));

                auto t = bb->trueBranch();
                auto f = bb->falseBranch();
                MDNode* weight = nullptr;
                if (t->isDeopt() || (t->isJmp() && t->next()->isDeopt()))
                    weight = branchAlwaysFalse;
                else if (f->isDeopt() || (f->isJmp() && f->next()->isDeopt()))
                    weight = branchAlwaysTrue;
                builder.CreateCondBr(cond, getBlock(bb->trueBranch()),
                                     getBlock(bb->falseBranch()), weight);
                break;
            }

            case Tag::ScheduledDeopt: {
                // TODO, this is copied from pir2rir... rather ugly
                DeoptMetadata* m = nullptr;
                {
                    auto deopt = ScheduledDeopt::Cast(i);
                    size_t nframes = deopt->frames.size();
                    SEXP store =
                        Rf_allocVector(RAWSXP, sizeof(DeoptMetadata) +
                                                   nframes * sizeof(FrameInfo));
                    m = new (DATAPTR(store)) DeoptMetadata;
                    m->numFrames = nframes;

                    size_t i = 0;
                    // Frames in the ScheduledDeopt are in pir argument
                    // order (from left to right). On the other hand frames
                    // in the rir deopt_ instruction are in stack order,
                    // from tos down.
                    for (auto fi = deopt->frames.rbegin();
                         fi != deopt->frames.rend(); fi++)
                        m->frames[i++] = *fi;
                    Pool::insert(store);
                }

                std::vector<Value*> args;
                i->eachArg([&](Value* v) { args.push_back(v); });
                llvm::CallInst* res;
                withCallFrame(args, [&]() {
                    res = call(NativeBuiltins::get(NativeBuiltins::Id::deopt),
                               {paramCode(), paramClosure(),
                                convertToPointer(m), paramArgs()});
                    return res;
                });
                builder.CreateUnreachable();
                break;
            }

            case Tag::MkEnv: {
                auto mkenv = MkEnv::Cast(i);
                auto parent = loadSxp(mkenv->env());

                std::vector<BC::PoolIdx> names;
                for (size_t i = 0; i < mkenv->nLocals(); ++i) {
                    auto n = mkenv->varName[i];
                    if (mkenv->missing[i])
                        n = CONS_NR(n, R_NilValue);
                    names.push_back(Pool::insert(n));
                }
                auto namesConst = c(names);
                auto namesStore = globalConst(namesConst);

                if (mkenv->stub) {
                    auto env =
                        call(NativeBuiltins::get(
                                 NativeBuiltins::Id::createStubEnvironment),
                             {parent, c((int)mkenv->nLocals()),
                              builder.CreateBitCast(namesStore, t::IntPtr),
                              c(mkenv->context)});
                    size_t pos = 0;
                    mkenv->eachLocalVar([&](SEXP name, Value* v, bool miss) {
                        auto vn = loadSxp(v);
                        envStubSet(env, pos, vn, mkenv->nLocals(), false);
                        if (miss)
                            envStubSetMissing(env, pos);
                        pos++;
                        incrementNamed(vn);
                    });
                    setVal(i, env);
                    break;
                }

                auto arglist = constant(R_NilValue, t::SEXP);
                mkenv->eachLocalVarRev([&](SEXP name, Value* v, bool miss) {
                    if (miss) {
                        arglist = call(
                            NativeBuiltins::get(
                                NativeBuiltins::Id::createMissingBindingCell),
                            {loadSxp(v), constant(name, t::SEXP), arglist});
                    } else {
                        arglist = call(
                            NativeBuiltins::get(
                                NativeBuiltins::Id::createBindingCell),
                            {loadSxp(v), constant(name, t::SEXP), arglist});
                    }
                });

                setVal(i, call(NativeBuiltins::get(
                                   NativeBuiltins::Id::createEnvironment),
                               {parent, arglist, c(mkenv->context)}));

                if (bindingsCache.count(i))
                    for (auto b : bindingsCache.at(i))
                        builder.CreateStore(
                            convertToPointer(nullptr, t::SEXP),
                            builder.CreateGEP(bindingsCacheBase, c(b.second)));
                break;
            }

            case Tag::MaterializeEnv: {
                auto materialize = MaterializeEnv::Cast(i);
                setVal(i, call(NativeBuiltins::get(
                                   NativeBuiltins::Id::materializeEnvironment),
                               {loadSxp(materialize->env())}));
                break;
            }

            case Tag::Add:
                compileBinop(i,
                             [&](llvm::Value* a, llvm::Value* b) {
                                 // TODO: Check NA
                                 return builder.CreateAdd(a, b, "", false,
                                                          true);
                             },
                             [&](llvm::Value* a, llvm::Value* b) {
                                 return builder.CreateFAdd(a, b);
                             },
                             BinopKind::ADD);
                break;
            case Tag::Sub:
                compileBinop(i,
                             [&](llvm::Value* a, llvm::Value* b) {
                                 // TODO: Check NA
                                 return builder.CreateSub(a, b, "", false,
                                                          true);
                             },
                             [&](llvm::Value* a, llvm::Value* b) {
                                 return builder.CreateFSub(a, b);
                             },
                             BinopKind::SUB);
                break;
            case Tag::Mul:
                compileBinop(i,
                             [&](llvm::Value* a, llvm::Value* b) {
                                 // TODO: Check NA
                                 return builder.CreateMul(a, b, "", false,
                                                          true);
                             },
                             [&](llvm::Value* a, llvm::Value* b) {
                                 return builder.CreateFMul(a, b);
                             },
                             BinopKind::MUL);
                break;
            case Tag::Div:
                compileBinop(i,
                             [&](llvm::Value* a, llvm::Value* b) {
                                 // TODO: Check NA
                                 return builder.CreateSDiv(a, b);
                             },
                             [&](llvm::Value* a, llvm::Value* b) {
                                 return builder.CreateFDiv(a, b);
                             },
                             BinopKind::DIV);
                break;
            case Tag::Pow:
                compileBinop(i,
                             [&](llvm::Value* a, llvm::Value* b) {
                                 // TODO: Check NA?
                                 return builder.CreateIntrinsic(
                                     Intrinsic::powi,
                                     {a->getType(), b->getType()}, {a, b});
                             },
                             [&](llvm::Value* a, llvm::Value* b) {
                                 return builder.CreateIntrinsic(
                                     Intrinsic::pow,
                                     {a->getType(), b->getType()}, {a, b});
                             },
                             BinopKind::POW);
                break;

            case Tag::Neq:
                compileRelop(i,
                             [&](llvm::Value* a, llvm::Value* b) {
                                 return builder.CreateICmpNE(a, b);
                             },
                             [&](llvm::Value* a, llvm::Value* b) {
                                 return builder.CreateFCmpUNE(a, b);
                             },
                             BinopKind::NE);
                break;

            case Tag::Minus: {
                compileUnop(
                    i, [&](llvm::Value* a) { return builder.CreateNeg(a); },
                    [&](llvm::Value* a) { return builder.CreateFNeg(a); },
                    UnopKind::MINUS);
                break;
            }

            case Tag::Plus: {
                compileUnop(i, [&](llvm::Value* a) { return a; },
                            [&](llvm::Value* a) { return a; }, UnopKind::PLUS);
                break;
            }

            case Tag::Not: {
                auto resultRep = Representation::Of(i);
                auto argument = i->arg(0).val();
                auto argumentRep = Representation::Of(argument);
                if (argumentRep == Representation::Sexp) {
                    auto argumentNative = loadSxp(argument);

                    llvm::Value* res = nullptr;
                    if (i->hasEnv()) {
                        res = call(
                            NativeBuiltins::get(NativeBuiltins::Id::notEnv),
                            {argumentNative, loadSxp(i->env()), c(i->srcIdx)});
                    } else {
                        res =
                            call(NativeBuiltins::get(NativeBuiltins::Id::notOp),
                                 {argumentNative});
                    }
                    setVal(i, res);
                    break;
                }

                auto done =
                    BasicBlock::Create(PirJitLLVM::getContext(), "", fun);
                auto isNa =
                    BasicBlock::Create(PirJitLLVM::getContext(), "", fun);

                auto argumentNative = load(argument, argumentRep);

                nacheck(argumentNative, argument->type, isNa);

                auto res = phiBuilder(t::Int);

                res.addInput(builder.CreateZExt(
                    builder.CreateICmpEQ(argumentNative, c(0)), t::Int));
                builder.CreateBr(done);

                builder.SetInsertPoint(isNa);
                // Maybe we need to model R_LogicalNAValue?
                res.addInput(c(NA_INTEGER));
                builder.CreateBr(done);
                builder.SetInsertPoint(done);

                if (resultRep == Representation::Sexp) {
                    setVal(i, boxLgl(res(), true));
                } else {
                    setVal(i, res());
                }
                break;
            }

            case Tag::Eq:
                compileRelop(i,
                             [&](llvm::Value* a, llvm::Value* b) {
                                 return builder.CreateICmpEQ(a, b);
                             },
                             [&](llvm::Value* a, llvm::Value* b) {
                                 return builder.CreateFCmpUEQ(a, b);
                             },
                             BinopKind::EQ);
                break;

            case Tag::Lte:
                compileRelop(i,
                             [&](llvm::Value* a, llvm::Value* b) {
                                 return builder.CreateICmpSLE(a, b);
                             },
                             [&](llvm::Value* a, llvm::Value* b) {
                                 return builder.CreateFCmpULE(a, b);
                             },
                             BinopKind::LTE);
                break;
            case Tag::Lt:
                compileRelop(i,
                             [&](llvm::Value* a, llvm::Value* b) {
                                 return builder.CreateICmpSLT(a, b);
                             },
                             [&](llvm::Value* a, llvm::Value* b) {
                                 return builder.CreateFCmpULT(a, b);
                             },
                             BinopKind::LT);
                break;
            case Tag::Gte:
                compileRelop(i,
                             [&](llvm::Value* a, llvm::Value* b) {
                                 return builder.CreateICmpSGE(a, b);
                             },
                             [&](llvm::Value* a, llvm::Value* b) {
                                 return builder.CreateFCmpUGE(a, b);
                             },
                             BinopKind::GTE);
                break;
            case Tag::Gt:
                compileRelop(i,
                             [&](llvm::Value* a, llvm::Value* b) {
                                 return builder.CreateICmpSGT(a, b);
                             },
                             [&](llvm::Value* a, llvm::Value* b) {
                                 return builder.CreateFCmpUGT(a, b);
                             },
                             BinopKind::GT);
                break;
            case Tag::LAnd:
                compileRelop(i,
                             [&](llvm::Value* a, llvm::Value* b) {
                                 auto afalse = builder.CreateICmpEQ(a, c(0));
                                 auto bfalse = builder.CreateICmpEQ(b, c(0));
                                 return createSelect2(
                                     builder.CreateOr(afalse, bfalse),
                                     [&]() { return c(0); },
                                     [&]() {
                                         auto aNa = builder.CreateICmpEQ(
                                             a, c(NA_LOGICAL));
                                         auto bNa = builder.CreateICmpEQ(
                                             b, c(NA_LOGICAL));
                                         return createSelect2(
                                             builder.CreateOr(aNa, bNa),
                                             []() { return c(NA_LOGICAL); },
                                             []() { return c(1); });
                                     });
                             },
                             [&](llvm::Value* a, llvm::Value* b) {
                                 auto afalse = builder.CreateFCmpUEQ(a, c(0.0));
                                 auto bfalse = builder.CreateFCmpUEQ(b, c(0.0));
                                 return createSelect2(
                                     builder.CreateOr(afalse, bfalse),
                                     [&]() { return c(0); },
                                     [&]() {
                                         auto aNa = builder.CreateFCmpUNE(a, b);
                                         auto bNa = builder.CreateFCmpUNE(b, b);
                                         return createSelect2(
                                             builder.CreateOr(aNa, bNa),
                                             []() { return c(NA_LOGICAL); },
                                             []() { return c(1); });
                                     });
                             },
                             BinopKind::LAND, false);
                break;
            case Tag::LOr:
                compileRelop(
                    i,
                    [&](llvm::Value* a, llvm::Value* b) {
                        auto afalse = builder.CreateICmpEQ(a, c(0));
                        auto bfalse = builder.CreateICmpEQ(b, c(0));
                        auto aNa = builder.CreateICmpEQ(a, c(NA_LOGICAL));
                        auto bNa = builder.CreateICmpEQ(b, c(NA_LOGICAL));
                        auto atrue = builder.CreateAnd(
                            builder.CreateNot(afalse), builder.CreateNot(aNa));
                        auto btrue = builder.CreateAnd(
                            builder.CreateNot(bfalse), builder.CreateNot(bNa));
                        return createSelect2(
                            builder.CreateOr(atrue, btrue),
                            [&]() { return c(1); },
                            [&]() {
                                return createSelect2(
                                    builder.CreateOr(aNa, bNa),
                                    []() { return c(NA_LOGICAL); },
                                    []() { return c(0); });
                            });
                    },
                    [&](llvm::Value* a, llvm::Value* b) {
                        auto afalse = builder.CreateFCmpUEQ(a, c(0.0));
                        auto bfalse = builder.CreateFCmpUEQ(b, c(0.0));
                        auto aNa = builder.CreateFCmpUNE(a, b);
                        auto bNa = builder.CreateFCmpUNE(b, b);
                        auto atrue = builder.CreateAnd(
                            builder.CreateNot(afalse), builder.CreateNot(aNa));
                        auto btrue = builder.CreateAnd(
                            builder.CreateNot(bfalse), builder.CreateNot(bNa));
                        return createSelect2(
                            builder.CreateOr(atrue, btrue),
                            [&]() { return c(1); },
                            [&]() {
                                return createSelect2(
                                    builder.CreateOr(aNa, bNa),
                                    []() { return c(NA_LOGICAL); },
                                    []() { return c(0); });
                            });
                    },
                    BinopKind::LOR, false);
                break;
            case Tag::IDiv:
                compileBinop(
                    i,
                    [&](llvm::Value* a, llvm::Value* b) {
                        auto isZero = BasicBlock::Create(
                            PirJitLLVM::getContext(), "", fun);
                        auto notZero = BasicBlock::Create(
                            PirJitLLVM::getContext(), "", fun);
                        auto cnt = BasicBlock::Create(PirJitLLVM::getContext(),
                                                      "", fun);
                        builder.CreateCondBr(builder.CreateICmpEQ(b, c(0)),
                                             isZero, notZero,
                                             branchMostlyFalse);

                        auto res = phiBuilder(t::Int);

                        builder.SetInsertPoint(isZero);
                        res.addInput(c(NA_INTEGER));
                        builder.CreateBr(cnt);

                        builder.SetInsertPoint(notZero);
                        auto r = builder.CreateFDiv(
                            builder.CreateSIToFP(a, t::Double),
                            builder.CreateSIToFP(b, t::Double));
                        res.addInput(builder.CreateFPToSI(r, t::Int));
                        builder.CreateBr(cnt);

                        builder.SetInsertPoint(cnt);
                        return res();
                    },
                    [&](llvm::Value* a, llvm::Value* b) {
                        // from myfloor
                        auto q = builder.CreateFDiv(a, b);
                        auto isZero = BasicBlock::Create(
                            PirJitLLVM::getContext(), "", fun);
                        auto notZero = BasicBlock::Create(
                            PirJitLLVM::getContext(), "", fun);
                        auto cnt = BasicBlock::Create(PirJitLLVM::getContext(),
                                                      "", fun);
                        builder.CreateCondBr(builder.CreateFCmpUEQ(b, c(0.0)),
                                             isZero, notZero,
                                             branchMostlyFalse);

                        auto res = phiBuilder(t::Double);

                        builder.SetInsertPoint(isZero);
                        res.addInput(q);
                        builder.CreateBr(cnt);

                        builder.SetInsertPoint(notZero);
                        auto fq = builder.CreateIntrinsic(Intrinsic::floor,
                                                          {t::Double}, {q});
                        auto tmp =
                            builder.CreateFSub(a, builder.CreateFMul(fq, b));
                        auto frem = builder.CreateIntrinsic(
                            Intrinsic::floor, {t::Double},
                            {builder.CreateFDiv(tmp, b)});
                        res.addInput(builder.CreateFAdd(fq, frem));
                        builder.CreateBr(cnt);

                        builder.SetInsertPoint(cnt);
                        return res();
                    },
                    BinopKind::IDIV);
                break;
            case Tag::Mod: {
                auto myfmod = [&](llvm::Value* a, llvm::Value* b) {
                    // from myfmod
                    auto isZero =
                        BasicBlock::Create(PirJitLLVM::getContext(), "", fun);
                    auto notZero =
                        BasicBlock::Create(PirJitLLVM::getContext(), "", fun);
                    auto cnt =
                        BasicBlock::Create(PirJitLLVM::getContext(), "", fun);
                    auto res = phiBuilder(t::Double);
                    builder.CreateCondBr(builder.CreateFCmpUEQ(b, c(0.0)),
                                         isZero, notZero, branchMostlyFalse);

                    builder.SetInsertPoint(isZero);
                    res.addInput(c(R_NaN));
                    builder.CreateBr(cnt);

                    builder.SetInsertPoint(notZero);
                    auto q = builder.CreateFDiv(a, b);
                    auto fq = builder.CreateIntrinsic(Intrinsic::floor,
                                                      {t::Double}, {q});

                    auto absq = builder.CreateIntrinsic(Intrinsic::fabs,
                                                        {t::Double}, {q});
                    auto finite = builder.CreateFCmpUNE(
                        absq, c((double)0x7FF0000000000000));
                    auto gt =
                        builder.CreateFCmpUGT(absq, c(1 / R_AccuracyInfo.eps));

                    auto warn =
                        BasicBlock::Create(PirJitLLVM::getContext(), "", fun);
                    auto noWarn =
                        BasicBlock::Create(PirJitLLVM::getContext(), "", fun);
                    builder.CreateCondBr(builder.CreateAnd(finite, gt), warn,
                                         noWarn, branchMostlyFalse);

                    builder.SetInsertPoint(warn);
                    auto msg = builder.CreateGlobalString(
                        "probable complete loss of accuracy in modulus");
                    call(NativeBuiltins::get(NativeBuiltins::Id::warn),
                         {builder.CreateInBoundsGEP(msg, {c(0), c(0)})});
                    builder.CreateBr(noWarn);

                    builder.SetInsertPoint(noWarn);
                    auto tmp = builder.CreateFSub(a, builder.CreateFMul(fq, b));
                    auto frem =
                        builder.CreateIntrinsic(Intrinsic::floor, {t::Double},
                                                {builder.CreateFDiv(tmp, b)});
                    res.addInput(
                        builder.CreateFSub(tmp, builder.CreateFMul(frem, b)));
                    builder.CreateBr(cnt);

                    builder.SetInsertPoint(cnt);
                    return res();
                };

                compileBinop(
                    i,
                    [&](llvm::Value* a, llvm::Value* b) {
                        auto fast = BasicBlock::Create(PirJitLLVM::getContext(),
                                                       "", fun);
                        auto fast1 = BasicBlock::Create(
                            PirJitLLVM::getContext(), "", fun);
                        auto slow = BasicBlock::Create(PirJitLLVM::getContext(),
                                                       "", fun);
                        auto cnt = BasicBlock::Create(PirJitLLVM::getContext(),
                                                      "", fun);
                        auto res = phiBuilder(t::Int);
                        builder.CreateCondBr(builder.CreateICmpSGE(a, c(0)),
                                             fast1, slow, branchMostlyTrue);

                        builder.SetInsertPoint(fast1);
                        builder.CreateCondBr(builder.CreateICmpSGT(b, c(0)),
                                             fast, slow, branchMostlyTrue);

                        builder.SetInsertPoint(fast);
                        res.addInput(builder.CreateSRem(a, b));
                        builder.CreateBr(cnt);

                        builder.SetInsertPoint(slow);
                        res.addInput(builder.CreateFPToSI(
                            myfmod(builder.CreateSIToFP(a, t::Double),
                                   builder.CreateSIToFP(b, t::Double)),
                            t::Int));
                        builder.CreateBr(cnt);

                        builder.SetInsertPoint(cnt);
                        return res();
                    },
                    myfmod, BinopKind::MOD);
                break;
            }
            case Tag::Colon: {
                assert(Representation::Of(i) == t::SEXP);
                auto a = i->arg(0).val();
                auto b = i->arg(1).val();
                llvm::Value* res;
                if (i->hasEnv()) {
                    auto e = loadSxp(i->env());
                    res =
                        call(NativeBuiltins::get(NativeBuiltins::Id::binopEnv),
                             {loadSxp(a), loadSxp(b), e, c(i->srcIdx),
                              c((int)BinopKind::COLON)});
                } else if (Representation::Of(a) == Representation::Integer &&
                           Representation::Of(b) == Representation::Integer) {
                    res = call(NativeBuiltins::get(NativeBuiltins::Id::colon),
                               {load(a), load(b)});
                } else {
                    res = call(
                        NativeBuiltins::get(NativeBuiltins::Id::binop),
                        {loadSxp(a), loadSxp(b), c((int)BinopKind::COLON)});
                }
                setVal(i, res);
                break;
            }

            case Tag::Return: {
                auto res = loadSxp(Return::Cast(i)->arg<0>().val());
                if (numLocals > 0)
                    decStack(numLocals);
                builder.CreateRet(res);
                break;
            }

            case Tag::NonLocalReturn: {
                call(NativeBuiltins::get(NativeBuiltins::Id::nonLocalReturn),
                     {loadSxp(i->arg(0).val()), loadSxp(i->env())});
                builder.CreateUnreachable();
                break;
            }

            case Tag::IsEnvStub: {
                auto arg = loadSxp(i->arg(0).val());
                auto env = MkEnv::Cast(i->env());

                auto isStub =
                    BasicBlock::Create(PirJitLLVM::getContext(), "", fun);
                auto isNotMaterialized =
                    BasicBlock::Create(PirJitLLVM::getContext(), "", fun);
                auto isNotStub =
                    BasicBlock::Create(PirJitLLVM::getContext(), "", fun);
                auto done =
                    BasicBlock::Create(PirJitLLVM::getContext(), "", fun);

                auto r = Representation::Of(i);
                auto res = phiBuilder(r);

                builder.CreateCondBr(isExternalsxp(arg, LAZY_ENVIRONMENT_MAGIC),
                                     isStub, isNotStub, branchAlwaysTrue);

                builder.SetInsertPoint(isStub);
                auto materialized = envStubGet(arg, -2, env->nLocals());
                builder.CreateCondBr(
                    builder.CreateICmpEQ(materialized,
                                         convertToPointer(nullptr, t::SEXP)),
                    isNotMaterialized, isNotStub, branchAlwaysTrue);

                builder.SetInsertPoint(isNotMaterialized);
                res.addInput(constant(R_TrueValue, r));
                builder.CreateBr(done);

                builder.SetInsertPoint(isNotStub);
                res.addInput(constant(R_FalseValue, r));
                builder.CreateBr(done);

                builder.SetInsertPoint(done);

                setVal(i, res());
                break;
            }

            case Tag::MkFunCls: {
                auto mkFunction = MkFunCls::Cast(i);
                auto closure = mkFunction->cls;
                auto srcRef = constant(closure->srcRef(), t::SEXP);
                auto formals = constant(closure->formals().original(), t::SEXP);
                auto body =
                    constant(mkFunction->originalBody->container(), t::SEXP);
                assert(DispatchTable::check(
                    mkFunction->originalBody->container()));
                setVal(
                    i,
                    call(NativeBuiltins::get(NativeBuiltins::Id::createClosure),
                         {body, formals, loadSxp(mkFunction->env()), srcRef}));
                break;
            }

            case Tag::MkCls: {
                auto mk = MkCls::Cast(i);
                auto formals = loadSxp(mk->arg(0).val());
                auto body = loadSxp(mk->arg(1).val());
                auto srcRef = loadSxp(mk->arg(2).val());
                auto env = loadSxp(mk->arg(3).val());
                setVal(i, call(NativeBuiltins::get(
                                   NativeBuiltins::Id::createClosure),
                               {body, formals, env, srcRef}));
                break;
            }

            case Tag::IsType: {
                assert(Representation::Of(i) == Representation::Integer);

                auto t = IsType::Cast(i);
                auto arg = i->arg(0).val();
                if (Representation::Of(arg) == Representation::Sexp) {
                    auto a = loadSxp(arg);
                    if (t->typeTest.maybePromiseWrapped())
                        a = depromise(a, arg->type);

                    if (t->typeTest.notPromiseWrapped() ==
                        PirType::simpleScalarInt()) {
                        setVal(i, builder.CreateZExt(isSimpleScalar(a, INTSXP),
                                                     t::Int));
                        break;
                    } else if (t->typeTest.notPromiseWrapped() ==
                               PirType::simpleScalarLogical()) {
                        setVal(i, builder.CreateZExt(isSimpleScalar(a, LGLSXP),
                                                     t::Int));
                        break;
                    } else if (t->typeTest.notPromiseWrapped() ==
                               PirType::simpleScalarReal()) {
                        setVal(i, builder.CreateZExt(isSimpleScalar(a, REALSXP),
                                                     t::Int));
                        break;
                    }

                    llvm::Value* res = nullptr;
                    if (t->typeTest.noAttribs().isA(
                            PirType(RType::logical).orPromiseWrapped())) {
                        res = builder.CreateICmpEQ(sexptype(a), c(LGLSXP));
                    } else if (t->typeTest.noAttribs().isA(
                                   PirType(RType::integer)
                                       .orPromiseWrapped())) {
                        res = builder.CreateICmpEQ(sexptype(a), c(INTSXP));
                    } else if (t->typeTest.noAttribs().isA(
                                   PirType(RType::real).orPromiseWrapped())) {
                        res = builder.CreateICmpEQ(sexptype(a), c(REALSXP));
                    } else {
                        assert(arg->type.notMissing()
                                   .notPromiseWrapped()
                                   .noAttribs()
                                   .isA(t->typeTest));
                        res = builder.CreateICmpNE(
                            a, constant(R_UnboundValue, t::SEXP));
                    }
                    if (t->typeTest.isScalar() && !arg->type.isScalar()) {
                        assert(a->getType() == t::SEXP);
                        res = builder.CreateAnd(res, isScalar(a));
                    }
                    if (arg->type.maybeHasAttrs() &&
                        !t->typeTest.maybeHasAttrs()) {
                        res = builder.CreateAnd(res, fastVeceltOkNative(a));
                    }
                    if (arg->type.maybeObj() && !t->typeTest.maybeObj()) {
                        res =
                            builder.CreateAnd(res, builder.CreateNot(isObj(a)));
                    }
                    setVal(i, builder.CreateZExt(res, t::Int));
                } else {
                    if (Representation::Of(arg) == t::Double &&
                        arg->type.maybe(RType::real) &&
                        !t->typeTest.maybe(RType::real)) {
                        setVal(i, builder.CreateZExt(
                                      checkDoubleToInt(load(arg)), t::Int));
                    } else {
                        setVal(i, c(1));
                    }
                }
                break;
            }

            case Tag::Is: {
                assert(Representation::Of(i) == Representation::Integer);
                auto is = Is::Cast(i);
                auto arg = i->arg(0).val();
                llvm::Value* res;
                if (Representation::Of(arg) == Representation::Sexp) {
                    auto argNative = loadSxp(arg);
                    switch (is->typecheck) {
                    case BC::RirTypecheck::isNILSXP:
                    case BC::RirTypecheck::isLGLSXP:
                    case BC::RirTypecheck::isREALSXP:
                    case BC::RirTypecheck::isSTRSXP:
                    case BC::RirTypecheck::isINTSXP:
                    case BC::RirTypecheck::isCPLXSXP:
                    case BC::RirTypecheck::isRAWSXP:
                    case BC::RirTypecheck::isEXPRSXP: {
                        auto typeNative = sexptype(argNative);
                        auto expectedTypeNative = c((SEXPTYPE)is->typecheck);
                        res = builder.CreateICmpEQ(typeNative,
                                                   expectedTypeNative);
                        break;
                    }
                    case BC::RirTypecheck::isVECSXP: {
                        auto typeNative = sexptype(argNative);
                        auto operandLhs =
                            builder.CreateICmpEQ(typeNative, c(VECSXP));
                        auto operandRhs =
                            builder.CreateICmpEQ(typeNative, c(LISTSXP));
                        res = builder.CreateOr(operandLhs, operandRhs);
                        break;
                    }

                    case BC::RirTypecheck::isLISTSXP: {
                        auto typeNative = sexptype(argNative);
                        auto operandLhs =
                            builder.CreateICmpEQ(typeNative, c(LISTSXP));
                        auto operandRhs =
                            builder.CreateICmpEQ(typeNative, c(NILSXP));
                        res = builder.CreateOr(operandLhs, operandRhs);
                        break;
                    }

                    case BC::RirTypecheck::isVector:
                    case BC::RirTypecheck::isNonObject:
                        // These are decomposed into smaller operations in
                        // rir2pir
                        assert(false);
                        res = builder.getFalse();
                        break;

                    case BC::RirTypecheck::isFactor:
                        // TODO
                        res = builder.getFalse();
                        break;
                    }
                } else {
                    assert(i->type.isA(RType::integer) ||
                           i->type.isA(RType::logical) ||
                           i->type.isA(RType::real));
                    assert(Representation::Of(i) == Representation::Integer ||
                           Representation::Of(i) == Representation::Real);

                    bool matchInt =
                        (is->typecheck == BC::RirTypecheck::isINTSXP) &&
                        i->type.isA(RType::integer);
                    bool matchLgl =
                        (is->typecheck == BC::RirTypecheck::isLGLSXP) &&
                        i->type.isA(RType::logical);
                    bool matchReal =
                        (is->typecheck == BC::RirTypecheck::isREALSXP) &&
                        i->type.isA(RType::real);

                    res = (matchInt || matchLgl || matchReal)
                              ? builder.getTrue()
                              : builder.getFalse();
                }
                setVal(i, builder.CreateZExt(res, t::Int));
                break;
            }

            case Tag::CheckTrueFalse: {
                assert(Representation::Of(i) == Representation::Integer);

                auto arg = i->arg(0).val();
                llvm::Value* res;

                if (Representation::Of(arg) == Representation::Sexp) {
                    auto a = loadSxp(arg);
                    res = call(
                        NativeBuiltins::get(NativeBuiltins::Id::checkTrueFalse),
                        {a});
                } else {
                    auto r = Representation::Of(arg);

                    auto done =
                        BasicBlock::Create(PirJitLLVM::getContext(), "", fun);
                    auto isNa = BasicBlock::Create(PirJitLLVM::getContext(),
                                                   "asTestIsNa", fun);

                    if (r == Representation::Real) {
                        auto narg = load(arg, r);
                        nacheck(narg, arg->type, isNa);
                        res = builder.CreateFCmpUNE(c(0.0), narg);
                        builder.CreateBr(done);
                    } else {
                        auto narg = load(arg, Representation::Integer);
                        nacheck(narg, arg->type, isNa);
                        res = builder.CreateICmpNE(c(0), narg);
                        builder.CreateBr(done);
                    }

                    builder.SetInsertPoint(isNa);
                    auto msg = builder.CreateGlobalString(
                        "missing value where TRUE/FALSE needed");
                    call(NativeBuiltins::get(NativeBuiltins::Id::error),
                         {builder.CreateInBoundsGEP(msg, {c(0), c(0)})});
                    builder.CreateUnreachable();

                    builder.SetInsertPoint(done);
                }
                setVal(i, builder.CreateZExt(res, t::Int));
                break;
            }

            case Tag::AsLogical: {
                auto arg = i->arg(0).val();

                auto r1 = Representation::Of(arg);
                auto r2 = Representation::Of(i);

                assert(r2 == Representation::Integer);

                llvm::Value* res;
                if (r1 == Representation::Sexp) {
                    res = call(
                        NativeBuiltins::get(NativeBuiltins::Id::asLogicalBlt),
                        {loadSxp(arg)});
                } else if (r1 == Representation::Real) {
                    auto phi = phiBuilder(t::Int);
                    auto nin = load(arg);

                    auto done =
                        BasicBlock::Create(PirJitLLVM::getContext(), "", fun);
                    auto isNaBr = BasicBlock::Create(PirJitLLVM::getContext(),
                                                     "isNa", fun);
                    auto notNaBr =
                        BasicBlock::Create(PirJitLLVM::getContext(), "", fun);
                    nacheck(nin, arg->type, isNaBr, notNaBr);

                    builder.SetInsertPoint(isNaBr);
                    phi.addInput(c(NA_INTEGER));
                    builder.CreateBr(done);

                    builder.SetInsertPoint(notNaBr);
                    auto cnv =
                        builder.CreateSelect(builder.CreateFCmpOEQ(c(0.0), nin),
                                             constant(R_FalseValue, t::Int),
                                             constant(R_TrueValue, t::Int));
                    phi.addInput(cnv);
                    builder.CreateBr(done);

                    builder.SetInsertPoint(done);
                    res = phi();
                } else {
                    assert(r1 == Representation::Integer);
                    res = load(arg);
                    if (!arg->type.isA(RType::logical)) {
                        res = builder.CreateSelect(
                            builder.CreateICmpEQ(res, c(NA_INTEGER)),
                            c(NA_LOGICAL),
                            builder.CreateSelect(
                                builder.CreateICmpEQ(res, c(0)),
                                constant(R_FalseValue, t::Int),
                                constant(R_TrueValue, t::Int)));
                    }
                }

                setVal(i, res);
                break;
            }

            case Tag::Force: {
                auto f = Force::Cast(i);
                auto arg = f->arg<0>().val();
                if (!f->effects.includes(Effect::Force)) {
                    if (!arg->type.maybePromiseWrapped()) {
                        setVal(i, load(arg, Representation::Of(i)));
                    } else {
                        auto res = depromise(arg);
                        setVal(i, res);
#ifdef ENABLE_SLOWASSERT
                        insn_assert(builder.CreateICmpNE(
                                        constant(R_UnboundValue, t::SEXP), res),
                                    "Expected evaluated promise");
#endif
                    }
                } else {
                    setVal(i, force(i, loadSxp(arg)));
                }
                break;
            }

            case Tag::LdFun: {
                auto ld = LdFun::Cast(i);
                auto res =
                    call(NativeBuiltins::get(NativeBuiltins::Id::ldfun),
                         {constant(ld->varName, t::SEXP), loadSxp(ld->env())});
                setVal(i, res);
                setVisible(1);
                break;
            }

            case Tag::MkArg: {
                auto p = MkArg::Cast(i);
                auto id = promMap.at(p->prom());
                auto exp = loadPromise(paramCode(), id.first);
                // if the env of a promise is elided we need to put a dummy env,
                // to forcePromise complaining.
                if (p->hasEnv()) {
                    auto e = loadSxp(p->env());
                    if (p->isEager()) {
                        setVal(i,
                               call(NativeBuiltins::get(
                                        NativeBuiltins::Id::createPromiseEager),
                                    {exp, e, loadSxp(p->eagerArg())}));
                    } else {
                        setVal(i, call(NativeBuiltins::get(
                                           NativeBuiltins::Id::createPromise),
                                       {exp, e}));
                    }
                } else {
                    if (p->isEager()) {
                        setVal(i, call(NativeBuiltins::get(
                                           NativeBuiltins::Id::
                                               createPromiseNoEnvEager),
                                       {exp, loadSxp(p->eagerArg())}));
                    } else {
                        setVal(i,
                               call(NativeBuiltins::get(
                                        NativeBuiltins::Id::createPromiseNoEnv),
                                    {exp}));
                    }
                }
                break;
            }

            case Tag::UpdatePromise: {
                auto val = loadSxp(i->arg(1).val());
                ensureShared(val);
                setCar(loadSxp(i->arg(0).val()), val);
                break;
            }
            case Tag::LdVarSuper: {
                auto ld = LdVarSuper::Cast(i);

                auto env = cdr(loadSxp(ld->env()));

                auto res = call(NativeBuiltins::get(NativeBuiltins::Id::ldvar),
                                {constant(ld->varName, t::SEXP), env});
                res->setName(CHAR(PRINTNAME(ld->varName)));

                checkMissing(res);
                checkUnbound(res);
                setVal(i, res);
                break;
            }

            case Tag::LdDots:
            case Tag::LdVar: {
                auto maybeLd = LdVar::Cast(i);
                auto varName = maybeLd ? maybeLd->varName : R_DotsSymbol;

                auto env = MkEnv::Cast(i->env());
                if (LdFunctionEnv::Cast(i->env()))
                    env = myPromenv;

                if (env && env->stub) {
                    auto e = loadSxp(env);
                    llvm::Value* res =
                        envStubGet(e, env->indexOf(varName), env->nLocals());
                    if (env->argNamed(varName).val() ==
                        UnboundValue::instance()) {

                        res = createSelect2(
                            builder.CreateICmpEQ(
                                res, constant(R_UnboundValue, t::SEXP)),
                            // if unsassigned in the stub, fall through
                            [&]() {
                                return call(
                                    NativeBuiltins::get(
                                        NativeBuiltins::Id::ldvar),
                                    {constant(varName, t::SEXP),
                                     envStubGet(e, -1, env->nLocals())});
                            },
                            [&]() { return res; });
                    }
                    setVal(i, res);
                    break;
                }

                llvm::Value* res;
                if (bindingsCache.count(i->env())) {
                    auto phi = phiBuilder(t::SEXP);
                    auto offset = bindingsCache.at(i->env()).at(varName);

                    auto cachePtr =
                        builder.CreateGEP(bindingsCacheBase, c(offset));
                    llvm::Value* cache = builder.CreateLoad(cachePtr);

                    auto hit1 =
                        BasicBlock::Create(PirJitLLVM::getContext(), "", fun);
                    auto hit2 =
                        BasicBlock::Create(PirJitLLVM::getContext(), "", fun);
                    auto miss =
                        BasicBlock::Create(PirJitLLVM::getContext(), "", fun);
                    auto done =
                        BasicBlock::Create(PirJitLLVM::getContext(), "", fun);

                    builder.CreateCondBr(
                        builder.CreateICmpULE(
                            builder.CreatePtrToInt(cache, t::i64),
                            c(NativeBuiltins::bindingsCacheFails)),
                        miss, hit1, branchMostlyFalse);
                    builder.SetInsertPoint(hit1);
                    auto val = car(cache);
                    builder.CreateCondBr(
                        builder.CreateICmpEQ(val,
                                             constant(R_UnboundValue, t::SEXP)),
                        miss, hit2, branchMostlyFalse);
                    builder.SetInsertPoint(hit2);
                    ensureNamed(val);
                    phi.addInput(val);
                    builder.CreateBr(done);

                    builder.SetInsertPoint(miss);
                    auto res0 = call(
                        NativeBuiltins::get(NativeBuiltins::Id::ldvarCacheMiss),
                        {constant(varName, t::SEXP), loadSxp(i->env()),
                         cachePtr});
                    if (needsLdVarForUpdate.count(i))
                        ensureShared(res0);
                    phi.addInput(res0);
                    builder.CreateBr(done);
                    builder.SetInsertPoint(done);
                    res = phi();
                } else if (i->env() == Env::global()) {
                    res = call(
                        NativeBuiltins::get(NativeBuiltins::Id::ldvarGlobal),
                        {constant(varName, t::SEXP)});
                } else {
                    auto setter =
                        needsLdVarForUpdate.count(i)
                            ? NativeBuiltins::get(
                                  NativeBuiltins::Id::ldvarForUpdate)
                            : NativeBuiltins::get(NativeBuiltins::Id::ldvar);
                    res = call(setter,
                               {constant(varName, t::SEXP), loadSxp(i->env())});
                }
                res->setName(CHAR(PRINTNAME(varName)));

                if (maybeLd) {
                    checkMissing(res);
                    checkUnbound(res);
                }
                setVal(i, res);
                break;
            }

            case Tag::Extract1_1D: {
                auto extract = Extract1_1D::Cast(i);
                auto vector = loadSxp(extract->vec());

                bool fastcase = !extract->vec()->type.maybe(RType::vec) &&
                                !extract->vec()->type.maybeObj() &&
                                vectorTypeSupport(extract->vec()) &&
                                extract->idx()->type.isA(
                                    PirType::intReal().notObject().scalar());
                BasicBlock* done;
                auto res = phiBuilder(Representation::Of(i));

                if (fastcase) {
                    auto fallback =
                        BasicBlock::Create(PirJitLLVM::getContext(), "", fun);
                    done =
                        BasicBlock::Create(PirJitLLVM::getContext(), "", fun);

                    llvm::Value* vector = load(extract->vec());

                    if (Representation::Of(extract->vec()) == t::SEXP) {
                        auto hit2 = BasicBlock::Create(PirJitLLVM::getContext(),
                                                       "", fun);
                        builder.CreateCondBr(isAltrep(vector), fallback, hit2,
                                             branchMostlyFalse);
                        builder.SetInsertPoint(hit2);

                        if (extract->vec()->type.maybeHasAttrs()) {
                            auto hit3 = BasicBlock::Create(
                                PirJitLLVM::getContext(), "", fun);
                            builder.CreateCondBr(fastVeceltOkNative(vector),
                                                 hit3, fallback,
                                                 branchMostlyTrue);
                            builder.SetInsertPoint(hit3);
                        }
                    }

                    llvm::Value* index =
                        computeAndCheckIndex(extract->idx(), vector, fallback);
                    auto res0 =
                        extract->vec()->type.isScalar()
                            ? vector
                            : accessVector(vector, index, extract->vec()->type);
                    res.addInput(convert(res0, i->type));
                    builder.CreateBr(done);

                    builder.SetInsertPoint(fallback);
                }

                auto env = constant(R_NilValue, t::SEXP);
                if (extract->hasEnv())
                    env = loadSxp(extract->env());
                auto idx = loadSxp(extract->idx());
                auto res0 =
                    call(NativeBuiltins::get(NativeBuiltins::Id::extract11),
                         {vector, idx, env, c(extract->srcIdx)});

                res.addInput(convert(res0, i->type));
                if (fastcase) {
                    builder.CreateBr(done);

                    builder.SetInsertPoint(done);
                }

                setVal(i, res());
                break;
            }

            case Tag::Extract1_2D: {
                auto extract = Extract1_2D::Cast(i);

                bool fastcase = !extract->vec()->type.maybe(RType::vec) &&
                                !extract->vec()->type.maybeObj() &&
                                vectorTypeSupport(extract->vec()) &&
                                extract->idx1()->type.isA(
                                    PirType::intReal().notObject().scalar()) &&
                                extract->idx2()->type.isA(
                                    PirType::intReal().notObject().scalar());

                BasicBlock* done;
                auto res = phiBuilder(Representation::Of(i));

                if (fastcase) {
                    auto fallback =
                        BasicBlock::Create(PirJitLLVM::getContext(), "", fun);
                    done =
                        BasicBlock::Create(PirJitLLVM::getContext(), "", fun);

                    llvm::Value* vector = load(extract->vec());

                    if (Representation::Of(extract->vec()) == t::SEXP) {
                        auto hit2 = BasicBlock::Create(PirJitLLVM::getContext(),
                                                       "", fun);
                        builder.CreateCondBr(isAltrep(vector), fallback, hit2,
                                             branchMostlyFalse);
                        builder.SetInsertPoint(hit2);

                        if (extract->vec()->type.maybeHasAttrs()) {
                            auto hit3 = BasicBlock::Create(
                                PirJitLLVM::getContext(), "", fun);
                            builder.CreateCondBr(fastVeceltOkNative(vector),
                                                 hit3, fallback,
                                                 branchMostlyTrue);
                            builder.SetInsertPoint(hit3);
                        }
                    }

                    auto ncol = builder.CreateZExt(
                        call(NativeBuiltins::get(
                                 NativeBuiltins::Id::matrixNcols),
                             {vector}),
                        t::i64);
                    auto nrow = builder.CreateZExt(
                        call(NativeBuiltins::get(
                                 NativeBuiltins::Id::matrixNrows),
                             {vector}),
                        t::i64);
                    llvm::Value* index1 = computeAndCheckIndex(
                        extract->idx1(), vector, fallback, nrow);
                    llvm::Value* index2 = computeAndCheckIndex(
                        extract->idx2(), vector, fallback, ncol);

                    llvm::Value* index =
                        builder.CreateMul(nrow, index2, "", true, true);
                    index = builder.CreateAdd(index, index1, "", true, true);

                    auto res0 =
                        extract->vec()->type.isScalar()
                            ? vector
                            : accessVector(vector, index, extract->vec()->type);

                    res.addInput(convert(res0, i->type));
                    builder.CreateBr(done);

                    builder.SetInsertPoint(fallback);
                }

                auto vector = loadSxp(extract->vec());
                auto idx1 = loadSxp(extract->idx1());
                auto idx2 = loadSxp(extract->idx2());
                auto res0 =
                    call(NativeBuiltins::get(NativeBuiltins::Id::extract12),
                         {vector, idx1, idx2, loadSxp(extract->env()),
                          c(extract->srcIdx)});

                res.addInput(convert(res0, i->type));
                if (fastcase) {
                    builder.CreateBr(done);

                    builder.SetInsertPoint(done);
                }
                setVal(i, res());
                break;
            }

            case Tag::Extract2_1D: {
                auto extract = Extract2_1D::Cast(i);
                // TODO: Extend a fastPath for generic vectors.
                bool fastcase = vectorTypeSupport(extract->vec()) &&
                                extract->idx()->type.isA(
                                    PirType::intReal().notObject().scalar());

                BasicBlock* done;
                auto res = phiBuilder(Representation::Of(i));

                if (fastcase) {
                    auto fallback =
                        BasicBlock::Create(PirJitLLVM::getContext(), "", fun);
                    auto hit2 =
                        BasicBlock::Create(PirJitLLVM::getContext(), "", fun);
                    done =
                        BasicBlock::Create(PirJitLLVM::getContext(), "", fun);

                    llvm::Value* vector = load(extract->vec());

                    if (Representation::Of(extract->vec()) == t::SEXP) {
                        builder.CreateCondBr(isAltrep(vector), fallback, hit2,
                                             branchMostlyFalse);
                        builder.SetInsertPoint(hit2);
                    }

                    llvm::Value* index =
                        computeAndCheckIndex(extract->idx(), vector, fallback);
                    auto res0 =
                        extract->vec()->type.isScalar()
                            ? vector
                            : accessVector(vector, index, extract->vec()->type);
                    res.addInput(convert(res0, i->type));
                    builder.CreateBr(done);

                    builder.SetInsertPoint(fallback);
                }

                auto irep = Representation::Of(extract->idx());
                llvm::Value* res0;

                if (irep != t::SEXP) {
                    NativeBuiltin getter;
                    if (irep == t::Int) {
                        getter =
                            NativeBuiltins::get(NativeBuiltins::Id::extract21i);
                    } else {
                        assert(irep == t::Double);
                        getter =
                            NativeBuiltins::get(NativeBuiltins::Id::extract21r);
                    }
                    auto vector = loadSxp(extract->vec());
                    res0 = call(getter,
                                {vector, load(extract->idx()),
                                 loadSxp(extract->env()), c(extract->srcIdx)});
                } else {
                    auto vector = loadSxp(extract->vec());
                    auto idx = loadSxp(extract->idx());
                    res0 =
                        call(NativeBuiltins::get(NativeBuiltins::Id::extract21),
                             {vector, idx, loadSxp(extract->env()),
                              c(extract->srcIdx)});
                }

                res.addInput(convert(res0, i->type));
                if (fastcase) {
                    builder.CreateBr(done);

                    builder.SetInsertPoint(done);
                }
                setVal(i, res());
                break;
            }

            case Tag::Extract1_3D: {
                auto extract = Extract1_3D::Cast(i);
                auto vector = loadSxp(extract->vec());
                auto idx1 = loadSxp(extract->idx1());
                auto idx2 = loadSxp(extract->idx2());
                auto idx3 = loadSxp(extract->idx3());

                // We should implement the fast cases (known and primitive
                // types) speculatively here
                auto env = constant(R_NilValue, t::SEXP);
                if (extract->hasEnv())
                    env = loadSxp(extract->env());

                auto res =
                    call(NativeBuiltins::get(NativeBuiltins::Id::extract13),
                         {vector, idx1, idx2, idx3, env, c(extract->srcIdx)});
                setVal(i, res);

                break;
            }

            case Tag::Extract2_2D: {
                auto extract = Extract2_2D::Cast(i);

                bool fastcase = vectorTypeSupport(extract->vec()) &&
                                extract->idx1()->type.isA(
                                    PirType::intReal().notObject().scalar()) &&
                                extract->idx2()->type.isA(
                                    PirType::intReal().notObject().scalar());

                BasicBlock* done;
                auto res = phiBuilder(Representation::Of(i));

                if (fastcase) {
                    auto fallback =
                        BasicBlock::Create(PirJitLLVM::getContext(), "", fun);
                    auto hit2 =
                        BasicBlock::Create(PirJitLLVM::getContext(), "", fun);
                    done =
                        BasicBlock::Create(PirJitLLVM::getContext(), "", fun);

                    llvm::Value* vector = load(extract->vec());

                    if (Representation::Of(extract->vec()) == t::SEXP) {
                        builder.CreateCondBr(isAltrep(vector), fallback, hit2,
                                             branchMostlyFalse);
                        builder.SetInsertPoint(hit2);
                    }

                    auto ncol = builder.CreateZExt(
                        call(NativeBuiltins::get(
                                 NativeBuiltins::Id::matrixNcols),
                             {vector}),
                        t::i64);
                    auto nrow = builder.CreateZExt(
                        call(NativeBuiltins::get(
                                 NativeBuiltins::Id::matrixNrows),
                             {vector}),
                        t::i64);
                    llvm::Value* index1 = computeAndCheckIndex(
                        extract->idx1(), vector, fallback, nrow);
                    llvm::Value* index2 = computeAndCheckIndex(
                        extract->idx2(), vector, fallback, ncol);

                    llvm::Value* index =
                        builder.CreateMul(nrow, index2, "", true, true);
                    index = builder.CreateAdd(index, index1, "", true, true);

                    auto res0 =
                        extract->vec()->type.isScalar()
                            ? vector
                            : accessVector(vector, index, extract->vec()->type);

                    res.addInput(convert(res0, i->type));
                    builder.CreateBr(done);

                    builder.SetInsertPoint(fallback);
                }

                auto irep = Representation::Of(extract->idx1());
                llvm::Value* res0;

                if (irep != t::SEXP &&
                    Representation::Of(extract->idx2()) == irep) {
                    NativeBuiltin getter;
                    if (irep == t::Int) {
                        getter = NativeBuiltins::get(
                            NativeBuiltins::Id::extract22ii);
                    } else {
                        assert(irep == t::Double);
                        getter = NativeBuiltins::get(
                            NativeBuiltins::Id::extract22rr);
                    }

                    auto vector = loadSxp(extract->vec());
                    res0 = call(getter,
                                {vector, load(extract->idx1()),
                                 load(extract->idx2()), loadSxp(extract->env()),
                                 c(extract->srcIdx)});
                } else {

                    auto vector = loadSxp(extract->vec());
                    auto idx1 = loadSxp(extract->idx1());
                    auto idx2 = loadSxp(extract->idx2());
                    res0 =
                        call(NativeBuiltins::get(NativeBuiltins::Id::extract22),
                             {vector, idx1, idx2, loadSxp(extract->env()),
                              c(extract->srcIdx)});
                }

                res.addInput(convert(res0, i->type));
                if (fastcase) {
                    builder.CreateBr(done);

                    builder.SetInsertPoint(done);
                }
                setVal(i, res());
                break;
            }

            case Tag::Subassign1_3D: {
                auto subAssign = Subassign1_3D::Cast(i);
                auto vector = loadSxp(subAssign->lhs());
                auto val = loadSxp(subAssign->rhs());
                auto idx1 = loadSxp(subAssign->idx1());
                auto idx2 = loadSxp(subAssign->idx2());
                auto idx3 = loadSxp(subAssign->idx3());

                // We should implement the fast cases (known and primitive
                // types) speculatively here
                auto res =
                    call(NativeBuiltins::get(NativeBuiltins::Id::subassign13),
                         {vector, idx1, idx2, idx3, val,
                          loadSxp(subAssign->env()), c(subAssign->srcIdx)});
                setVal(i, res);
                break;
            }

            case Tag::Subassign1_2D: {
                auto subAssign = Subassign1_2D::Cast(i);
                auto vector = loadSxp(subAssign->lhs());
                auto val = loadSxp(subAssign->rhs());
                auto idx1 = loadSxp(subAssign->idx1());
                auto idx2 = loadSxp(subAssign->idx2());

                // We should implement the fast cases (known and primitive
                // types) speculatively here
                auto res =
                    call(NativeBuiltins::get(NativeBuiltins::Id::subassign12),
                         {vector, idx1, idx2, val, loadSxp(subAssign->env()),
                          c(subAssign->srcIdx)});
                setVal(i, res);
                break;
            }

            case Tag::Subassign2_2D: {
                auto subAssign = Subassign2_2D::Cast(i);

                auto idx1Type = subAssign->idx1()->type;
                auto idx2Type = subAssign->idx2()->type;
                auto valType = subAssign->rhs()->type;
                auto vecType = subAssign->lhs()->type;

                BasicBlock* done = nullptr;
                auto res = phiBuilder(Representation::Of(i));

                // Missing cases: store int into double matrix / store double
                // into int matrix
                auto fastcase =
                    idx1Type.isA(PirType::intReal().notObject().scalar()) &&
                    idx2Type.isA(PirType::intReal().notObject().scalar()) &&
                    valType.isScalar() && !vecType.maybeObj() &&
                    ((vecType.isA(RType::integer) &&
                      valType.isA(RType::integer)) ||
                     (vecType.isA(RType::real) && valType.isA(RType::real)));
                // Conversion from scalar to vector. eg. `a = 1; a[10] = 2`
                if (Representation::Of(subAssign->lhs()) != t::SEXP &&
                    Representation::Of(i) == t::SEXP)
                    fastcase = false;

                if (fastcase) {
                    auto fallback =
                        BasicBlock::Create(PirJitLLVM::getContext(), "", fun);
                    done =
                        BasicBlock::Create(PirJitLLVM::getContext(), "", fun);

                    llvm::Value* vector = load(subAssign->lhs());
                    if (Representation::Of(subAssign->lhs()) == t::SEXP)
                        vector = cloneIfShared(vector);

                    auto ncol = builder.CreateZExt(
                        call(NativeBuiltins::get(
                                 NativeBuiltins::Id::matrixNcols),
                             {vector}),
                        t::i64);
                    auto nrow = builder.CreateZExt(
                        call(NativeBuiltins::get(
                                 NativeBuiltins::Id::matrixNrows),
                             {vector}),
                        t::i64);
                    llvm::Value* index1 = computeAndCheckIndex(
                        subAssign->idx1(), vector, fallback, nrow);
                    llvm::Value* index2 = computeAndCheckIndex(
                        subAssign->idx2(), vector, fallback, ncol);

                    auto val = load(subAssign->rhs());
                    if (Representation::Of(i) == Representation::Sexp) {
                        llvm::Value* index =
                            builder.CreateMul(nrow, index2, "", true, true);
                        index =
                            builder.CreateAdd(index, index1, "", true, true);
                        assignVector(vector, index, val, vecType);
                        res.addInput(convert(vector, i->type));
                    } else {
                        res.addInput(convert(val, i->type));
                    }

                    builder.CreateBr(done);

                    builder.SetInsertPoint(fallback);
                }

                auto idx1 = loadSxp(subAssign->idx1());
                auto idx2 = loadSxp(subAssign->idx2());

                llvm::Value* assign = nullptr;
                auto irep = Representation::Of(subAssign->idx1());
                auto vrep = Representation::Of(subAssign->rhs());
                if (Representation::Of(subAssign->idx2()) == irep &&
                    irep != t::SEXP && vrep != t::SEXP &&
                    subAssign->rhs()->type.isA(subAssign->lhs()->type)) {
                    NativeBuiltin setter;
                    if (irep == t::Int && vrep == t::Int)
                        setter = NativeBuiltins::get(
                            NativeBuiltins::Id::subassign22iii);
                    else if (irep == t::Double && vrep == t::Int)
                        setter = NativeBuiltins::get(
                            NativeBuiltins::Id::subassign22rri);
                    else if (irep == t::Int && vrep == t::Double)
                        setter = NativeBuiltins::get(
                            NativeBuiltins::Id::subassign22iir);
                    else {
                        assert(irep == t::Double && vrep == t::Double);
                        setter = NativeBuiltins::get(
                            NativeBuiltins::Id::subassign22rrr);
                    }

                    assign = call(
                        setter,
                        {loadSxp(subAssign->lhs()), load(subAssign->idx1()),
                         load(subAssign->idx2()), load(subAssign->rhs()),
                         loadSxp(subAssign->env()), c(subAssign->srcIdx)});
                } else {
                    assign = call(
                        NativeBuiltins::get(NativeBuiltins::Id::subassign22),
                        {loadSxp(subAssign->lhs()), idx1, idx2,
                         loadSxp(subAssign->rhs()), loadSxp(subAssign->env()),
                         c(subAssign->srcIdx)});
                }

                res.addInput(assign);
                if (fastcase) {
                    builder.CreateBr(done);
                    builder.SetInsertPoint(done);
                }
                setVal(i, res());

                break;
            }

            case Tag::Subassign1_1D: {
                auto subAssign = Subassign1_1D::Cast(i);

                // TODO: Extend a fastPath for generic vectors.
                // TODO: Support type conversions
                auto vecType = subAssign->vector()->type;
                auto valType = subAssign->val()->type;
                auto idxType = subAssign->idx()->type;

                BasicBlock* done = nullptr;
                auto resultRep = Representation::Of(i);
                auto res = phiBuilder(resultRep);

                // Missing cases: store int into double vect / store double into
                // int vect
                bool fastcase =
                    idxType.isA(PirType::intReal().notObject().scalar()) &&
                    valType.isScalar() && !vecType.maybeObj() &&
                    (vecType.isA(RType::vec) ||
                     (vecType.isA(RType::integer) &&
                      valType.isA(RType::integer)) ||
                     (vecType.isA(RType::real) && valType.isA(RType::real)));
                // Conversion from scalar to vector. eg. `a = 1; a[10] = 2`
                if (Representation::Of(subAssign->vector()) != t::SEXP &&
                    Representation::Of(i) == t::SEXP)
                    fastcase = false;

                if (fastcase) {
                    auto fallback =
                        BasicBlock::Create(PirJitLLVM::getContext(), "", fun);
                    done =
                        BasicBlock::Create(PirJitLLVM::getContext(), "", fun);

                    llvm::Value* vector = load(subAssign->vector());
                    if (Representation::Of(subAssign->vector()) == t::SEXP) {
                        auto hit1 = BasicBlock::Create(PirJitLLVM::getContext(),
                                                       "", fun);
                        builder.CreateCondBr(isAltrep(vector), fallback, hit1,
                                             branchMostlyFalse);
                        builder.SetInsertPoint(hit1);

                        if (vecType.maybeHasAttrs()) {
                            auto hit2 = BasicBlock::Create(
                                PirJitLLVM::getContext(), "", fun);
                            builder.CreateCondBr(fastVeceltOkNative(vector),
                                                 hit2, fallback,
                                                 branchMostlyTrue);
                            builder.SetInsertPoint(hit2);
                        }

                        vector = cloneIfShared(vector);
                    }

                    llvm::Value* index = computeAndCheckIndex(subAssign->idx(),
                                                              vector, fallback);

                    auto val = load(subAssign->val());
                    if (Representation::Of(i) == Representation::Sexp) {
                        assignVector(vector, index, val,
                                     subAssign->vector()->type);
                        res.addInput(convert(vector, i->type));
                    } else {
                        res.addInput(convert(val, i->type));
                    }

                    builder.CreateBr(done);

                    builder.SetInsertPoint(fallback);
                }

                llvm::Value* res0 =
                    call(NativeBuiltins::get(NativeBuiltins::Id::subassign11),
                         {loadSxp(subAssign->vector()),
                          loadSxp(subAssign->idx()), loadSxp(subAssign->val()),
                          loadSxp(subAssign->env()), c(subAssign->srcIdx)});

                res.addInput(convert(res0, i->type));
                if (fastcase) {
                    builder.CreateBr(done);

                    builder.SetInsertPoint(done);
                }
                setVal(i, res());
                break;
            }

            case Tag::Subassign2_1D: {
                auto subAssign = Subassign2_1D::Cast(i);

                // TODO: Extend a fastPath for generic vectors.
                // TODO: Support type conversions
                auto vecType = subAssign->vector()->type;
                auto valType = subAssign->val()->type;
                auto idxType = subAssign->idx()->type;

                BasicBlock* done = nullptr;
                auto resultRep = Representation::Of(i);
                auto res = phiBuilder(resultRep);

                // Missing cases: store int into double vect / store double into
                // int vect
                bool fastcase =
                    idxType.isA(PirType::intRealLgl().notObject().scalar()) &&
                    valType.isScalar() && !vecType.maybeObj() &&
                    ((vecType.isA(RType::integer) &&
                      valType.isA(RType::integer)) ||
                     (vecType.isA(RType::real) && valType.isA(RType::real)));
                // Conversion from scalar to vector. eg. `a = 1; a[10] = 2`
                if (Representation::Of(subAssign->vector()) != t::SEXP &&
                    Representation::Of(i) == t::SEXP)
                    fastcase = false;

                if (fastcase) {
                    auto fallback =
                        BasicBlock::Create(PirJitLLVM::getContext(), "", fun);
                    done =
                        BasicBlock::Create(PirJitLLVM::getContext(), "", fun);

                    llvm::Value* vector = load(subAssign->vector());
                    if (Representation::Of(subAssign->vector()) == t::SEXP) {
                        auto hit1 = BasicBlock::Create(PirJitLLVM::getContext(),
                                                       "", fun);
                        builder.CreateCondBr(isAltrep(vector), fallback, hit1,
                                             branchMostlyFalse);
                        builder.SetInsertPoint(hit1);
                        vector = cloneIfShared(vector);
                    }

                    llvm::Value* index = computeAndCheckIndex(subAssign->idx(),
                                                              vector, fallback);

                    auto val = load(subAssign->val());
                    if (Representation::Of(i) == Representation::Sexp) {
                        assignVector(vector, index, val,
                                     subAssign->vector()->type);
                        res.addInput(convert(vector, i->type));
                    } else {
                        res.addInput(convert(val, i->type));
                    }

                    builder.CreateBr(done);

                    builder.SetInsertPoint(fallback);
                }

                llvm::Value* res0 = nullptr;
                auto irep = Representation::Of(subAssign->idx());
                auto vrep = Representation::Of(subAssign->val());
                if (irep != t::SEXP && vrep != t::SEXP &&
                    subAssign->val()->type.isA(subAssign->vector()->type)) {
                    NativeBuiltin setter;
                    if (irep == t::Int && vrep == t::Int)
                        setter = NativeBuiltins::get(
                            NativeBuiltins::Id::subassign21ii);
                    else if (irep == t::Double && vrep == t::Int)
                        setter = NativeBuiltins::get(
                            NativeBuiltins::Id::subassign21ri);
                    else if (irep == t::Int && vrep == t::Double)
                        setter = NativeBuiltins::get(
                            NativeBuiltins::Id::subassign21ir);
                    else {
                        assert(irep == t::Double && vrep == t::Double);
                        setter = NativeBuiltins::get(
                            NativeBuiltins::Id::subassign21rr);
                    }

                    res0 =
                        call(setter,
                             {loadSxp(subAssign->vector()),
                              load(subAssign->idx()), load(subAssign->val()),
                              loadSxp(subAssign->env()), c(subAssign->srcIdx)});
                } else {
                    res0 = call(
                        NativeBuiltins::get(NativeBuiltins::Id::subassign21),
                        {loadSxp(subAssign->vector()),
                         loadSxp(subAssign->idx()), loadSxp(subAssign->val()),
                         loadSxp(subAssign->env()), c(subAssign->srcIdx)});
                }

                res.addInput(convert(res0, i->type));
                if (fastcase) {
                    builder.CreateBr(done);

                    builder.SetInsertPoint(done);
                }
                setVal(i, res());
                break;
            }

            case Tag::StVar: {
                auto st = StVar::Cast(i);
                auto environment = MkEnv::Cast(st->env());
                if (LdFunctionEnv::Cast(st->env()))
                    environment = myPromenv;

                if (environment && environment->stub) {
                    auto idx = environment->indexOf(st->varName);
                    auto e = loadSxp(environment);
                    BasicBlock* done =
                        BasicBlock::Create(PirJitLLVM::getContext(), "", fun);
                    auto cur = envStubGet(e, idx, environment->nLocals());

                    if (Representation::Of(st->val()) != t::SEXP) {
                        auto fastcase = BasicBlock::Create(
                            PirJitLLVM::getContext(), "", fun);
                        auto fallback = BasicBlock::Create(
                            PirJitLLVM::getContext(), "", fun);

                        auto expected = Representation::Of(st->val()) == t::Int
                                            ? INTSXP
                                            : REALSXP;
                        auto reuse =
                            builder.CreateAnd(isSimpleScalar(cur, expected),
                                              builder.CreateNot(shared(cur)));
                        builder.CreateCondBr(reuse, fastcase, fallback,
                                             branchMostlyTrue);

                        builder.SetInsertPoint(fastcase);
                        auto store =
                            vectorPositionPtr(cur, c(0), st->val()->type);
                        builder.CreateStore(load(st->val()), store);
                        builder.CreateBr(done);

                        builder.SetInsertPoint(fallback);
                    }

                    auto val = loadSxp(st->val());
                    if (Representation::Of(st->val()) == t::SEXP) {
                        auto same = BasicBlock::Create(PirJitLLVM::getContext(),
                                                       "", fun);
                        auto different = BasicBlock::Create(
                            PirJitLLVM::getContext(), "", fun);
                        builder.CreateCondBr(builder.CreateICmpEQ(val, cur),
                                             same, different);

                        builder.SetInsertPoint(same);
                        ensureNamed(val);
                        if (!st->isStArg)
                            envStubSetNotMissing(e, idx);
                        builder.CreateBr(done);

                        builder.SetInsertPoint(different);
                        incrementNamed(val);
                        envStubSet(e, idx, val, environment->nLocals(),
                                   !st->isStArg);
                        builder.CreateBr(done);
                    } else {
                        ensureNamed(val);
                        envStubSet(e, idx, val, environment->nLocals(),
                                   !st->isStArg);
                    }

                    builder.CreateBr(done);
                    builder.SetInsertPoint(done);
                    break;
                }

                auto pirVal = st->arg<0>().val();
                bool integerValueCase =
                    Representation::Of(pirVal) == Representation::Integer &&
                    pirVal->type.isA(RType::integer);
                bool realValueCase =
                    Representation::Of(pirVal) == Representation::Real &&
                    pirVal->type.isA(RType::real);
                auto setter = NativeBuiltins::get(NativeBuiltins::Id::stvar);
                if (st->isStArg)
                    setter = NativeBuiltins::get(NativeBuiltins::Id::starg);
                if (!st->isStArg && integerValueCase)
                    setter = NativeBuiltins::get(NativeBuiltins::Id::stvari);
                if (!st->isStArg && realValueCase)
                    setter = NativeBuiltins::get(NativeBuiltins::Id::stvarr);
                bool unboxed =
                    setter.llvmSignature->getFunctionParamType(1) != t::SEXP;

                if (bindingsCache.count(environment)) {
                    auto offset = bindingsCache.at(environment).at(st->varName);
                    auto cachePtr =
                        builder.CreateGEP(bindingsCacheBase, c(offset));
                    llvm::Value* cache = builder.CreateLoad(cachePtr);

                    auto hit1 =
                        BasicBlock::Create(PirJitLLVM::getContext(), "", fun);
                    auto hit2 =
                        BasicBlock::Create(PirJitLLVM::getContext(), "", fun);
                    auto hit3 =
                        BasicBlock::Create(PirJitLLVM::getContext(), "", fun);
                    auto identical =
                        BasicBlock::Create(PirJitLLVM::getContext(), "", fun);
                    auto miss =
                        BasicBlock::Create(PirJitLLVM::getContext(), "", fun);
                    auto done =
                        BasicBlock::Create(PirJitLLVM::getContext(), "", fun);

                    builder.CreateCondBr(
                        builder.CreateICmpULE(
                            builder.CreatePtrToInt(cache, t::i64),
                            c(NativeBuiltins::bindingsCacheFails)),
                        miss, hit1, branchMostlyFalse);

                    builder.SetInsertPoint(hit1);
                    auto val = car(cache);
                    builder.CreateCondBr(
                        builder.CreateICmpEQ(val,
                                             constant(R_UnboundValue, t::SEXP)),
                        miss, hit2, branchMostlyFalse);

                    builder.SetInsertPoint(hit2);

                    llvm::Value* newVal = nullptr;
                    if (integerValueCase || realValueCase) {
                        auto hitUnbox = BasicBlock::Create(
                            PirJitLLVM::getContext(), "", fun);
                        auto hitUnbox2 = BasicBlock::Create(
                            PirJitLLVM::getContext(), "", fun);
                        auto fallbackUnbox = BasicBlock::Create(
                            PirJitLLVM::getContext(), "", fun);
                        auto storeType =
                            integerValueCase ? RType::integer : RType::real;
                        auto isScalarType = isSimpleScalar(
                            val, integerValueCase ? INTSXP : REALSXP);
                        auto notShared = builder.CreateNot(shared(val));
                        builder.CreateCondBr(
                            builder.CreateAnd(isScalarType, notShared),
                            hitUnbox, fallbackUnbox);

                        builder.SetInsertPoint(hitUnbox);
                        auto newValNative = load(pirVal);
                        auto oldVal = accessVector(val, c(0), storeType);
                        auto same =
                            integerValueCase
                                ? builder.CreateICmpEQ(newValNative, oldVal)
                                : builder.CreateFCmpOEQ(newValNative, oldVal);
                        builder.CreateCondBr(same, identical, hitUnbox2);

                        builder.SetInsertPoint(hitUnbox2);
                        assignVector(val, c(0), newValNative, storeType);
                        builder.CreateBr(done);

                        builder.SetInsertPoint(fallbackUnbox);
                        newVal = loadSxp(pirVal);
                        builder.CreateBr(hit3);
                    } else {
                        newVal = loadSxp(pirVal);
                        builder.CreateCondBr(builder.CreateICmpEQ(val, newVal),
                                             identical, hit3,
                                             branchMostlyFalse);
                    }

                    builder.SetInsertPoint(hit3);
                    incrementNamed(newVal);
                    assert(cache->getType() == t::SEXP);
                    assert(newVal->getType() == t::SEXP);
                    setCar(cache, newVal);
                    builder.CreateBr(done);

                    builder.SetInsertPoint(identical);
                    // In the fast case (where the value is not updated) we
                    // still need to ensure it is named.
                    ensureNamed(val);
                    builder.CreateBr(done);

                    builder.SetInsertPoint(miss);
                    llvm::Value* theValue =
                        unboxed ? load(pirVal) : loadSxp(pirVal);
                    call(setter, {constant(st->varName, t::SEXP), theValue,
                                  loadSxp(st->env())});
                    builder.CreateBr(done);

                    builder.SetInsertPoint(done);

                } else {
                    llvm::Value* theValue =
                        unboxed ? load(pirVal) : loadSxp(pirVal);
                    call(setter, {constant(st->varName, t::SEXP), theValue,
                                  loadSxp(st->env())});
                }
                break;
            }

            case Tag::StVarSuper: {
                auto st = StVarSuper::Cast(i);
                auto environment = MkEnv::Cast(st->env());
                if (environment) {
                    auto parent = MkEnv::Cast(environment->lexicalEnv());
                    if (environment->stub || (parent && parent->stub)) {
                        call(
                            NativeBuiltins::get(NativeBuiltins::Id::stvarSuper),
                            {constant(st->varName, t::SEXP),
                             loadSxp(st->arg<0>().val()), loadSxp(st->env())});
                        break;
                    }
                }

                // In case we statically knew the parent PIR already converted
                // super assigns to standard stores
                call(NativeBuiltins::get(NativeBuiltins::Id::defvar),
                     {constant(st->varName, t::SEXP),
                      loadSxp(st->arg<0>().val()), loadSxp(st->env())});
                break;
            }

            case Tag::Missing: {
                assert(Representation::Of(i) == Representation::Integer);
                auto missing = Missing::Cast(i);
                setVal(i,
                       call(NativeBuiltins::get(NativeBuiltins::Id::isMissing),
                            {constant(missing->varName, t::SEXP),
                             loadSxp(i->env())}));
                break;
            }

            case Tag::ChkMissing: {
                auto arg = i->arg(0).val();
                if (Representation::Of(arg) == Representation::Sexp)
                    checkMissing(loadSxp(arg));
                setVal(i, load(arg, arg->type.notMissing(),
                               Representation::Of(i)));
                break;
            }

            case Tag::ChkClosure: {
                auto arg = loadSxp(i->arg(0).val());
                call(NativeBuiltins::get(NativeBuiltins::Id::chkfun),
                     {constant(Rf_install(ChkClosure::Cast(i)->name().c_str()),
                               t::SEXP),
                      arg});
                setVal(i, arg);
                break;
            }

            case Tag::ColonInputEffects: {
                auto a = i->arg(0).val();
                auto b = i->arg(1).val();
                if (Representation::Of(a) == t::SEXP ||
                    Representation::Of(b) == t::SEXP) {
                    setVal(i, call(NativeBuiltins::get(
                                       NativeBuiltins::Id::colonInputEffects),
                                   {loadSxp(a), loadSxp(b), c(i->srcIdx)}));
                    break;
                }

                // Native version of colonInputEffects
                auto checkRhs = [&]() -> llvm::Value* {
                    if (Representation::Of(b) == Representation::Real) {
                        auto ld = builder.CreateFPToSI(load(b), t::i64);
                        return builder.CreateICmpNE(ld, c(INT_MAX, 64));
                    }
                    assert(Representation::Of(b) == Representation::Integer);
                    return builder.CreateICmpNE(load(b), c(INT_MAX));
                };

                auto sequenceIsReal =
                    Representation::Of(a) != Representation::Real
                        ? builder.getFalse()
                        : builder.CreateNot(checkDoubleToInt(load(a)));

                auto res = createSelect2(
                    sequenceIsReal,
                    [&]() -> llvm::Value* {
                        // If the lhs is truly real, then the sequence is
                        // real and we always go into fastcase
                        return builder.getTrue();
                    },
                    [&]() -> llvm::Value* {
                        auto sequenceIsAmbiguous =
                            Representation::Of(b) == Representation::Real
                                ? builder.CreateNot(checkDoubleToInt(load(b)))
                                : builder.getFalse();

                        return createSelect2(
                            sequenceIsAmbiguous,
                            [&]() -> llvm::Value* {
                                // If the lhs is integer and the rhs is
                                // real we don't support it as fastcase
                                return builder.getFalse();
                            },
                            // This is the case where both sides are int-ish,
                            // we need to check for overflow here.
                            checkRhs);
                    });

                setVal(i, builder.CreateZExt(res, t::i32));
                break;
            }

            case Tag::ColonCastLhs: {
                auto a = i->arg(0).val();
                if (Representation::Of(a) == t::SEXP ||
                    Representation::Of(i) == t::SEXP) {
                    setVal(i, call(NativeBuiltins::get(
                                       NativeBuiltins::Id::colonCastLhs),
                                   {loadSxp(a)}));
                    break;
                }
                auto ld = load(a);

                auto naBr =
                    BasicBlock::Create(PirJitLLVM::getContext(), "", fun);
                auto contBr =
                    BasicBlock::Create(PirJitLLVM::getContext(), "", fun);
                nacheck(ld, a->type, naBr, contBr);

                builder.SetInsertPoint(naBr);
                auto msg = builder.CreateGlobalString("NA/NaN argument");
                call(NativeBuiltins::get(NativeBuiltins::Id::error),
                     {builder.CreateInBoundsGEP(msg, {c(0), c(0)})});
                builder.CreateUnreachable();

                builder.SetInsertPoint(contBr);
                setVal(i, convert(ld, i->type));
                break;
            }

            case Tag::ColonCastRhs: {
                auto a = i->arg(0).val();
                auto b = i->arg(1).val();
                if (Representation::Of(a) == t::SEXP ||
                    Representation::Of(b) == t::SEXP ||
                    Representation::Of(i) == t::SEXP) {
                    setVal(i, call(NativeBuiltins::get(
                                       NativeBuiltins::Id::colonCastRhs),
                                   {loadSxp(a), loadSxp(b)}));
                    break;
                }

                auto ldb = load(b);

                auto naBr =
                    BasicBlock::Create(PirJitLLVM::getContext(), "", fun);
                auto contBr =
                    BasicBlock::Create(PirJitLLVM::getContext(), "", fun);
                nacheck(ldb, b->type, naBr, contBr);

                builder.SetInsertPoint(naBr);
                auto msg = builder.CreateGlobalString("NA/NaN argument");
                call(NativeBuiltins::get(NativeBuiltins::Id::error),
                     {builder.CreateInBoundsGEP(msg, {c(0), c(0)})});
                builder.CreateUnreachable();

                builder.SetInsertPoint(contBr);

                // This is such a mess, but unfortunately a more or less literal
                // translation of the corresponding bytecode...

                if (ldb->getType() != t::Double)
                    ldb = builder.CreateSIToFP(ldb, t::Double);
                auto lda = load(a);
                if (lda->getType() != t::Double)
                    lda = builder.CreateSIToFP(lda, t::Double);

                auto increasing = builder.CreateFCmpOLE(lda, ldb);
                auto upwards = [&]() {
                    return builder.CreateFAdd(
                        lda, builder.CreateFAdd(
                                 builder.CreateIntrinsic(
                                     Intrinsic::floor, {ldb->getType()},
                                     {builder.CreateFSub(ldb, lda)}),
                                 c(1.0)));
                };
                auto downwards = [&]() {
                    return builder.CreateFSub(
                        builder.CreateFSub(
                            lda, builder.CreateIntrinsic(
                                     Intrinsic::floor, {ldb->getType()},
                                     {builder.CreateFSub(lda, ldb)})),
                        c(1.0));
                };

                auto res = createSelect2(increasing, upwards, downwards);
                setVal(i, convert(res, i->type));
                break;
            }

            case Tag::Names:
                setVal(i, call(NativeBuiltins::get(NativeBuiltins::Id::names),
                               {loadSxp(i->arg(0).val())}));
                break;

            case Tag::SetNames:
                setVal(
                    i,
                    call(NativeBuiltins::get(NativeBuiltins::Id::setNames),
                         {loadSxp(i->arg(0).val()), loadSxp(i->arg(1).val())}));
                break;

            case Tag::XLength:
                setVal(i,
                       call(NativeBuiltins::get(NativeBuiltins::Id::xlength_),
                            {loadSxp(i->arg(0).val())}));
                break;

            case Tag::Unreachable:
                builder.CreateUnreachable();
                break;

            case Tag::Int3:
            case Tag::PrintInvocation:
                assert(false);
                break;

            case Tag::_UNUSED_:
                assert(false && "Invalid instruction tag");
                break;

            case Tag::FrameState:
            case Tag::Checkpoint:
            case Tag::Assume:
            case Tag::Deopt:
                assert(false && "Expected scheduled deopt");
                break;

#define V(Value) case Tag::Value:
                COMPILER_VALUES(V)
#undef V
                assert(false && "Values should not occur in instructions");
                break;
            }

            // Here we directly access the variable to bypass liveness
            // checks when loading the variable. This is ok, since this is
            // the current instructoin and we have already written to it...
            assert(*currentInstr == i);
            assert(!variables_.count(i) || variables_.at(i).initialized);
            ++currentInstr;
            if (!Phi::Cast(i))
                ensureNamedIfNeeded(i);

            if (Parameter::RIR_CHECK_PIR_TYPES > 0 && !i->type.isVoid() &&
                variables_.count(i)) {
                if (Representation::Of(i) == t::SEXP) {
                    if (i->type != RType::expandedDots &&
                        i->type != NativeType::context && !CastType::Cast(i) &&
                        !LdConst::Cast(i)) {
                        static std::vector<std::string> leaky;
                        const char* msg = nullptr;
                        if (Parameter::RIR_CHECK_PIR_TYPES > 1) {
                            std::stringstream str;
                            i->printRecursive(str, 2);
                            leaky.push_back(str.str());
                            msg = leaky.back().c_str();
                        }
<<<<<<< HEAD
                        call(NativeBuiltins::checkType,
                             {load(i), c((unsigned long) i->type.serialize()),
=======
                        call(NativeBuiltins::get(NativeBuiltins::Id::checkType),
                             {load(i), c(i->type.serialize()),
>>>>>>> 07bbee59
                              convertToPointer(msg)});
                    }
                }
                if (i->type.isA(PirType::test())) {
                    auto ok =
                        builder.CreateOr(builder.CreateICmpEQ(load(i), c(0)),
                                         builder.CreateICmpEQ(load(i), c(1)));
                    insn_assert(ok, "Variable of type test has invalid range");
                }
            }

            numTemps = 0;
        }

        // Copy of phi input values
        for (auto i : *bb) {
            if (phis.count(i)) {
                auto phi = phis.at(i);
                if (deadMove(i, phi))
                    continue;
                auto r = Representation::Of(phi->type);
                auto inpv = load(i, r);
                ensureNamedIfNeeded(phi, inpv);
                updateVariable(phi, inpv);
            }
        }

        if (bb->isJmp())
            builder.CreateBr(getBlock(bb->next()));

        for (auto suc : bb->successors())
            blockInPushContext[suc] = inPushContext;
    });

    // Delayed insertion of the branch, so we can still easily add instructions
    // to the entry block while compiling
    builder.SetInsertPoint(entryBlock);
    builder.CreateBr(getBlock(code->entry));

    std::unordered_set<rir::Code*> codes;
    std::unordered_map<size_t, const pir::TypeFeedback&> variableMapping;
#ifdef DEBUG_REGISTER_MAP
    std::unordered_set<size_t> usedSlots;
#endif
    for (auto& var : variables_) {
        auto i = var.first;
        if (Representation::Of(i) != Representation::Sexp)
            continue;
        if (!i->typeFeedback.origin)
            continue;
        if (!var.second.initialized)
            continue;
        if (var.second.stackSlot < PirTypeFeedback::MAX_SLOT_IDX) {
            codes.insert(i->typeFeedback.srcCode);
            variableMapping.emplace(var.second.stackSlot, i->typeFeedback);
#ifdef DEBUG_REGISTER_MAP
            assert(!usedSlots.count(var.second.stackSlot));
            usedSlots.insert(var.second.stackSlot);
#endif
        }
        if (variableMapping.size() == PirTypeFeedback::MAX_SLOT_IDX)
            break;
    }
    if (!variableMapping.empty()) {
        pirTypeFeedback = PirTypeFeedback::New(codes, variableMapping);
        p_(pirTypeFeedback->container());
#ifdef DEBUG_REGISTER_MAP
        for (auto m : variableMapping) {
            auto origin = registerMap->getOriginOfSlot(m.first);
            assert(origin == m.second.second);
        }
#endif
    }
}

} // namespace pir
} // namespace rir<|MERGE_RESOLUTION|>--- conflicted
+++ resolved
@@ -5403,13 +5403,8 @@
                             leaky.push_back(str.str());
                             msg = leaky.back().c_str();
                         }
-<<<<<<< HEAD
-                        call(NativeBuiltins::checkType,
+                        call(NativeBuiltins::get(NativeBuiltins::Id::checkType),
                              {load(i), c((unsigned long) i->type.serialize()),
-=======
-                        call(NativeBuiltins::get(NativeBuiltins::Id::checkType),
-                             {load(i), c(i->type.serialize()),
->>>>>>> 07bbee59
                               convertToPointer(msg)});
                     }
                 }
