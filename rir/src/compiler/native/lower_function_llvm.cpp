--- conflicted
+++ resolved
@@ -3650,12 +3650,6 @@
                                      {a->getType(), b->getType()}, {a, b});
                              },
                              [&](llvm::Value* a, llvm::Value* b) {
-<<<<<<< HEAD
-                                 //  return builder.CreateIntrinsic(
-                                 //      Intrinsic::pow,
-                                 //      {a->getType(), b->getType()}, {a, b});
-=======
->>>>>>> dd3fefcf
                                  return builder.CreateBinaryIntrinsic(
                                      Intrinsic::pow, a, b);
                              },
@@ -5372,10 +5366,6 @@
                         envStubSet(e, idx, val, environment->nLocals(),
                                    !st->isStArg);
 
-<<<<<<< HEAD
-
-=======
->>>>>>> dd3fefcf
                     } else {
                         ensureNamed(val);
                         envStubSet(e, idx, val, environment->nLocals(),
