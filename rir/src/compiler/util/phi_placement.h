#ifndef PIR_PHI_PLACEMENT
#define PIR_PHI_PLACEMENT

#include "../pir/pir.h"
#include "cfg.h"
#include "utils/Set.h"

#include <unordered_map>

namespace rir {
namespace pir {

class PhiPlacement {
  public:
    struct PhiInput {
        BB* inputBlock;
        BB* otherPhi;
        Value* aValue;
        bool operator==(const PhiInput& other) const {
            return inputBlock == other.inputBlock &&
                   otherPhi == other.otherPhi && aValue == other.aValue;
        }
    };
    typedef std::unordered_map<BB*, SmallSet<PhiInput>> Phis;
<<<<<<< HEAD

    static Phis compute(ClosureVersion* cls,
                        const std::unordered_map<BB*, Value*>& inputs,
                        const CFG& cfg, const DominanceGraph& dom,
                        const DominanceFrontier&);
=======
    bool success = false;
    BB* targetPhi = nullptr;
    Phis placement;

    PhiPlacement(ClosureVersion* cls, BB* target,
                 const std::unordered_map<BB*, Value*>& inputs, const CFG& cfg,
                 const DominanceGraph& dom, const DominanceFrontier&);
>>>>>>> 31b443c7
};

} // namespace pir
} // namespace rir

#endif<|MERGE_RESOLUTION|>--- conflicted
+++ resolved
@@ -22,13 +22,6 @@
         }
     };
     typedef std::unordered_map<BB*, SmallSet<PhiInput>> Phis;
-<<<<<<< HEAD
-
-    static Phis compute(ClosureVersion* cls,
-                        const std::unordered_map<BB*, Value*>& inputs,
-                        const CFG& cfg, const DominanceGraph& dom,
-                        const DominanceFrontier&);
-=======
     bool success = false;
     BB* targetPhi = nullptr;
     Phis placement;
@@ -36,7 +29,6 @@
     PhiPlacement(ClosureVersion* cls, BB* target,
                  const std::unordered_map<BB*, Value*>& inputs, const CFG& cfg,
                  const DominanceGraph& dom, const DominanceFrontier&);
->>>>>>> 31b443c7
 };
 
 } // namespace pir
