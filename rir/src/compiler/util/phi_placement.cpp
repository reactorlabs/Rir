#include "phi_placement.h"
#include "../analysis/generic_static_analysis.h"
#include "../pir/pir_impl.h"
#include "../util/cfg.h"

#include "utils/Set.h"

namespace rir {
namespace pir {

<<<<<<< HEAD
PhiPlacement::Phis
PhiPlacement::compute(ClosureVersion* cls,
                      const std::unordered_map<BB*, Value*>& writes,
                      const CFG& cfg, const DominanceGraph& dom,
                      const DominanceFrontier& dfrontier) {
=======
PhiPlacement::PhiPlacement(ClosureVersion* cls, BB* target,
                           const std::unordered_map<BB*, Value*>& writes,
                           const CFG& cfg, const DominanceGraph& dom,
                           const DominanceFrontier& dfrontier) {
>>>>>>> 31b443c7
    SmallSet<BB*> phis;
    SmallSet<BB*> defs;
    for (const auto& w : writes)
        defs.insert(w.first);

    // Textbook phi placement
    // see page 31 http://ssabook.gforge.inria.fr/latest/book.pdf
    while (!defs.empty()) {
        auto xi = defs.end() - 1;
        auto x = *xi;
        defs.erase(xi);
        auto df = dfrontier.at(x);
        for (auto y : df) {
            if (!phis.includes(y)) {
                phis.insert(y);
                if (!defs.includes(y)) {
                    defs.insert(y);
                }
            }
        }
    }

<<<<<<< HEAD
    // Depth first traversal to connect inputs with phis
    Phis computed;
    std::vector<bool> seen(cls->nextBBId, false);
    std::function<void(BB*, PhiInput)> computePhis = [&](BB* cur,
                                                         PhiInput input) {
        if (!cur)
            return;

        if (phis.includes(cur)) {
            if (input.aValue || input.otherPhi) {
                computed[cur].insert(input);
            }
        }

        if (seen[cur->id])
            return;
        seen[cur->id] = true;

        if (writes.count(cur)) {
            input.otherPhi = nullptr;
            input.aValue = writes.at(cur);
        } else if (phis.includes(cur)) {
            input.aValue = nullptr;
            input.otherPhi = cur;
        }
        input.inputBlock = cur;
        computePhis(cur->next0, input);
        computePhis(cur->next1, input);
    };
    computePhis(cls->entry, {});
=======
    {
        std::unordered_map<BB*, PhiInput> pendingInput;
        DominatorTreeVisitor<>(dom).run(cls->entry, [&](BB* cur) {
            PhiInput input = {nullptr, nullptr, nullptr};
            if (pendingInput.count(cur))
                input = pendingInput.at(cur);

            if (phis.includes(cur)) {
                input.aValue = nullptr;
                input.otherPhi = cur;
            }

            if (writes.count(cur)) {
                input.otherPhi = nullptr;
                input.aValue = writes.at(cur);
            }
            input.inputBlock = cur;

            auto apply = [&](BB* next) {
                if (!next)
                    return;
                if (!input.otherPhi && !input.aValue)
                    return;
                if (phis.includes(next))
                    placement[next].insert(input);
                else
                    pendingInput[next] = input;
            };

            apply(cur->next0);
            apply(cur->next1);
        });

        if (phis.includes(target))
            targetPhi = target;
        else if (pendingInput.count(target))
            targetPhi = pendingInput.at(target).otherPhi;

        if (!targetPhi)
            return;
    }
>>>>>>> 31b443c7

    // Cleanup the resulting phi graph
    bool changed = true;
    auto cleanup = [&]() {
<<<<<<< HEAD
        for (auto ci = computed.begin(); ci != computed.end();) {
            // Remove dead inputs
            auto& inputs = ci->second;
            for (auto ii = inputs.begin(); ii != inputs.end();) {
                if (ii->otherPhi && !computed.count(ii->otherPhi)) {
=======
        for (auto ci = placement.begin(); ci != placement.end();) {
            // Remove dead inputs
            auto& inputs = ci->second;
            for (auto ii = inputs.begin(); ii != inputs.end();) {
                if (ii->otherPhi && !placement.count(ii->otherPhi)) {
>>>>>>> 31b443c7
                    ii = inputs.erase(ii);
                    changed = true;
                } else {
                    ii++;
                }
            }
            if (ci->second.size() == 0) {
<<<<<<< HEAD
                ci = computed.erase(ci);
=======
                ci = placement.erase(ci);
>>>>>>> 31b443c7
            } else if (ci->second.size() == 1) {
                // Remove single input phis
                auto input1 = *ci->second.begin();
                // update all other phis which have us as input
<<<<<<< HEAD
                for (auto& c : computed) {
=======
                for (auto& c : placement) {
>>>>>>> 31b443c7
                    for (auto in : c.second) {
                        if (in.otherPhi == ci->first) {
                            in.otherPhi = input1.otherPhi;
                            in.aValue = input1.aValue;
                            changed = true;
                        }
                    }
                }
<<<<<<< HEAD
                ci = computed.erase(ci);
=======
                if (targetPhi == ci->first)
                    targetPhi = input1.otherPhi;
                ci = placement.erase(ci);
>>>>>>> 31b443c7
            } else {
                ci++;
            }
        }
    };
    while (changed) {
        changed = false;
        cleanup();
    }

    // Fail if not all phis are well formed
<<<<<<< HEAD
    for (auto& i : computed) {
        if (i.second.size() != cfg.immediatePredecessors(i.first).size())
            return {};
    }

    return computed;
=======
    for (auto& i : placement) {
        if (i.second.size() != cfg.immediatePredecessors(i.first).size()) {
            placement.clear();
            return;
        }
    }

    success = !placement.empty();
>>>>>>> 31b443c7
}

} // namespace pir
} // namespace rir<|MERGE_RESOLUTION|>--- conflicted
+++ resolved
@@ -8,18 +8,10 @@
 namespace rir {
 namespace pir {
 
-<<<<<<< HEAD
-PhiPlacement::Phis
-PhiPlacement::compute(ClosureVersion* cls,
-                      const std::unordered_map<BB*, Value*>& writes,
-                      const CFG& cfg, const DominanceGraph& dom,
-                      const DominanceFrontier& dfrontier) {
-=======
 PhiPlacement::PhiPlacement(ClosureVersion* cls, BB* target,
                            const std::unordered_map<BB*, Value*>& writes,
                            const CFG& cfg, const DominanceGraph& dom,
                            const DominanceFrontier& dfrontier) {
->>>>>>> 31b443c7
     SmallSet<BB*> phis;
     SmallSet<BB*> defs;
     for (const auto& w : writes)
@@ -42,38 +34,6 @@
         }
     }
 
-<<<<<<< HEAD
-    // Depth first traversal to connect inputs with phis
-    Phis computed;
-    std::vector<bool> seen(cls->nextBBId, false);
-    std::function<void(BB*, PhiInput)> computePhis = [&](BB* cur,
-                                                         PhiInput input) {
-        if (!cur)
-            return;
-
-        if (phis.includes(cur)) {
-            if (input.aValue || input.otherPhi) {
-                computed[cur].insert(input);
-            }
-        }
-
-        if (seen[cur->id])
-            return;
-        seen[cur->id] = true;
-
-        if (writes.count(cur)) {
-            input.otherPhi = nullptr;
-            input.aValue = writes.at(cur);
-        } else if (phis.includes(cur)) {
-            input.aValue = nullptr;
-            input.otherPhi = cur;
-        }
-        input.inputBlock = cur;
-        computePhis(cur->next0, input);
-        computePhis(cur->next1, input);
-    };
-    computePhis(cls->entry, {});
-=======
     {
         std::unordered_map<BB*, PhiInput> pendingInput;
         DominatorTreeVisitor<>(dom).run(cls->entry, [&](BB* cur) {
@@ -115,24 +75,15 @@
         if (!targetPhi)
             return;
     }
->>>>>>> 31b443c7
 
     // Cleanup the resulting phi graph
     bool changed = true;
     auto cleanup = [&]() {
-<<<<<<< HEAD
-        for (auto ci = computed.begin(); ci != computed.end();) {
-            // Remove dead inputs
-            auto& inputs = ci->second;
-            for (auto ii = inputs.begin(); ii != inputs.end();) {
-                if (ii->otherPhi && !computed.count(ii->otherPhi)) {
-=======
         for (auto ci = placement.begin(); ci != placement.end();) {
             // Remove dead inputs
             auto& inputs = ci->second;
             for (auto ii = inputs.begin(); ii != inputs.end();) {
                 if (ii->otherPhi && !placement.count(ii->otherPhi)) {
->>>>>>> 31b443c7
                     ii = inputs.erase(ii);
                     changed = true;
                 } else {
@@ -140,20 +91,12 @@
                 }
             }
             if (ci->second.size() == 0) {
-<<<<<<< HEAD
-                ci = computed.erase(ci);
-=======
                 ci = placement.erase(ci);
->>>>>>> 31b443c7
             } else if (ci->second.size() == 1) {
                 // Remove single input phis
                 auto input1 = *ci->second.begin();
                 // update all other phis which have us as input
-<<<<<<< HEAD
-                for (auto& c : computed) {
-=======
                 for (auto& c : placement) {
->>>>>>> 31b443c7
                     for (auto in : c.second) {
                         if (in.otherPhi == ci->first) {
                             in.otherPhi = input1.otherPhi;
@@ -162,13 +105,9 @@
                         }
                     }
                 }
-<<<<<<< HEAD
-                ci = computed.erase(ci);
-=======
                 if (targetPhi == ci->first)
                     targetPhi = input1.otherPhi;
                 ci = placement.erase(ci);
->>>>>>> 31b443c7
             } else {
                 ci++;
             }
@@ -180,14 +119,6 @@
     }
 
     // Fail if not all phis are well formed
-<<<<<<< HEAD
-    for (auto& i : computed) {
-        if (i.second.size() != cfg.immediatePredecessors(i.first).size())
-            return {};
-    }
-
-    return computed;
-=======
     for (auto& i : placement) {
         if (i.second.size() != cfg.immediatePredecessors(i.first).size()) {
             placement.clear();
@@ -196,7 +127,6 @@
     }
 
     success = !placement.empty();
->>>>>>> 31b443c7
 }
 
 } // namespace pir
