--- conflicted
+++ resolved
@@ -198,19 +198,7 @@
         case Tag::Subassign2_1D:
         case Tag::Subassign1_2D:
         case Tag::Subassign2_2D:
-<<<<<<< HEAD
-        case Tag::Inc:
-        case Tag::Dec:
-            if (auto input = Instruction::Cast(i->arg(0).val())) {
-                if (input->needsReferenceCount() && state.uses.count(input) &&
-                    state.uses.at(input) == AUses::Multiple) {
-                    state.uses[input] = AUses::Destructive;
-                    res.update();
-                }
-            }
-=======
             applyDestructive(i, 1, false);
->>>>>>> 7b28c458
             break;
 
         // (5) Default: instructions which might update in-place, if named
