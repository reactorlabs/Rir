--- conflicted
+++ resolved
@@ -2,7 +2,6 @@
 #include "../pir/pir_impl.h"
 #include "../util/safe_builtins_list.h"
 #include "query.h"
-#include "../util/safe_builtins_list.h"
 
 namespace rir {
 namespace pir {
@@ -127,11 +126,12 @@
     if (auto ret = Return::Cast(i)) {
         // We keep track of the result of function returns.
         auto res = ret->arg<0>().val();
-        lookup(res->followCasts(),
-               [&](const AbstractPirValue& analysisRes) {
-                   state.returnValue.merge(analysisRes);
-               },
-               [&]() { state.returnValue.merge(ValOrig(res, i, depth)); });
+        lookup(
+            res->followCasts(),
+            [&](const AbstractPirValue& analysisRes) {
+                state.returnValue.merge(analysisRes);
+            },
+            [&]() { state.returnValue.merge(ValOrig(res, i, depth)); });
         effect.update();
     } else if (Deopt::Cast(i)) {
         // who knows what the deopt target will return...
@@ -324,36 +324,28 @@
                 if (SafeBuiltinsList::nonObject(builtin->blt)) {
                     safe = true;
                     builtin->eachCallArg([&](Value* arg) {
-<<<<<<< HEAD
-                        lookup(state, arg->followCastsAndForce(),
-=======
-                        lookup(arg->followCasts(),
->>>>>>> 6a2bd9b4
-                               [&](const AbstractPirValue& analysisRes) {
-                                   if (analysisRes.type.maybeObj())
-                                       safe = false;
-                               },
-                               [&]() {
-                                   if (arg->type.maybeObj())
-                                       safe = false;
-                               });
+                        lookup(
+                            arg->followCasts(),
+                            [&](const AbstractPirValue& analysisRes) {
+                                if (analysisRes.type.maybeObj())
+                                    safe = false;
+                            },
+                            [&]() {
+                                if (arg->type.maybeObj())
+                                    safe = false;
+                            });
                     });
                 }
             }
             if (CallSafeBuiltin::Cast(i) || safe) {
                 handled = true;
             } else {
-<<<<<<< HEAD
-                state.mayUseReflection = true;
-                effect.lostPrecision();
-=======
                 if (!CallBuiltin::Cast(i) ||
                     !SafeBuiltinsList::forInline(
                         CallBuiltin::Cast(i)->builtinId)) {
                     state.mayUseReflection = true;
                     effect.lostPrecision();
                 }
->>>>>>> 6a2bd9b4
             }
         }
         if (!handled) {
@@ -379,12 +371,13 @@
                         return false;
 
                     bool maybeObj = false;
-                    lookup(v,
-                           [&](const AbstractPirValue& analysisRes) {
-                               if (analysisRes.type.maybeObj())
-                                   maybeObj = true;
-                           },
-                           [&]() { maybeObj = true; });
+                    lookup(
+                        v,
+                        [&](const AbstractPirValue& analysisRes) {
+                            if (analysisRes.type.maybeObj())
+                                maybeObj = true;
+                        },
+                        [&]() { maybeObj = true; });
                     return maybeObj;
                 });
             }
@@ -412,8 +405,6 @@
     return effect;
 }
 
-<<<<<<< HEAD
-=======
 void ScopeAnalysis::tryMaterializeEnv(const ScopeAnalysisState& state,
                                       Value* env,
                                       const MaybeMaterialized& action) {
@@ -440,6 +431,5 @@
     action(theEnv);
 }
 
->>>>>>> 6a2bd9b4
 } // namespace pir
 } // namespace rir