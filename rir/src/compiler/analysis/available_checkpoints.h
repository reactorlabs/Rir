--- conflicted
+++ resolved
@@ -82,20 +82,10 @@
         // Search for the next cp only in main path, not the deopt branch
         if (auto cp = Checkpoint::Cast(i)) {
             auto n = cp->nextBB();
-<<<<<<< HEAD
-            // while (n->isEmpty())
-            //     n = n->next();
-
-=======
->>>>>>> c7887682
             if (n->isEmpty())
                 n = n->next();
             if (n->isEmpty())
                 return nullptr;
-<<<<<<< HEAD
-
-=======
->>>>>>> c7887682
             return rwd.reachingThrough(*n->begin());
         }
         return rwd.reaching(i);
