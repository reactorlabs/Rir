#include "../pir/pir_impl.h"
#include "../util/cfg.h"
#include "../util/visitor.h"
#include "pass_definitions.h"

namespace rir {
namespace pir {

void DelayInstr::apply(RirCompiler&, ClosureVersion* function,
                       LogStream&) const {

    std::unordered_map<Instruction*, BB*> usedOnlyInDeopt;

    auto isTarget = [](Instruction* j) {
<<<<<<< HEAD
        return LdFun::Cast(j) || MkArg::Cast(j) || FrameState::Cast(j) ||
               CastType::Cast(j);
=======
        return LdFun::Cast(j) || MkArg::Cast(j) || DotsList::Cast(j) ||
               FrameState::Cast(j);
>>>>>>> 98d14904
    };

    Visitor::run(function->entry, [&](Instruction* i) {
        i->eachArg([&](Value* v) {
            if (auto j = Instruction::Cast(v)) {
                if (isTarget(j)) {
                    auto& u = usedOnlyInDeopt[j];
                    if (i->bb()->isDeopt() || usedOnlyInDeopt[i]) {
                        if (!u)
                            u = i->bb();
                        else
                            u = (BB*)-1;
                    } else {
                        u = (BB*)-1;
                    }
                }
            }
        });
    });

    Visitor::run(function->entry, [&](BB* bb) {
        auto ip = bb->begin();
        while (ip != bb->end()) {
            auto i = *ip;
            auto next = ip + 1;

            /*
             * The Idea with the following line is to convert code produced by
             * speculative call target resolution. We want to convert the
             * following code:
             *
             *          f = ldfun("f")
             *          c = checkpoint()  -> BB1 | BB2
             *      BB2:
             *          deopt(stack=[f])
             *      BB1:
             *          assume (f==someFunction, c)
             *
             * into this:
             *
             *          c = checkpoint()  -> BB1 | BB2
             *      BB2:
             *          f1 = ldfun("f")
             *          deopt(stack=[f1])
             *      BB1:
             *          f2 = ldvar("f")
             *          assume (f2==someFunction, c)
             *
             * The later is better because f2 (in the main branch) does not have
             * sideeffects and the sideeffecting ldfun is moved to the deopt
             * branch.
             */
            if (isTarget(i)) {
                if (usedOnlyInDeopt.count(i)) {
                    auto u = usedOnlyInDeopt.at(i);
                    if (u && u != (BB*)-1 && u != i->bb()) {
                        next = bb->moveToBegin(ip, u);
                    }
                }
            }

            ip = next;
        }
    });
}
} // namespace pir
} // namespace rir<|MERGE_RESOLUTION|>--- conflicted
+++ resolved
@@ -12,13 +12,8 @@
     std::unordered_map<Instruction*, BB*> usedOnlyInDeopt;
 
     auto isTarget = [](Instruction* j) {
-<<<<<<< HEAD
-        return LdFun::Cast(j) || MkArg::Cast(j) || FrameState::Cast(j) ||
-               CastType::Cast(j);
-=======
         return LdFun::Cast(j) || MkArg::Cast(j) || DotsList::Cast(j) ||
-               FrameState::Cast(j);
->>>>>>> 98d14904
+               FrameState::Cast(j) || CastType::Cast(j);
     };
 
     Visitor::run(function->entry, [&](Instruction* i) {
