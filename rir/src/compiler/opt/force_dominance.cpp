#include "../analysis/generic_static_analysis.h"
#include "../analysis/query.h"
#include "../pir/pir_impl.h"
#include "../transform/bb.h"
#include "../transform/replace.h"
#include "pass_definitions.h"
#include "utils/Set.h"

namespace {

using namespace rir::pir;

/* This optimization removes redundant force instructions:
 *
 * b = force(a)
 * c = force(b)
 *
 * For that we need to compute a dominance graph of forces.
 *
 * Additionally, if we know the promise being forced, we try to inline it. For
 * example:
 *
 * a = mkArg(prom(0))
 * b = force(a)
 *
 * will be translated to:
 *
 * b = <inlined prom(0)>
 *
 * But, in the case of promises with side-effects we can only inline them iff
 * there is a unique dominating force instruction.
 *
 * For example in the following case:
 *
 *      Branch
 *   /          \
 * force         |
 *   \         /
 *     \     /
 *        |
 *      force
 *
 * we don't know at the second force if the promise was forced (by the left
 * branch) or not. Thus we cannot inline it.
 */

struct ForcedBy {
    std::unordered_map<Value*, Force*> forcedBy;
    rir::SmallSet<Value*> inScope;
    rir::SmallSet<Value*> escaped;

    std::vector<size_t> argumentForceOrder;
    bool ambiguousForceOrder = false;

    static Force* ambiguous() {
        static Force f(Nil::instance(), Env::nil());
        return &f;
    }

    bool declare(Value* arg) {
        bool changed = false;
        if (!inScope.count(arg)) {
            inScope.insert(arg);
            changed = true;
        }
        auto f = forcedBy.find(arg);
        if (f != forcedBy.end()) {
            forcedBy.erase(f);
            changed = true;
        }
        auto e = escaped.find(arg);
        if (e != escaped.end()) {
            escaped.erase(e);
            changed = true;
        }
        return changed;
    }

    bool sideeffect(const CFG& cfg, Instruction* sideEffect) {
        bool changed = false;
        // when we execute an instruction that could force promises as a
        // sideeffect, we have to assume that all escaped promises might have
        // been forced

        for (auto& e : escaped) {
            if (!forcedBy.count(e)) {
                forcedBy[e] = ambiguous();
                changed = true;
            }
        }

        return changed;
    }

    bool forcedAt(Value* val, Force* force) {
        if (!forcedBy.count(val)) {
            forcedBy[val] = force;
            return true;
        }
        return false;
    }

<<<<<<< HEAD
    bool escape(Value* val, Instruction* instruction) {
        if (!escaped.count(val)) {
=======
    bool escape(Value* val) {
        if (!forcedBy.count(val) && !escaped.count(val)) {
>>>>>>> 98d14904
            escaped.insert(val);
            return true;
        }

        return false;
    }

    AbstractResult mergeExit(const ForcedBy& other) {
        AbstractResult res;

        for (auto& e : forcedBy) {
            auto v = e.first;
            auto f = e.second;
            if (other.forcedBy.count(v)) {
                if (f != other.forcedBy.at(v)) {
                    if (e.second != ambiguous()) {
                        e.second = ambiguous();
                        res.lostPrecision();
                    }
                }
            }
        }
        for (auto& e : other.forcedBy) {
            if (!forcedBy.count(e.first)) {
                if (inScope.count(e.first)) {
                    forcedBy.emplace(e);
                    res.update();
                } else {
                    inScope.insert(e.first);
                    forcedBy[e.first] = e.second;
                    res.update();
                }
            }
        }
        for (auto& e : other.escaped) {
            if (!escaped.count(e)) {
                escaped.insert(e);
                res.update();
            }
        }

        if (!ambiguousForceOrder && other.ambiguousForceOrder) {
            ambiguousForceOrder = true;
            res.update();
        }

        if (argumentForceOrder != other.argumentForceOrder) {
            auto mySize = argumentForceOrder.size();
            auto otherSize = other.argumentForceOrder.size();
            auto common = mySize;

            if (mySize > otherSize) {
                argumentForceOrder.resize(otherSize);
                ambiguousForceOrder = true;
                common = otherSize;
                res.update();
            } else if (!ambiguousForceOrder && otherSize > mySize) {
                ambiguousForceOrder = true;
                res.update();
            }

            for (size_t i = 0; i < common; ++i) {
                if (argumentForceOrder[i] != other.argumentForceOrder[i]) {
                    argumentForceOrder.resize(i);
                    ambiguousForceOrder = true;
                    res.update();
                    break;
                }
            }
        }

        return res;
    }

    AbstractResult merge(const ForcedBy& other) {
        AbstractResult res;

        // Those are the cases where we merge two branches where one branch has
        // the promise evaluated and the other not. For exits we don't care
        // about this case.
        for (auto& e : forcedBy) {
            auto v = e.first;
            if (!other.forcedBy.count(v)) {
                if (other.inScope.count(v)) {
                    if (e.second != ambiguous()) {
                        e.second = ambiguous();
                        res.lostPrecision();
                    }
                }
            }
        }
        for (auto& e : other.forcedBy) {
            if (!forcedBy.count(e.first)) {
                if (inScope.count(e.first)) {
                    forcedBy[e.first] = ambiguous();
                    res.lostPrecision();
                }
            }
        }

        res.max(mergeExit(other));

        return res;
    }

    bool maybeForced(size_t i) const {
        // Scan the list of unambiguously forced arguments to see if we know if
        // this one was forced
        for (auto f : argumentForceOrder) {
            if (f == i)
                return true;
        }
        return ambiguousForceOrder;
    }

    bool eagerLikeFunction(ClosureVersion* fun) const {
        if (ambiguousForceOrder || argumentForceOrder.size() < fun->nargs())
            return false;
        for (size_t i = 0; i < fun->nargs(); ++i)
            if (argumentForceOrder[i] != i)
                return false;
        return true;
    }

    bool isDominatingForce(Force* f) const {
        return f == getDominatingForce(f);
    }

    Force* getDominatingForce(Force* f) const {
        auto a = f->arg<0>().val()->followCasts();
        if (!forcedBy.count(a)) {
            return nullptr;
        }
        auto res = forcedBy.at(a);
        if (res == ambiguous()) {
            return nullptr;
        }
        return res;
    }

    bool isSafeToInline(MkArg* a) const {
        // To inline promises with a deopt instruction we need to be able to
        // synthesize promises and promise call framse.
        auto prom = a->prom();
        if (hasDeopt.count(prom)) {
            if (hasDeopt.at(prom))
                return false;
        } else {
            auto deopt = !Query::noDeopt(prom);
            const_cast<ForcedBy*>(this)->hasDeopt[prom] = deopt;
            if (deopt)
                return false;
        }
        // We cannot inline escaped promises, since we have currently no way of
        // updating the promise value slot
        return !escaped.count(a);
    }
    std::unordered_map<Promise*, bool> hasDeopt;

    void print(std::ostream& out, bool tty) {
        out << "Known proms: ";
        for (auto& p : inScope) {
            p->printRef(out);
            out << " ";
        }
        out << "\n";
        out << "Escaped proms: ";
        for (auto& p : escaped) {
            p->printRef(out);
            out << " ";
        }
        out << "\n";
        for (auto& e : forcedBy) {
            e.first->printRef(out);
            if (e.second == ambiguous()) {
                out << " force is ambiguous\n";
            } else {
                out << " is forced by ";
                e.second->printRef(out);
                out << "\n";
            }
        }
    }
};

//, DummyState, AnalysisDebugLevel::Taint
class ForceDominanceAnalysis : public StaticAnalysis<ForcedBy> {
  public:
    using StaticAnalysis::PositioningStyle;

    explicit ForceDominanceAnalysis(ClosureVersion* cls, Code* code,
                                    LogStream& log)
        : StaticAnalysis("ForceDominance", cls, code, log), cfg(code) {}

    CFG cfg;

    AbstractResult apply(ForcedBy& state, Instruction* i) const override {
        AbstractResult res;
        auto apply = [&](Instruction* i) {
            i->eachArg([&](Value* v) {
                v = v->followCasts();
                if (auto arg = MkArg::Cast(v))
                    if (state.escape(arg, i))
                        res.update();
                if (auto arg = LdArg::Cast(v))
                    if (state.escape(arg, i))
                        res.update();
            });
        };
        if (auto f = Force::Cast(i)) {
            if (MkArg* arg = MkArg::Cast(f->arg<0>().val()->followCasts()))
                if (state.forcedAt(arg, f))
                    res.update();
            if (LdArg* arg = LdArg::Cast(f->arg<0>().val()->followCasts())) {
                if (arg->type.maybeLazy()) {
                    if (state.forcedAt(arg, f))
                        res.update();
                    if (!state.ambiguousForceOrder &&
                        !state.maybeForced(arg->id)) {
                        state.argumentForceOrder.push_back(arg->id);
                        res.update();
                    }
                }
            }
        } else if (auto mk = MkArg::Cast(i)) {
            if (state.declare(mk))
                res.update();
        } else if (auto ld = LdArg::Cast(i)) {
            if (state.declare(ld))
                res.update();
        } else if (auto e = MkEnv::Cast(i)) {
            if (!e->stub)
                apply(e);
        } else if (CastType::Cast(i)) {
        } else {
            apply(i);

            if (i->effects.contains(Effect::Force)) {
                if (state.sideeffect(cfg, i))
                    res.taint();
            }

            if (i->hasEffect() && !state.ambiguousForceOrder &&
                state.argumentForceOrder.size() < closure->nargs()) {
                // After the first effect we give up on recording force order,
                // since we can't use it to turn the arguments into eager ones
                // anyway. Otherwise we would reorder effects.
                state.ambiguousForceOrder = true;
                res.taint();
            }
        }
        return res;
    }
};

} // namespace

namespace rir {
namespace pir {

void ForceDominance::apply(RirCompiler&, ClosureVersion* cls,
                           LogStream& log) const {
    auto apply = [&](Code* code) {
        std::unordered_set<Force*> toInline;
        ForcedBy result;

        {
            ForceDominanceAnalysis analysis(cls, code, log);
            analysis();

            result = analysis.result();
            if (result.eagerLikeFunction(cls))
                cls->properties.set(ClosureVersion::Property::IsEager);
            cls->properties.argumentForceOrder = result.argumentForceOrder;

            Visitor::run(code->entry, [&](BB* bb) {
                for (const auto& i : *bb) {
                    if (auto f = Force::Cast(i)) {
                        if (analysis.resultIgnoringUnreachableExits(f)
                                .isDominatingForce(f)) {
                            f->strict = true;
                            if (auto mkarg =
                                    MkArg::Cast(f->followCastsAndForce())) {
                                if (!mkarg->isEager()) {
                                    if (analysis
                                            .at<ForceDominanceAnalysis::
                                                    PositioningStyle::
                                                        BeforeInstruction>(f)
                                            .isSafeToInline(mkarg)) {
                                        toInline.insert(f);
                                    }
                                }
                            }
                        }
                    }
                }
            });
        }

        std::unordered_map<Force*, Value*> inlinedPromise;
        std::unordered_map<Instruction*, MkArg*> forcedMkArg;

        // 1. Inline dominating promises
        Visitor::runPostChange(code->entry, [&](BB* bb) {
            auto ip = bb->begin();
            while (ip != bb->end()) {
                auto next = ip + 1;
                if (auto f = Force::Cast(*ip)) {
                    if (auto mkarg = MkArg::Cast(f->followCastsAndForce())) {
                        if (mkarg->isEager()) {
                            Value* eager = mkarg->eagerArg();
                            f->replaceUsesWith(eager);
                            next = bb->remove(ip);
                        } else if (toInline.count(f)) {
                            Promise* prom = mkarg->prom();
                            BB* split = BBTransform::split(code->nextBBId++, bb,
                                                           ip, code);
                            BB* prom_copy =
                                BBTransform::clone(prom->entry, code, cls);
                            bb->overrideNext(prom_copy);

                            // For now we assume every promise starts with a
                            // LdFunctionEnv instruction. We replace it's
                            // usages with the caller environment.
                            LdFunctionEnv* e =
                                LdFunctionEnv::Cast(*prom_copy->begin());
                            assert(e);
                            Replace::usesOfValue(prom_copy, e,
                                                 mkarg->promEnv());
                            prom_copy->remove(prom_copy->begin());

                            // Create a return value phi of the promise
                            Value* promRes =
                                BBTransform::forInline(prom_copy, split).first;

                            assert(!promRes->type.maybePromiseWrapped());
                            f = Force::Cast(*split->begin());
                            assert(f);
                            f->replaceUsesWith(promRes);
                            split->remove(split->begin());

                            MkArg* fixedMkArg = new MkArg(
                                mkarg->prom(), promRes, mkarg->promEnv());
                            next = split->insert(split->begin(), fixedMkArg);
                            forcedMkArg[mkarg] = fixedMkArg;

                            inlinedPromise[f] = promRes;
                            break;
                        }
                    }
                } else if (auto cast = CastType::Cast(*ip)) {
                    if (auto mk = MkArg::Cast(cast->arg<0>().val())) {
                        if (mk->isEager()) {
                            auto eager = mk->eagerArg();
                            cast->replaceUsesWith(eager);
                            next = bb->remove(ip);
                        }
                    }
                }
                ip = next;
            }
        });

        // 2. replace dominated promises
        Visitor::run(code->entry, [&](BB* bb) {
            auto ip = bb->begin();
            while (ip != bb->end()) {
                auto f = Force::Cast(*ip);
                auto next = ip + 1;
                if (f) {
                    // If this force instruction is dominated by another force
                    // we can replace it with the dominating instruction
                    if (auto dom = result.getDominatingForce(f)) {
                        if (f != dom) {
                            if (inlinedPromise.count(dom))
                                f->replaceUsesWith(inlinedPromise.at(dom));
                            else
                                f->replaceUsesWith(dom);
                            next = bb->remove(ip);
                        }
                    }
                }
                ip = next;
            }
        });

        // 3. replace remaining uses of the mkarg itself
        for (auto m : forcedMkArg) {
            m.first->replaceDominatedUses(m.second);
        }

    };
    apply(cls);
}
} // namespace pir
} // namespace rir<|MERGE_RESOLUTION|>--- conflicted
+++ resolved
@@ -100,13 +100,8 @@
         return false;
     }
 
-<<<<<<< HEAD
-    bool escape(Value* val, Instruction* instruction) {
-        if (!escaped.count(val)) {
-=======
     bool escape(Value* val) {
         if (!forcedBy.count(val) && !escaped.count(val)) {
->>>>>>> 98d14904
             escaped.insert(val);
             return true;
         }
@@ -309,10 +304,10 @@
             i->eachArg([&](Value* v) {
                 v = v->followCasts();
                 if (auto arg = MkArg::Cast(v))
-                    if (state.escape(arg, i))
+                    if (state.escape(arg))
                         res.update();
                 if (auto arg = LdArg::Cast(v))
-                    if (state.escape(arg, i))
+                    if (state.escape(arg))
                         res.update();
             });
         };
