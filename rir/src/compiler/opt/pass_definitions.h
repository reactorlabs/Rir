#ifndef PASS_DEFINITIONS_H
#define PASS_DEFINITIONS_H

#include "../debugging/stream_logger.h"
#include "../translations/pir_translator.h"

namespace rir {
namespace pir {

class Closure;

#define PASS(name)                                                             \
    name:                                                                      \
  public                                                                       \
    PirTranslator {                                                            \
      public:                                                                  \
        name() : PirTranslator(#name){};                                       \
        void apply(RirCompiler&, ClosureVersion* function, LogStream& log)     \
            const final override;                                              \
    };

/*
 * Uses scope analysis to get rid of as many `LdVar`'s as possible.
 *
 * Similar to llvm's mem2reg pass, we try to lift as many loads from the R
 * environment, to pir SSA variables.
 *
 */
class PASS(ScopeResolution);

/*
 * ElideEnv removes envrionments which are not needed. It looks at all uses of
 * a `MkEnv` instruction. If the environment does not leak, and none of the
 * uses have any effect (besides changing the unnecessary environment), then it
 * can be removed.
 *
 */

class PASS(ElideEnv);

/*
 * This pass searches for dominating force instructions.
 *
 * If we identify such an instruction, and we statically know which promise is
 * being forced, then it inlines the promise code at the place of the
 * dominating force, and replaces all subsequent forces with its result.
 *
 */
class PASS(ForceDominance);

/*
 * DelayInstr tries to schedule instructions right before they are needed.
 *
 */
class PASS(DelayInstr);

/*
 * The DelayEnv pass tries to delay the scheduling of `MkEnv` instructions as
 * much as possible. In case an environment is only necessary in some traces,
 * the goal is to move it out of the others.
 *
 */
class PASS(DelayEnv);

/*
 * Inlines a closure. Intentionally stupid. It does not resolve inner
 * environments, but rather just copies instructions and leads to functions
 * with multiple environments. Later scope resolution and force dominance
 * passes will do the smart parts.
 */
class PASS(Inline);

/*
 * Goes through every operation that for the general case needs an environment
 * but could be elided for some particular inputs. Analyzes the profiling
 * information of the inputs and if all the observed values are compatible with
 * the version operation without an environment, it avoids creating the
 * environment and add the corresponding guard to deoptimize in case an
 * incompatible input appears at run time. It also goes through every force
 * instruction for which we could not prove it does not access the parent
 * environment reflectively and speculate it will not.
 */
class PASS(ElideEnvSpec);

/*
 *
 */

/*
 * Constantfolding and dead branch removal.
 */
class PASS(Constantfold);

/*
 * Generic instruction and controlflow cleanup pass.
 */
class PASS(Cleanup);

/*
 * Checkpoints keep values alive. Thus it makes sense to remove them if they
 * are unused after a while.
 */
class PASS(CleanupCheckpoints);

/*
 * Unused framestate instructions usually get removed automatically. Except
 * some call instructions consume framestates, but just for the case where we
 * want to inline. This pass removes those framestates from the calls, such
 * that they can be removed later, if they are not actually used by any
 * checkpoint/deopt.
 */
class PASS(CleanupFramestate);

/*
 * Trying to group assumptions, by pushing them up. This well lead to fewer
 * checkpoints being used overall.
 */
class PASS(OptimizeAssumptions);

class PASS(EagerCalls);

class PASS(OptimizeVisibility);

class PASS(OptimizeContexts);

class PASS(DeadStoreRemoval);

<<<<<<< HEAD
/*
 * At this point, loop code invariant mainly tries to hoist ldFun operations
 * outside the loop in case it can prove that the loop body will not change
 * the binding
 */
class PASS(LoopInvariant);
=======
class PASS(GVN);

class PASS(LoadElision);

class PASS(TypeInference);

class PASS(TypeSpeculation);
>>>>>>> 6a2bd9b4

class PhaseMarker : public PirTranslator {
  public:
    explicit PhaseMarker(const std::string& name) : PirTranslator(name) {}
    void apply(RirCompiler&, ClosureVersion*, LogStream&) const final override {
    }
    bool isPhaseMarker() const final override { return true; }
};

} // namespace pir
} // namespace rir

#undef PASS

#endif<|MERGE_RESOLUTION|>--- conflicted
+++ resolved
@@ -125,14 +125,13 @@
 
 class PASS(DeadStoreRemoval);
 
-<<<<<<< HEAD
 /*
  * At this point, loop code invariant mainly tries to hoist ldFun operations
  * outside the loop in case it can prove that the loop body will not change
  * the binding
  */
 class PASS(LoopInvariant);
-=======
+
 class PASS(GVN);
 
 class PASS(LoadElision);
@@ -140,7 +139,6 @@
 class PASS(TypeInference);
 
 class PASS(TypeSpeculation);
->>>>>>> 6a2bd9b4
 
 class PhaseMarker : public PirTranslator {
   public:
