#ifndef PASS_DEFINITIONS_H
#define PASS_DEFINITIONS_H

#include "../debugging/stream_logger.h"
#include "../translations/pir_translator.h"

namespace rir {
namespace pir {

class Closure;

#define PASS(name)                                                             \
    name:                                                                      \
  public                                                                       \
    PirTranslator {                                                            \
      public:                                                                  \
        name() : PirTranslator(#name){};                                       \
        void apply(RirCompiler&, ClosureVersion* function, LogStream& log)     \
            const final override;                                              \
    };

/*
 * Uses scope analysis to get rid of as many `LdVar`'s as possible.
 *
 * Similar to llvm's mem2reg pass, we try to lift as many loads from the R
 * environment, to pir SSA variables.
 *
 */
class PASS(ScopeResolution);

/*
 * ElideEnv removes envrionments which are not needed. It looks at all uses of
 * a `MkEnv` instruction. If the environment does not leak, and none of the
 * uses have any effect (besides changing the unnecessary environment), then it
 * can be removed.
 *
 */

class PASS(ElideEnv);

/*
 * This pass searches for dominating force instructions.
 *
 * If we identify such an instruction, and we statically know which promise is
 * being forced, then it inlines the promise code at the place of the
 * dominating force, and replaces all subsequent forces with its result.
 *
 */
class PASS(ForceDominance);

/*
 * DelayInstr tries to schedule instructions right before they are needed.
 *
 */
class PASS(DelayInstr);

/*
 * The DelayEnv pass tries to delay the scheduling of `MkEnv` instructions as
 * much as possible. In case an environment is only necessary in some traces,
 * the goal is to move it out of the others.
 *
 */
class PASS(DelayEnv);

/*
 * Inlines a closure. Intentionally stupid. It does not resolve inner
 * environments, but rather just copies instructions and leads to functions
 * with multiple environments. Later scope resolution and force dominance
 * passes will do the smart parts.
 */
class PASS(Inline);

/*
 * Goes through every operation that for the general case needs an environment
 * but could be elided for some particular inputs. Analyzes the profiling
 * information of the inputs and if all the observed values are compatible with
 * the version operation without an environment, it avoids creating the
 * environment and add the corresponding guard to deoptimize in case an
 * incompatible input appears at run time. It also goes through every force
 * instruction for which we could not prove it does not access the parent
 * environment reflectively and speculate it will not.
 */
class PASS(ElideEnvSpec);

/*
 *
 */

/*
 * Constantfolding and dead branch removal.
 */
class PASS(Constantfold);

/*
 * Generic instruction and controlflow cleanup pass.
 */
class PASS(Cleanup);

/*
 * Checkpoints keep values alive. Thus it makes sense to remove them if they
 * are unused after a while.
 */
class PASS(CleanupCheckpoints);

/*
 * Unused framestate instructions usually get removed automatically. Except
 * some call instructions consume framestates, but just for the case where we
 * want to inline. This pass removes those framestates from the calls, such
 * that they can be removed later, if they are not actually used by any
 * checkpoint/deopt.
 */
class PASS(CleanupFramestate);

/*
 * Trying to group assumptions, by pushing them up. This well lead to fewer
 * checkpoints being used overall.
 */
class PASS(OptimizeAssumptions);

class PASS(EagerCalls);

class PASS(OptimizeVisibility);

class PASS(OptimizeContexts);

class PASS(DeadStoreRemoval);

<<<<<<< HEAD
=======
class PASS(GVN);

class PASS(LoadElision);

>>>>>>> 31b443c7
class PhaseMarker : public PirTranslator {
  public:
    explicit PhaseMarker(const std::string& name) : PirTranslator(name) {}
    void apply(RirCompiler&, ClosureVersion*, LogStream&) const final override {
    }
    bool isPhaseMarker() const final override { return true; }
};

} // namespace pir
} // namespace rir

#undef PASS

#endif<|MERGE_RESOLUTION|>--- conflicted
+++ resolved
@@ -125,13 +125,10 @@
 
 class PASS(DeadStoreRemoval);
 
-<<<<<<< HEAD
-=======
 class PASS(GVN);
 
 class PASS(LoadElision);
 
->>>>>>> 31b443c7
 class PhaseMarker : public PirTranslator {
   public:
     explicit PhaseMarker(const std::string& name) : PirTranslator(name) {}
