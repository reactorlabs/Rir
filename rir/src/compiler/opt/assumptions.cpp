--- conflicted
+++ resolved
@@ -154,13 +154,10 @@
                             }
 
                             if (!tested->type.isA(expected) &&
-<<<<<<< HEAD
-                                exceptTypecheck.isDead(tested)) {
-=======
                                 expected.maybePromiseWrapped() ==
                                     tested->type.maybePromiseWrapped() &&
-                                exceptTypecheck.used(tested)) {
->>>>>>> 3139e311
+                                exceptTypecheck.isDead(tested)) {
+
                                 // The tested value is used outside the
                                 // typecheck. Let's cast it to the checked
                                 // value and propagate this, so all uses can
