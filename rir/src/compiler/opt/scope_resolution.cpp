--- conflicted
+++ resolved
@@ -154,47 +154,12 @@
                                 onlyLocalVals = false;
                         });
 
-<<<<<<< HEAD
                         // TODO: Fix for simple ranges
                         /*if (onlyLocalVals && !res.isUnknown()) {
-                            // Find optimal phi placement:
-                            // Shift phi up until we see at least two inputs
-                            // coming from different paths.
-                            auto hasAllInputs = [&](BB* load) -> bool {
-                                return res.checkEachSource(
-                                    [&](const ValOrig& src) {
-                                        auto i = Instruction::Cast(src.val);
-                                        if (!i)
-                                            return true;
-                                        // we cannot move the phi above its src
-                                        if (i->bb() == load)
-                                            return false;
-                                        return cfg.isPredecessor(i->bb(), load);
-                                    });
-                            };
-                            BB* phiBlock = bb;
-                            for (bool up = true; up;) {
-                                auto preds =
-                                    cfg.immediatePredecessors(phiBlock);
-                                if (preds.empty())
-                                    break;
-                                for (auto pre : preds)
-                                    up = up && hasAllInputs(pre);
-                                if (up)
-                                    phiBlock = *preds.begin();
-                            }
-
-                            // Insert a new phi
-                            auto phi = new Phi;
-                            res.eachSource([&](const ValOrig& src) {
-                                phi->addInput(src.origin->bb(), src.val);
-=======
-                        if (onlyLocalVals && !res.isUnknown()) {
                             std::vector<BB*> inputs;
                             res.eachSource([&](ValOrig v) {
                                 if (auto i = Instruction::Cast(v.val))
                                     inputs.push_back(i->bb());
->>>>>>> 67721c39
                             });
                             if (auto phiBlock =
                                     PhiPlacement::find(cfg, bb, inputs)) {
@@ -214,14 +179,9 @@
                                     next = bb->remove(ip);
                                 }
 
-<<<<<<< HEAD
-                            return;
+                                return;
+                            }
                         }*/
-=======
-                                return;
-                            }
-                        }
->>>>>>> 67721c39
                     }
 
                     // LdVarSuper where the parent environment is known and
