--- conflicted
+++ resolved
@@ -114,7 +114,6 @@
                     // In case the scope analysis is sure that this is
                     // actually the same as some other PIR value. So let's just
                     // replace it.
-                    // TODO: Fix in general (see commented out test)
                     if (res.isSingleValue()) {
                         auto value = res.singleValue();
                         if (value.val->type.isA(i->type) &&
@@ -143,7 +142,6 @@
                     // the same phi twice (e.g. if a force returns the result
                     // of a load, we will resolve the load and the force) which
                     // ends up being rather painful.
-                    // TODO: Fix for simple ranges
                     bool isActualLoad =
                         LdVar::Cast(i) || LdFun::Cast(i) || LdVarSuper::Cast(i);
                     if (!res.isUnknown() && isActualLoad) {
@@ -154,15 +152,9 @@
                                 onlyLocalVals = false;
                         });
 
-<<<<<<< HEAD
-                        // TODO: Fix for simple ranges
-                        /*if (onlyLocalVals && !res.isUnknown()) {
-                            std::vector<BB*> inputs;
-=======
                         if (onlyLocalVals && !res.isUnknown()) {
                             std::unordered_map<BB*, Value*> inputs;
                             bool fail = false;
->>>>>>> 6d6e095d
                             res.eachSource([&](ValOrig v) {
                                 auto i = Instruction::Cast(v.val);
                                 if (fail || !i || inputs.count(i->bb())) {
@@ -242,7 +234,7 @@
                                     return;
                                 }
                             }
-                        }*/
+                        }
                     }
 
                     // LdVarSuper where the parent environment is known and
