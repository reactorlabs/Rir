#include "../analysis/query.h"
#include "../analysis/scope.h"
#include "../pir/pir_impl.h"
#include "../util/cfg.h"
#include "../util/phi_placement.h"
#include "../util/safe_builtins_list.h"
#include "../util/visitor.h"
#include "R/r.h"
#include "pass_definitions.h"
#include "utils/Set.h"

#include <algorithm>
#include <unordered_map>

namespace {

using namespace rir::pir;
class TheScopeResolution {
  public:
    ClosureVersion* function;
    CFG cfg;
    DominanceGraph dom;
    DominanceFrontier dfront;
    LogStream& log;
    explicit TheScopeResolution(ClosureVersion* function, LogStream& log)
        : function(function), cfg(function), dom(function),
          dfront(function, cfg, dom), log(log) {}

    void operator()() {
        ScopeAnalysis analysis(function, log);
        analysis();
        auto& finalState = analysis.result();
        if (finalState.noReflection())
            function->properties.set(ClosureVersion::Property::NoReflection);

        std::unordered_map<Value*, Value*> alreadyReplaced;

        auto tryInsertPhis = [&](AbstractPirValue res, BB* bb,
                                 BB::Instrs::iterator& iter) -> Instruction* {
            if (res.isUnknown())
                return nullptr;

            auto iterPos = *iter;
            bool onlyLocalVals = true;
            res.eachSource([&](const ValOrig& src) {
                if (src.recursionLevel > 0)
                    onlyLocalVals = false;
            });
            if (!onlyLocalVals)
                return nullptr;

            std::unordered_map<BB*, Value*> inputs;
            bool fail = false;
            res.eachSource([&](ValOrig v) {
                auto i = Instruction::Cast(v.val);
<<<<<<< HEAD
                if (fail || !i || inputs.count(i->bb())) {
                    fail = true;
                }
                inputs[i->bb()] = i;
=======
                if (fail)
                    return;
                if (!i || inputs.count(v.origin->bb()))
                    fail = true;
                inputs[v.origin->bb()] = i;
>>>>>>> 31b443c7
            });
            if (fail)
                return nullptr;

<<<<<<< HEAD
            auto placement =
                PhiPlacement::compute(function, inputs, cfg, dom, dfront);
            auto dominators = dom.dominators(bb);
            int maxDom = 0;
            BB* resPhiPos = nullptr;
            for (auto& phi : placement) {
                if (phi.first == bb) {
                    resPhiPos = bb;
                } else {
                    auto pos = std::find(dominators.begin(), dominators.end(),
                                         phi.first);
                    if (pos != dominators.end()) {
                        if (pos - dominators.begin() > maxDom)
                            maxDom = pos - dominators.begin();
                    }
                }
            }
            if (!resPhiPos)
                resPhiPos = dominators[maxDom];

            if (placement.size() == 0)
                return nullptr;

            std::unordered_map<BB*, Phi*> thePhis;
            for (auto& phi : placement)
                thePhis[phi.first] = new Phi;

            for (auto& computed : placement) {
                auto& pos = computed.first;
                auto& phi = thePhis.at(pos);

=======
            auto pl = PhiPlacement(function, bb, inputs, cfg, dom, dfront);
            if (!pl.success)
                return nullptr;

            auto findExistingPhi =
                [&](BB* pos,
                    const rir::SmallSet<PhiPlacement::PhiInput>& inps) -> Phi* {
                for (auto i : *pos) {
                    if (auto candidate = Phi::Cast(i)) {
                        if (candidate->nargs() == inps.size()) {
                            rir::SmallSet<PhiPlacement::PhiInput> candidateInp;
                            // This only works for value inputs, not for phi
                            // inputs. I am not sure how it could be extended...
                            candidate->eachArg([&](BB* inbb, Value* inval) {
                                candidateInp.insert({inbb, nullptr, inval});
                            });
                            if (candidateInp == inps)
                                return candidate;
                        };
                    }
                }
                return nullptr;
            };

            std::unordered_map<BB*, Phi*> thePhis;
            for (auto& phi : pl.placement) {
                if (auto p = findExistingPhi(phi.first, phi.second))
                    thePhis[phi.first] = p;
                else
                    thePhis[phi.first] = new Phi;
            }

            for (auto& computed : pl.placement) {
                auto& pos = computed.first;
                auto& phi = thePhis.at(pos);

                // Existing phi
                if (phi->nargs() > 0)
                    continue;

>>>>>>> 31b443c7
                assert(computed.second.size() > 1);
                for (auto& p : computed.second) {
                    if (p.aValue) {
                        auto val = p.aValue;
<<<<<<< HEAD
                        if (alreadyReplaced.count(val))
=======
                        while (alreadyReplaced.count(val))
>>>>>>> 31b443c7
                            val = alreadyReplaced.at(val);
                        phi->addInput(p.inputBlock, val);
                    } else {
                        phi->addInput(p.inputBlock, thePhis.at(p.otherPhi));
                    }
                };

                pos->insert(pos->begin(), phi);
                // If the insert changed the current bb, we need to keep the
                // iterator updated
                if (pos == bb)
                    iter = bb->atPosition(iterPos);

                if (!phi->type.isA(res.type))
                    phi->type = res.type;
            }

            for (auto& phi : thePhis)
                phi.second->updateType();

<<<<<<< HEAD
            return thePhis.at(resPhiPos);
=======
            return thePhis.at(pl.targetPhi);
>>>>>>> 31b443c7
        };

        Visitor::run(function->entry, [&](BB* bb) {
            auto ip = bb->begin();
            while (ip != bb->end()) {
                Instruction* i = *ip;
                auto next = ip + 1;

                auto before = analysis.at<ScopeAnalysis::BeforeInstruction>(i);
                auto after = analysis.at<ScopeAnalysis::AfterInstruction>(i);

                // Force and callees can only see our env only through
                // reflection
                if (i->hasEnv() &&
                    (CallInstruction::CastCall(i) || Force::Cast(i))) {
                    if (after.noReflection()) {
                        i->elideEnv();
                        i->effects.reset(Effect::Reflection);
                    }
                    if (after.envNotEscaped(i->env())) {
                        i->effects.reset(Effect::LeaksEnv);
                    }
                }

                // StVarSuper where the parent environment is known and
                // local, can be replaced by simple StVar, if the variable
                // exists in the super env.
                if (auto sts = StVarSuper::Cast(i)) {
                    auto aLoad =
                        analysis.superLoad(before, sts->varName, sts->env());
                    if (aLoad.env != AbstractREnvironment::UnknownParent &&
                        !aLoad.result.isUnknown() &&
                        aLoad.env->validIn(function)) {
                        auto r = new StVar(sts->varName, sts->val(), aLoad.env);
                        bb->replace(ip, r);
                        sts->replaceUsesWith(r);
                        alreadyReplaced[sts] = r;
                    }
                    ip = next;
                    continue;
                }

                // Constant fold "missing" if we can
                if (auto missing = Missing::Cast(i)) {
                    auto res =
                        analysis.load(before, missing->varName, missing->env());
                    if (!res.result.type.maybeMissing()) {
                        // Missing still returns TRUE, if the argument was
                        // initially missing, but then overwritten by a default
                        // argument. Currently our analysis cannot really
                        // distinguish those cases. Therefore, if the current
                        // value of the variable is guaranteed to not be a
                        // missing value, we additionally need verify that the
                        // initial argument (the argument to the mkenv) was also
                        // guaranteed to not be a missing value.
                        // TODO: this is a bit brittle and might break as soon
                        // as we start improving the handling of missing args in
                        // MkEnv.
                        if (auto env = MkEnv::Cast(missing->env())) {
                            bool initiallyMissing = false;
                            env->eachLocalVar([&](SEXP name, Value* val) {
                                if (name == missing->varName)
                                    initiallyMissing = val->type.maybeMissing();
                            });
                            if (!initiallyMissing) {
                                missing->replaceUsesAndSwapWith(
                                    new LdConst(R_FalseValue), ip);
                            }
                        }
                    } else {
                        res.result.ifSingleValue([&](Value* v) {
                            if (v == MissingArg::instance()) {
                                missing->replaceUsesAndSwapWith(
                                    new LdConst(R_TrueValue), ip);
                            }
                        });
                    }
                }

                if (bb->isDeopt()) {
                    if (auto fs = FrameState::Cast(i)) {
                        if (auto mk = MkEnv::Cast(fs->env())) {
                            if (mk->context == 1 && !mk->stub &&
                                mk->bb() != bb &&
                                mk->usesAreOnly(
                                    function->entry,
                                    {Tag::FrameState, Tag::StVar})) {
                                analysis.tryMaterializeEnv(
                                    before, mk,
                                    [&](const std::unordered_map<
                                        SEXP, AbstractPirValue>& env) {
                                        std::vector<SEXP> names;
                                        std::vector<Value*> values;
                                        for (auto& e : env) {
                                            names.push_back(e.first);
                                            if (e.second.isUnknown())
                                                return;
                                            if (e.second.isSingleValue()) {
                                                auto val =
                                                    e.second.singleValue().val;
                                                while (
                                                    alreadyReplaced.count(val))
                                                    val =
                                                        alreadyReplaced.at(val);
                                                values.push_back(val);
                                            } else {
                                                auto phi = tryInsertPhis(
                                                    e.second, bb, ip);
                                                if (!phi)
                                                    return;
                                                values.push_back(phi);
                                            }
                                        }
                                        auto deoptEnv =
                                            new MkEnv(mk->lexicalEnv(), names,
                                                      values.data());
                                        next = bb->insert(ip, deoptEnv);
                                        next++;
                                        mk->replaceUsesWithLimits(deoptEnv, bb);
                                    });
                            }
                        }
                    }
                }

                analysis.lookup(after, i, [&](const AbstractLoad& aLoad) {
                    auto& res = aLoad.result;

                    // In case the scope analysis is sure that this is
                    // actually the same as some other PIR value. So let's just
                    // replace it.
                    if (res.isSingleValue()) {
                        auto value = res.singleValue();
                        if (value.val->type.isA(i->type) &&
                            value.recursionLevel == 0) {
                            auto val = value.val;
<<<<<<< HEAD
                            if (alreadyReplaced.count(val))
=======
                            while (alreadyReplaced.count(val))
>>>>>>> 31b443c7
                                val = alreadyReplaced.at(val);
                            alreadyReplaced[i] = val;
                            i->replaceUsesWith(val);
                            next = bb->remove(ip);
                            return;
                        }
                    }

                    // Narrow down type according to what the analysis reports
                    if (i->type.isRType()) {
                        auto inferedType = res.type;
                        if (!i->type.isA(inferedType))
                            i->type = inferedType;
                    }

                    // The generic case where we have a bunch of potential
                    // values we will insert a phi to group all of them. In
                    // general this is only possible if they all come from the
                    // current function (and not through inter procedural
                    // analysis from other functions).
                    //
                    // Also, we shold only do this for actual loads and not
                    // in general. Otherwise there is a danger that we insert
                    // the same phi twice (e.g. if a force returns the result
                    // of a load, we will resolve the load and the force) which
                    // ends up being rather painful.
                    bool isActualLoad =
                        LdVar::Cast(i) || LdFun::Cast(i) || LdVarSuper::Cast(i);
                    if (!res.isUnknown() && isActualLoad) {
                        if (auto resPhi = tryInsertPhis(res, bb, ip)) {
                            i->replaceUsesWith(resPhi);
                            alreadyReplaced[i] = resPhi;
                            next = bb->remove(ip);
                            return;
                        }
                    }

                    // LdVarSuper where the parent environment is known and
                    // local, can be replaced by a simple LdVar
                    if (auto lds = LdVarSuper::Cast(i)) {
                        auto e = Env::parentEnv(lds->env());
                        if (e) {
                            auto r = new LdVar(lds->varName, e);
                            bb->replace(ip, r);
                            lds->replaceUsesWith(r);
                            alreadyReplaced[lds] = r;
                        }
                        return;
                    }

                    // Ldfun needs some special treatment sometimes:
                    // Since non closure bindings are skipped at runtime, we can
                    // only resolve ldfun if we are certain which one is the
                    // first binding that holds a closure. Often this is only
                    // possible after inlining a promise. But inlining a promise
                    // requires a force instruction. But ldfun does force
                    // implicitly. To get out of this vicious circle, we add the
                    // first binding we find with a normal load (as opposed to
                    // loadFun) from the abstract state as a "guess" This will
                    // enable other passes (especially the promise inliner pass)
                    // to work on the guess and maybe the next time we end up
                    // here, we can actually prove that the guess was right.
                    if (auto ldfun = LdFun::Cast(i)) {
                        auto guess = ldfun->guessedBinding();
                        // If we already have a guess, let's see if now know
                        // that it is a closure.
                        if (guess) {
                            // TODO: if !guess->maybe(closure) we know that the
                            // guess is wrong and could try the next binding.
                            if (!guess->type.isA(PirType::closure())) {
                                analysis.lookup(
                                    before, guess,
                                    [&](const AbstractPirValue& res) {
                                        if (res.isSingleValue())
                                            guess = res.singleValue().val;
                                    });
                            }
                            if (guess->type.isA(PirType::closure()) &&
                                guess->validIn(function)) {
                                while (alreadyReplaced.count(guess))
                                    guess = alreadyReplaced.at(guess);
                                ldfun->replaceUsesWith(guess);
                                alreadyReplaced[ldfun] = guess;
                                next = bb->remove(ip);
                                return;
                            }
                        } else {
                            auto res =
                                analysis
                                    .load(before, ldfun->varName, ldfun->env())
                                    .result;
                            if (res.isSingleValue()) {
                                auto firstBinding = res.singleValue().val;
                                if (firstBinding->validIn(function)) {
                                    ip =
                                        bb->insert(ip, new Force(firstBinding,
                                                                 ldfun->env()));
                                    ldfun->guessedBinding(*ip);
                                    next = ip + 2;
                                }
                                return;
                            }
                        }
                    }

                    // If nothing else, narrow down the environment (in case we
                    // found something more concrete).
                    if (i->hasEnv() &&
                        aLoad.env != AbstractREnvironment::UnknownParent)
                        i->env(aLoad.env);
                });

                if (auto b = CallBuiltin::Cast(i)) {
                    bool noObjects = true;
                    i->eachArg([&](Value* v) {
                        if (v != i->env())
                            if (v->cFollowCastsAndForce()->type.maybeObj())
                                noObjects = false;
                    });

                    if (noObjects &&
                        SafeBuiltinsList::nonObject(b->builtinId)) {
                        std::vector<Value*> args;
                        i->eachArg([&](Value* v) {
                            if (v != i->env()) {
                                auto mk = MkArg::Cast(v);
                                if (mk && mk->isEager())
                                    args.push_back(mk->eagerArg());
                                else
                                    args.push_back(v);
                            }
                        });
                        auto safe =
                            new CallSafeBuiltin(b->blt, args, b->srcIdx);
                        b->replaceUsesWith(safe);
                        bb->replace(ip, safe);
                        alreadyReplaced[b] = safe;
                    }
                }

                ip = next;
            }
        });
    }
};
} // namespace

namespace rir {
namespace pir {

void ScopeResolution::apply(RirCompiler&, ClosureVersion* function,
                            LogStream& log) const {
    TheScopeResolution s(function, log);
    s();
}

} // namespace pir
} // namespace rir<|MERGE_RESOLUTION|>--- conflicted
+++ resolved
@@ -53,55 +53,15 @@
             bool fail = false;
             res.eachSource([&](ValOrig v) {
                 auto i = Instruction::Cast(v.val);
-<<<<<<< HEAD
-                if (fail || !i || inputs.count(i->bb())) {
-                    fail = true;
-                }
-                inputs[i->bb()] = i;
-=======
                 if (fail)
                     return;
                 if (!i || inputs.count(v.origin->bb()))
                     fail = true;
                 inputs[v.origin->bb()] = i;
->>>>>>> 31b443c7
             });
             if (fail)
                 return nullptr;
 
-<<<<<<< HEAD
-            auto placement =
-                PhiPlacement::compute(function, inputs, cfg, dom, dfront);
-            auto dominators = dom.dominators(bb);
-            int maxDom = 0;
-            BB* resPhiPos = nullptr;
-            for (auto& phi : placement) {
-                if (phi.first == bb) {
-                    resPhiPos = bb;
-                } else {
-                    auto pos = std::find(dominators.begin(), dominators.end(),
-                                         phi.first);
-                    if (pos != dominators.end()) {
-                        if (pos - dominators.begin() > maxDom)
-                            maxDom = pos - dominators.begin();
-                    }
-                }
-            }
-            if (!resPhiPos)
-                resPhiPos = dominators[maxDom];
-
-            if (placement.size() == 0)
-                return nullptr;
-
-            std::unordered_map<BB*, Phi*> thePhis;
-            for (auto& phi : placement)
-                thePhis[phi.first] = new Phi;
-
-            for (auto& computed : placement) {
-                auto& pos = computed.first;
-                auto& phi = thePhis.at(pos);
-
-=======
             auto pl = PhiPlacement(function, bb, inputs, cfg, dom, dfront);
             if (!pl.success)
                 return nullptr;
@@ -142,16 +102,11 @@
                 if (phi->nargs() > 0)
                     continue;
 
->>>>>>> 31b443c7
                 assert(computed.second.size() > 1);
                 for (auto& p : computed.second) {
                     if (p.aValue) {
                         auto val = p.aValue;
-<<<<<<< HEAD
-                        if (alreadyReplaced.count(val))
-=======
                         while (alreadyReplaced.count(val))
->>>>>>> 31b443c7
                             val = alreadyReplaced.at(val);
                         phi->addInput(p.inputBlock, val);
                     } else {
@@ -172,11 +127,7 @@
             for (auto& phi : thePhis)
                 phi.second->updateType();
 
-<<<<<<< HEAD
-            return thePhis.at(resPhiPos);
-=======
             return thePhis.at(pl.targetPhi);
->>>>>>> 31b443c7
         };
 
         Visitor::run(function->entry, [&](BB* bb) {
@@ -313,11 +264,7 @@
                         if (value.val->type.isA(i->type) &&
                             value.recursionLevel == 0) {
                             auto val = value.val;
-<<<<<<< HEAD
-                            if (alreadyReplaced.count(val))
-=======
                             while (alreadyReplaced.count(val))
->>>>>>> 31b443c7
                                 val = alreadyReplaced.at(val);
                             alreadyReplaced[i] = val;
                             i->replaceUsesWith(val);
