#include "../pir/pir_impl.h"
#include "../transform/bb.h"
#include "../translations/rir_compiler.h"
#include "../util/cfg.h"
#include "../util/phi_placement.h"
#include "../util/visitor.h"
#include "R/BuiltinIds.h"
#include "R/Funtab.h"
#include "R/Symbols.h"
#include "R/r.h"
#include "interpreter/interp.h"
#include "pass_definitions.h"
#include "runtime/DispatchTable.h"
<<<<<<< HEAD
=======

#include <cmath>
>>>>>>> 60807802
#include <unordered_set>
#include <list>
#include <iterator>
namespace {
using namespace rir::pir;
static LdConst* isConst(Value* instr) {
    instr = instr->followCastsAndForce();
    if (auto cst = LdConst::Cast(instr)) {
        return cst;
    }
    return nullptr;
}
#define FOLD_BINARY_NATIVE(Instruction, Operation)                             \
    do {                                                                       \
        if (auto instr = Instruction::Cast(i)) {                               \
            if (auto lhs = isConst(instr->arg<0>().val())) {                   \
                if (auto rhs = isConst(instr->arg<1>().val())) {               \
                    auto res = Rf_eval(                                        \
                        Rf_lang3(Operation, lhs->c(), rhs->c()), R_BaseEnv);   \
                    cmp.preserve(res);                                         \
                    auto resi = new LdConst(res);                              \
                    anyChange = true;                                          \
                    instr->replaceUsesWith(resi);                              \
                    bb->replace(ip, resi);                                     \
                }                                                              \
            }                                                                  \
        }                                                                      \
    } while (false)
#define FOLD_UNARY(Instruction, Operation)                                     \
    do {                                                                       \
        if (auto instr = Instruction::Cast(i)) {                               \
            if (auto arg = isConst(instr->arg<0>().val()))                     \
                Operation(arg->c());                                           \
        }                                                                      \
    } while (false)
#define FOLD_BINARY(Instruction, Operation)                                    \
    do {                                                                       \
        if (auto instr = Instruction::Cast(i)) {                               \
            if (auto lhs = isConst(instr->arg<0>().val())) {                   \
                if (auto rhs = isConst(instr->arg<1>().val())) {               \
                    Operation(lhs->c(), rhs->c());                             \
                }                                                              \
            }                                                                  \
        }                                                                      \
    } while (false)
#define FOLD_BINARY_EITHER(Instruction, Operation)                             \
    do {                                                                       \
        if (auto instr = Instruction::Cast(i)) {                               \
            if (auto lhs = isConst(instr->arg<0>().val())) {                   \
                if (Operation(lhs->c(), instr->arg<1>().val()))                \
                    break;                                                     \
            }                                                                  \
            if (auto rhs = isConst(instr->arg<1>().val())) {                   \
                Operation(rhs->c(), instr->arg<0>().val());                    \
            }                                                                  \
        }                                                                      \
    } while (false)
static bool convertsToRealWithoutWarning(SEXP arg) {
    if (Rf_isVectorAtomic(arg) && XLENGTH(arg) == 1) {
        switch (TYPEOF(arg)) {
        case LGLSXP:
        case INTSXP:
        case REALSXP:
            return true;
        case CPLXSXP:
            return COMPLEX(arg)[0].i == 0;
        default:
            return false;
        }
    } else {
        return false;
    }
};
static bool convertsToLogicalWithoutWarning(SEXP arg) {
    switch (TYPEOF(arg)) {
    case LGLSXP:
    case INTSXP:
    case REALSXP:
    case CPLXSXP:
    case STRSXP:
    case CHARSXP:
        return !isObject(arg);
    default:
        return false;
    }
};
} // namespace
namespace rir {
namespace pir {
<<<<<<< HEAD
void Constantfold::apply(RirCompiler& cmp, ClosureVersion* function,
=======

bool Constantfold::apply(RirCompiler& cmp, ClosureVersion* function,
>>>>>>> 60807802
                         LogStream&) const {
    bool anyChange = false;

    std::unordered_map<BB*, bool> branchRemoval;

    DominanceGraph dom(function);
    DominanceFrontier dfront(function, dom);
    {
        // Branch Elimination
        //
        // Given branch `a` and `b`, where both have the same
        // condition and `a` dominates `b`, we can replace the condition of `b`
        // by
        //
        //     c' = Phi([TRUE, a->trueBranch()], [FALSE, a->falseBranch()])
        //     b  = Branch(c')
        //
        // and even constantfold the `b` branch if either
        // `a->bb()->trueBranch()` or `a->bb()->falseBranch()` do not reach
        std::unordered_map<Instruction*, std::vector<Branch*>> condition;

        DominatorTreeVisitor<>(dom).run(function->entry, [&](BB* bb) {
            if (bb->isEmpty())
                return;
            auto branch = Branch::Cast(bb->last());
            if (!branch)
                return;
            if (auto i = Instruction::Cast(branch->arg(0).val())) {

                auto ii = branch->arg(0).val();
                if (ii != True::instance() && ii != False::instance()) {
                    condition[i].push_back(branch);
                }
            }
        });
        std::unordered_set<Branch*> removed;

        for (auto& c : condition) {

            removed.clear();
            auto& uses = c.second;
            if (uses.size() > 1) {

                for (auto a = uses.begin(); (a + 1) != uses.end(); a++) {
                    if (removed.count(*a))
                        continue;
                    auto phisPlaced = false;
                    std::unordered_map<BB*, Phi*> newPhisByBB;
                    newPhisByBB.clear();
                    for (auto b = a + 1; b != uses.end(); b++) {

                        if (removed.count(*b))
                            continue;
                        auto bb1 = (*a)->bb();
                        auto bb2 = (*b)->bb();
<<<<<<< HEAD
                        if (dom.dominates(bb1, bb2)) {

                            if (dom.dominates(bb1->trueBranch(), bb2)) {
                                (*b)->arg(0).val() = True::instance();
                            } else if (dom.dominates(bb1->falseBranch(), bb2)) {
=======
                        if (dom.strictlyDominates(bb1, bb2)) {
                            if (dom.strictlyDominates(bb1->trueBranch(), bb2)) {
                                anyChange = true;
                                (*b)->arg(0).val() = True::instance();
                            } else if (dom.strictlyDominates(bb1->falseBranch(),
                                                             bb2)) {
                                anyChange = true;
>>>>>>> 60807802
                                (*b)->arg(0).val() = False::instance();
                            } else {

                                if (!phisPlaced) {
                                    // create and place phi
                                    std::unordered_map<BB*, Value*> inputs;
                                    inputs[bb1->trueBranch()] =
                                        True::instance();
                                    inputs[bb1->falseBranch()] =
                                        False::instance();
                                    auto pl = PhiPlacement(function, inputs,
                                                           dom, dfront);

                                    assert(pl.placement.size() > 0 &&
                                           "0 phis to place");

                                    for (auto& placement : pl.placement) {
                                        auto targetForPhi = placement.first;
                                        newPhisByBB[targetForPhi] = new Phi;
                                    }

                                    for (auto& placement : pl.placement) {
                                        auto targetForPhi = placement.first;
                                        auto phi = newPhisByBB[targetForPhi];

                                        for (auto& input : placement.second) {

                                            if (input.aValue)
                                                phi->addInput(input.inputBlock,
                                                              input.aValue);
                                            else {

                                                phi->addInput(
                                                    input.inputBlock,
                                                    newPhisByBB.at(
                                                        input.otherPhi));
                                            }
                                        }
                                        phi->type = NativeType::test;
                                        targetForPhi->insert(
                                            targetForPhi->begin(), phi);
                                    }
                                    phisPlaced = true;
                                }

                                for (auto p : newPhisByBB) {
                                    auto phi = p.second;
                                    if (dom.dominates(phi->bb(), bb2)) {
                                        (*b)->arg(0).val() = phi;
                                        break;
                                    }
                                }
<<<<<<< HEAD
=======
                                anyChange = true;
                                p->type = NativeType::test;
                                target->insert(target->begin(), p);
                                (*b)->arg(0).val() = p;
>>>>>>> 60807802
                            }
                        }
                        removed.insert(*b);
                    }
                }
            }
        }
     }

    Visitor::run(function->entry, [&](BB* bb) {
        if (bb->isEmpty())
            return;
        auto ip = bb->begin();
        while (ip != bb->end()) {
            auto i = *ip;
            auto next = ip + 1;
            auto foldLglCmp = [&](SEXP carg, Value* varg, bool isEq) {
                if (!isConst(varg) && // If this is true, was already folded
                    IS_SIMPLE_SCALAR(carg, LGLSXP) &&
                    varg->type.isA(PirType::simpleScalarLogical())) {
                    int larg = *LOGICAL(carg);
                    if (larg == (int)isEq) {
                        anyChange = true;
                        i->replaceUsesWith(varg);
                        next = bb->remove(ip);
                    } else if (larg == (int)!isEq) {
                        auto res = new Not(varg, i->env(), i->srcIdx);
                        // Guarenteed, and required by replaceUsesWith
                        res->type = PirType::simpleScalarLogical();
                        anyChange = true;
                        i->replaceUsesWith(res);
                        bb->replace(ip, res);
                    } else if (larg == NA_LOGICAL) {
                        // Even NA == NA (and NA != NA) yield NA
                        anyChange = true;
                        i->replaceUsesWith(NaLogical::instance());
                        next = bb->remove(ip);
                    } else {
                        assert(false);
                    }
                    return true;
                } else {
                    return false;
                }
            };
            if (LOr::Cast(i) || LAnd::Cast(i)) {
                if (i->arg(0).val() == i->arg(1).val()) {
                    anyChange = true;
                    i->replaceUsesWith(i->arg(0).val());
                    next = bb->remove(ip);
                }
            }
            // Constantfolding of some common operations
            FOLD_BINARY_NATIVE(Add, symbol::Add);
            FOLD_BINARY_NATIVE(Sub, symbol::Sub);
            FOLD_BINARY_NATIVE(Mul, symbol::Mul);
            FOLD_BINARY_NATIVE(Div, symbol::Div);
            FOLD_BINARY_NATIVE(IDiv, symbol::Idiv);
            FOLD_BINARY_NATIVE(Lt, symbol::Lt);
            FOLD_BINARY_NATIVE(Gt, symbol::Gt);
            FOLD_BINARY_NATIVE(Lte, symbol::Le);
            FOLD_BINARY_NATIVE(Gte, symbol::Ge);
            FOLD_BINARY_NATIVE(Pow, symbol::Pow);
            FOLD_BINARY_NATIVE(Eq, symbol::Eq);
            FOLD_BINARY_NATIVE(Neq, symbol::Ne);
            FOLD_BINARY_EITHER(Eq, [&](SEXP carg, Value* varg) {
                return foldLglCmp(carg, varg, true);
            });
            FOLD_BINARY_EITHER(Neq, [&](SEXP carg, Value* varg) {
                return foldLglCmp(carg, varg, false);
            });
            FOLD_UNARY(AsLogical, [&](SEXP arg) {
                if (convertsToLogicalWithoutWarning(arg)) {
                    auto res = Rf_asLogical(arg);
                    auto c = new LdConst(Rf_ScalarLogical(res));
                    i->replaceUsesWith(c);
                    bb->replace(ip, c);
                    anyChange = true;
                }
            });
            FOLD_UNARY(AsTest, [&](SEXP arg) {
                if (Rf_length(arg) == 1 &&
                    convertsToLogicalWithoutWarning(arg)) {
                    auto res = Rf_asLogical(arg);
                    if (res != NA_LOGICAL) {
                        i->replaceUsesWith(res ? (Value*)True::instance()
                                               : (Value*)False::instance());
                        next = bb->remove(ip);
                        anyChange = true;
                    }
                }
            });
            if (Identical::Cast(i)) {
                // Those are targeting the checks for default argument
                // evaluation after inlining
                if (i->arg(1).val() == MissingArg::instance()) {
                    if (i->arg(0).val() == MissingArg::instance()) {
                        anyChange = true;
                        i->replaceUsesWith(True::instance());
                        next = bb->remove(ip);
                    } else if (!i->arg(0).val()->type.maybeMissing()) {
                        anyChange = true;
                        i->replaceUsesWith(False::instance());
                        next = bb->remove(ip);
                    }
                } else {
                    FOLD_BINARY(Identical, [&](SEXP a, SEXP b) {
                        anyChange = true;
                        i->replaceUsesWith(a == b ? (Value*)True::instance()
                                                  : (Value*)False::instance());
                        next = bb->remove(ip);
                    });
                }
            }
            if (auto isTest = IsType::Cast(i)) {
                auto arg = isTest->arg<0>().val();
                if (arg->type.isA(isTest->typeTest)) {
                    anyChange = true;
                    i->replaceUsesWith(True::instance());
                    next = bb->remove(ip);
                } else if (!arg->type.maybe(isTest->typeTest)) {
                    anyChange = true;
                    i->replaceUsesWith(False::instance());
                    next = bb->remove(ip);
                }
            }
            if (auto assume = Assume::Cast(i)) {
                if (assume->arg<0>().val() == True::instance() &&
                    assume->assumeTrue) {
                    anyChange = true;
                    next = bb->remove(ip);
                } else if (assume->arg<0>().val() == False::instance() &&
                           !assume->assumeTrue) {
                    anyChange = true;
                    next = bb->remove(ip);
                }
            }
            if (auto cl = Colon::Cast(i)) {
                if (auto a = isConst(cl->arg(0).val())) {
                    if (TYPEOF(a->c()) == REALSXP && Rf_length(a->c()) == 1 &&
                        REAL(a->c())[0] == (double)(int)REAL(a->c())[0]) {
                        anyChange = true;
                        ip = bb->insert(ip, new LdConst((int)REAL(a->c())[0]));
                        cl->arg(0).val() = *ip;
                        ip++;
                    }
                }
                if (auto a = isConst(cl->arg(1).val())) {
                    if (TYPEOF(a->c()) == REALSXP && Rf_length(a->c()) == 1 &&
                        REAL(a->c())[0] == (double)(int)REAL(a->c())[0]) {
                        anyChange = true;
                        ip = bb->insert(ip, new LdConst((int)REAL(a->c())[0]));
                        cl->arg(1).val() = *ip;
                        ip++;
                    }
                }
                next = ip + 1;
            }
            if (CallSafeBuiltin::Cast(i) || CallBuiltin::Cast(i)) {
                int builtinId = CallBuiltin::Cast(i)
                                    ? CallBuiltin::Cast(i)->builtinId
                                    : CallSafeBuiltin::Cast(i)->builtinId;
                size_t nargs = CallInstruction::CastCall(i)->nCallArgs();
                assert(function->assumptions().includes(
                    Assumption::NotTooManyArguments));
                // PIR functions are always compiled for a particular number
                // of arguments
                auto noExplMissing = function->assumptions().includes(
                    Assumption::NoExplicitlyMissingArgs);
                if (builtinId == blt("nargs") && noExplMissing) {
                    // nargs inside inlinee refers to nargs passed to inlinee,
                    // which is something we cannot recover.
                    bool notInlined =
                        Visitor::check(function->entry, [](Instruction* i) {
                            return !PushContext::Cast(i);
                        });
                    if (notInlined) {
                        auto nargsC = new LdConst(ScalarInteger(
                            function->nargs() -
                            function->assumptions().numMissing()));
                        anyChange = true;
                        i->replaceUsesAndSwapWith(nargsC, ip);
                    }
                } else if (builtinId == blt("length") && nargs == 1) {
                    auto t = i->arg(0).val()->type;
                    if (t.isA(PirType::simpleScalar())) {
                        anyChange = true;
                        i->replaceUsesAndSwapWith(new LdConst(1), ip);
                    }
                } else if (builtinId == blt("as.character") && nargs == 1) {
                    auto t = i->arg(0).val()->type;
                    if (t.isA(PirType(RType::str)
                                  .notPromiseWrapped()
                                  .notObject())) {
                        anyChange = true;
                        i->replaceUsesWith(i->arg(0).val());
                        next = bb->remove(ip);
                    } else if (auto con = isConst(i->arg(0).val())) {
                        auto t = TYPEOF(con->c());
                        if (t == REALSXP || t == INTSXP || t == LGLSXP) {
                            auto res = Rf_eval(
                                Rf_lang2(Rf_install("as.character"), con->c()),
                                R_BaseEnv);
                            anyChange = true;
                            i->replaceUsesAndSwapWith(new LdConst(res), ip);
                        }
                    }
                } else if (builtinId == blt("as.integer") && nargs == 1) {
                    auto t = i->arg(0).val()->type;
                    if (t.isA(PirType(RType::integer)
                                  .notPromiseWrapped()
                                  .notObject())) {
                        anyChange = true;
                        i->replaceUsesWith(i->arg(0).val());
                        next = bb->remove(ip);
                    } else if (auto con = isConst(i->arg(0).val())) {
                        if (IS_SIMPLE_SCALAR(con->c(), REALSXP)) {
                            if (REAL(con->c())[0] == REAL(con->c())[0]) {
                                anyChange = true;
                                i->replaceUsesAndSwapWith(
                                    new LdConst((int)REAL(con->c())[0]), ip);
                            } else {
                                anyChange = true;
                                i->replaceUsesAndSwapWith(
                                    new LdConst(NA_INTEGER), ip);
                            }
                        } else if (IS_SIMPLE_SCALAR(con->c(), INTSXP)) {
                            anyChange = true;
                            i->replaceUsesAndSwapWith(new LdConst(con->c()),
                                                      ip);
                        }
                    }
                } else if (builtinId == blt("is.vector") && nargs == 2) {
                    // We could do better here but for now we just look
                    // at the default mode "any"
                    // Also, the names attribute is allowed but we approximate
                    // by checking that there are no attributes
                    auto argType = i->arg(0).val()->type;
                    auto modeType = i->arg(1).val()->type;
                    auto mode = LdConst::Cast(i->arg(1).val());
                    if (!argType.maybeHasAttrs() &&
                        argType.isA(PirType::vecs()) &&
                        modeType.isA(PirType::simpleScalarString()) && mode &&
                        staticStringEqual(CHAR(STRING_ELT(mode->c(), 0)),
                                          "any")) {
                        anyChange = true;
                        i->replaceUsesAndSwapWith(new LdConst(R_TrueValue), ip);
                    }
                } else if (builtinId == blt("is.function") && nargs == 1) {
                    auto t = i->arg(0).val()->type;
                    if (t.isA(RType::closure)) {
                        anyChange = true;
                        i->replaceUsesAndSwapWith(new LdConst(R_TrueValue), ip);
                    } else if (!t.maybe(RType::closure)) {
                        anyChange = true;
                        i->replaceUsesAndSwapWith(new LdConst(R_FalseValue),
                                                  ip);
                    }
                } else if (builtinId == blt("is.complex") && nargs == 1) {
                    auto t = i->arg(0).val()->type;
                    if (t.isA(RType::cplx)) {
                        anyChange = true;
                        i->replaceUsesAndSwapWith(new LdConst(R_TrueValue), ip);
                    } else if (!t.maybe(RType::cplx)) {
                        anyChange = true;
                        i->replaceUsesAndSwapWith(new LdConst(R_FalseValue),
                                                  ip);
                    }
                } else if (builtinId == blt("is.character") && nargs == 1) {
                    auto t = i->arg(0).val()->type;
                    if (t.isA(RType::str)) {
                        anyChange = true;
                        i->replaceUsesAndSwapWith(new LdConst(R_TrueValue), ip);
                    } else if (!t.maybe(RType::str)) {
                        anyChange = true;
                        i->replaceUsesAndSwapWith(new LdConst(R_FalseValue),
                                                  ip);
                    }
                } else if (builtinId == blt("is.atomic") && nargs == 1) {
                    auto t = i->arg(0).val()->type;
                    static auto atomicType =
                        PirType() | RType::nil | RType::chr | RType::logical |
                        RType::integer | RType::real | RType::cplx |
                        RType::str | RType::raw;
                    if (t.isA(atomicType)) {
                        anyChange = true;
                        i->replaceUsesAndSwapWith(new LdConst(R_TrueValue), ip);
                    } else if (!t.maybe(atomicType)) {
                        anyChange = true;
                        i->replaceUsesAndSwapWith(new LdConst(R_FalseValue),
                                                  ip);
                    }
                } else if (builtinId == blt("is.object") && nargs == 1) {
                    auto t = i->arg(0).val()->type;
                    if (!t.maybeObj()) {
                        anyChange = true;
                        i->replaceUsesAndSwapWith(new LdConst(R_FalseValue),
                                                  ip);
                    }
                } else if ((builtinId == blt("is.na") ||
                            builtinId == blt("is.nan")) &&
                           nargs == 1) {
                    auto t = i->arg(0).val()->type;
                    static PirType typeThatDoesntError =
                        (PirType::num() | RType::chr | RType::str | RType::vec)
                            .orAttribs();
                    if (typeThatDoesntError.isA(t) && !t.maybeNAOrNaN()) {
                        anyChange = true;
                        i->replaceUsesAndSwapWith(new LdConst(R_FalseValue),
                                                  ip);
                    }
                } else if (builtinId == blt("bodyCode") && nargs == 1) {
                    auto in = i->arg(0).val()->followCastsAndForce();
                    if (auto mk = MkFunCls::Cast(in)) {
                        anyChange = true;
                        i->replaceUsesAndSwapWith(
                            new LdConst(mk->originalBody->container()), ip);
                    } else if (auto mk = MkCls::Cast(in)) {
                        anyChange = true;
                        i->replaceUsesWith(mk->code());
                    } else if (auto mk = MkArg::Cast(in)) {
                        // This can happen after inlining, since we use
                        // "bodyCode" in guards without forcing the promise.
                        if (auto cast = CastType::Cast(i->arg(0).val())) {
                            if (cast != in &&
                                cast->kind == CastType::Downcast &&
                                cast->type.isA(RType::closure)) {
                                if (auto cast2 =
                                        CastType::Cast(cast->arg(0).val())) {
                                    if (cast2 != in &&
                                        cast2->kind == CastType::Upcast) {
                                        anyChange = true;
                                        cast->replaceUsesAndSwapWith(
                                            new Force(cast2, mk->env()),
                                            cast->bb()->atPosition(cast));
                                    }
                                }
                            }
                        }
                    }
                } else if (builtinId == blt("environment") && nargs == 1) {
                    auto in = i->arg(0).val()->followCastsAndForce();
                    if (auto mk = MkFunCls::Cast(in)) {
                        anyChange = true;
                        i->replaceUsesWith(mk->lexicalEnv());
                    } else if (auto mk = MkCls::Cast(in)) {
                        anyChange = true;
                        i->replaceUsesWith(mk->lexicalEnv());
                    }
                }
            }
            if (auto not_ = Not::Cast(i)) {
                Value* arg = not_->arg<0>().val();
                if (auto varg = isConst(arg)) {
                    SEXP carg = varg->c();
                    if (IS_SIMPLE_SCALAR(carg, LGLSXP) ||
                        IS_SIMPLE_SCALAR(carg, INTSXP) ||
                        IS_SIMPLE_SCALAR(carg, REALSXP)) {
                        assert(NA_LOGICAL == NA_INTEGER);
                        int larg = -1;
                        switch (TYPEOF(carg)) {
                        case REALSXP:
                            larg = *REAL(carg) == NA_REAL ? NA_LOGICAL
                                                          : (int)*REAL(carg);
                            break;
                        case INTSXP:
                            larg = *INTEGER(carg);
                            break;
                        case LGLSXP:
                            larg = *LOGICAL(carg);
                            break;
                        default:
                            assert(false);
                        }
                        int negArg;
                        if (larg == 0)
                            negArg = 1;
                        else if (larg == NA_LOGICAL)
                            negArg = NA_LOGICAL;
                        else
                            negArg = 0;
                        anyChange = true;
                        auto rep = new LdConst(Rf_ScalarLogical(negArg));
                        i->replaceUsesWith(rep);
                        bb->replace(ip, rep);
                    }
                } else if (auto not2 = Not::Cast(arg)) {
                    // Double negation
                    // not2 might still be used, if not then it will be removed
                    // in a later pass
                    anyChange = true;
                    Value* rep = not2->arg<0>().val();
                    i->replaceUsesWith(rep);
                    next = bb->remove(ip);
                }
            }
            if (auto colonInputEffects = ColonInputEffects::Cast(i)) {
                bool done = false;

                FOLD_BINARY(ColonInputEffects, [&](SEXP lhs, SEXP rhs) {
                    if (isColonFastcase(lhs, rhs)) {
                        i->replaceUsesWith(True::instance());
                        if (convertsToRealWithoutWarning(lhs) &&
                            convertsToRealWithoutWarning(rhs)) {
                            if (XLENGTH(lhs) == 1 && XLENGTH(rhs) == 1) {
                                anyChange = true;
                                done = true;
                                next = bb->remove(ip);
                            }
                        }
                    }
                });

                if (!done) {
                    auto lhs = colonInputEffects->arg<0>().val();
                    auto rhs = colonInputEffects->arg<1>().val();
                    auto notFactor = !lhs->type.maybeHasAttrs() ||
                                     !rhs->type.maybeHasAttrs();
                    // TODO this condition needs to go! see isColonFastcase in
                    // interp.cpp
                    auto cannotCauseCoercionProblems =
                        !lhs->type.maybe(PirType::num()) ||
                        !rhs->type.maybe(PirType::num());
                    if (notFactor && cannotCauseCoercionProblems) {
                        colonInputEffects->replaceUsesWith(True::instance());
                        anyChange = true;
                    }
                }
            }
<<<<<<< HEAD
            FOLD_UNARY(ColonCastLhs, [&](SEXP lhs) {
                if (convertsToRealWithoutWarning(lhs)) {
                    SEXP newLhs = colonCastLhs(lhs);
                    LdConst* newLhsInstr = new LdConst(newLhs);
                    i->replaceUsesAndSwapWith(newLhsInstr, ip);
                }
            });
            FOLD_BINARY(ColonCastRhs, [&](SEXP newLhs, SEXP rhs) {
                if (convertsToRealWithoutWarning(rhs) &&
                    convertsToRealWithoutWarning(newLhs)) {
                    SEXP newRhs = colonCastRhs(newLhs, rhs);
                    LdConst* newRhsInstr = new LdConst(newRhs);
                    i->replaceUsesAndSwapWith(newRhsInstr, ip);
                }
            });
=======

            if (auto castLhs = ColonCastLhs::Cast(i)) {
                bool done = false;
                FOLD_UNARY(ColonCastLhs, [&](SEXP lhs) {
                    if (convertsToRealWithoutWarning(lhs)) {
                        double lhsNum = Rf_asReal(lhs);
                        if (!std::isnan(lhsNum)) {
                            SEXP newLhs = colonCastLhs(lhs);
                            LdConst* newLhsInstr = new LdConst(newLhs);
                            done = true;
                            anyChange = true;
                            i->replaceUsesAndSwapWith(newLhsInstr, ip);
                        }
                    }
                });

                if (!done && castLhs->arg(0).val()->type.isA(
                                 PirType(RType::integer).notNAOrNaN())) {
                    anyChange = true;
                    i->replaceUsesWith(castLhs->arg(0).val());
                    next = bb->remove(ip);
                }
            }

            if (auto castRhs = ColonCastRhs::Cast(i)) {
                bool done = false;
                FOLD_BINARY(ColonCastRhs, [&](SEXP newLhs, SEXP rhs) {
                    if (convertsToRealWithoutWarning(rhs) &&
                        convertsToRealWithoutWarning(newLhs)) {
                        double rhsNum = Rf_asReal(rhs);
                        if (!std::isnan(rhsNum)) {
                            done = true;
                            anyChange = true;
                            SEXP newRhs = colonCastRhs(newLhs, rhs);
                            LdConst* newRhsInstr = new LdConst(newRhs);
                            i->replaceUsesAndSwapWith(newRhsInstr, ip);
                        }
                    }
                });

                if (!done &&
                    castRhs->arg(0).val()->type.isA(
                        PirType(RType::integer).notNAOrNaN()) &&
                    castRhs->arg(1).val()->type.isA(
                        PirType(RType::integer).notNAOrNaN())) {
                    anyChange = true;
                    i->replaceUsesWith(castRhs->arg(0).val());
                    next = bb->remove(ip);
                }
            }
>>>>>>> 60807802
            ip = next;
        }
        if (!bb->isEmpty())
            if (auto branch = Branch::Cast(bb->last())) {
                auto condition = branch->arg<0>().val();
                if (condition == True::instance()) {
                    anyChange = true;
                    branchRemoval.emplace(bb, true);
                } else if (condition == False::instance()) {
                    anyChange = true;
                    branchRemoval.emplace(bb, false);
                }
            }
    });
    // Find all dead basic blocks
    DominanceGraph::BBSet dead;
    for (const auto& e : branchRemoval) {
        const auto& branch = e.first;
        const auto& condition = e.second;
        dead.insert(condition ? branch->falseBranch() : branch->trueBranch());
    }
    auto toDelete = DominanceGraph::dominatedSet(function, dead);
    Visitor::run(function->entry, [&](Instruction* i) {
        if (auto phi = Phi::Cast(i))
            phi->removeInputs(toDelete);
    });
    for (const auto& e : branchRemoval) {
        const auto& branch = e.first;
        const auto& condition = e.second;
        for (auto i : *branch->getBranch(!condition))
            if (auto phi = Phi::Cast(i))
                phi->removeInputs({branch});
        branch->remove(branch->end() - 1);
        branch->convertBranchToJmp(condition);
    }
    // Needs to happen in two steps in case dead bb point to dead bb
    for (const auto& bb : toDelete)
        bb->deleteSuccessors();
    for (const auto& bb : toDelete)
        delete bb;

    return anyChange;
}
} // namespace pir
} // namespace rir<|MERGE_RESOLUTION|>--- conflicted
+++ resolved
@@ -11,14 +11,11 @@
 #include "interpreter/interp.h"
 #include "pass_definitions.h"
 #include "runtime/DispatchTable.h"
-<<<<<<< HEAD
-=======
 
 #include <cmath>
->>>>>>> 60807802
+#include <iterator>
+#include <list>
 #include <unordered_set>
-#include <list>
-#include <iterator>
 namespace {
 using namespace rir::pir;
 static LdConst* isConst(Value* instr) {
@@ -105,12 +102,8 @@
 } // namespace
 namespace rir {
 namespace pir {
-<<<<<<< HEAD
-void Constantfold::apply(RirCompiler& cmp, ClosureVersion* function,
-=======
 
 bool Constantfold::apply(RirCompiler& cmp, ClosureVersion* function,
->>>>>>> 60807802
                          LogStream&) const {
     bool anyChange = false;
 
@@ -166,25 +159,17 @@
                             continue;
                         auto bb1 = (*a)->bb();
                         auto bb2 = (*b)->bb();
-<<<<<<< HEAD
                         if (dom.dominates(bb1, bb2)) {
-
                             if (dom.dominates(bb1->trueBranch(), bb2)) {
+                                anyChange = true;
                                 (*b)->arg(0).val() = True::instance();
                             } else if (dom.dominates(bb1->falseBranch(), bb2)) {
-=======
-                        if (dom.strictlyDominates(bb1, bb2)) {
-                            if (dom.strictlyDominates(bb1->trueBranch(), bb2)) {
                                 anyChange = true;
-                                (*b)->arg(0).val() = True::instance();
-                            } else if (dom.strictlyDominates(bb1->falseBranch(),
-                                                             bb2)) {
-                                anyChange = true;
->>>>>>> 60807802
                                 (*b)->arg(0).val() = False::instance();
                             } else {
 
                                 if (!phisPlaced) {
+                                    anyChange = true;
                                     // create and place phi
                                     std::unordered_map<BB*, Value*> inputs;
                                     inputs[bb1->trueBranch()] =
@@ -226,6 +211,19 @@
                                     phisPlaced = true;
                                 }
 
+                                ///////// assert for debug
+                                int countDominates = 0;
+                                for (auto p : newPhisByBB) {
+                                    auto phi = p.second;
+                                    if (dom.dominates(phi->bb(), bb2)) {
+                                        countDominates++;
+                                    }
+                                }
+
+                                assert(countDominates == 1 &&
+                                       "countDominates != 1!");
+                                ////////
+
                                 for (auto p : newPhisByBB) {
                                     auto phi = p.second;
                                     if (dom.dominates(phi->bb(), bb2)) {
@@ -233,13 +231,6 @@
                                         break;
                                     }
                                 }
-<<<<<<< HEAD
-=======
-                                anyChange = true;
-                                p->type = NativeType::test;
-                                target->insert(target->begin(), p);
-                                (*b)->arg(0).val() = p;
->>>>>>> 60807802
                             }
                         }
                         removed.insert(*b);
@@ -669,23 +660,6 @@
                     }
                 }
             }
-<<<<<<< HEAD
-            FOLD_UNARY(ColonCastLhs, [&](SEXP lhs) {
-                if (convertsToRealWithoutWarning(lhs)) {
-                    SEXP newLhs = colonCastLhs(lhs);
-                    LdConst* newLhsInstr = new LdConst(newLhs);
-                    i->replaceUsesAndSwapWith(newLhsInstr, ip);
-                }
-            });
-            FOLD_BINARY(ColonCastRhs, [&](SEXP newLhs, SEXP rhs) {
-                if (convertsToRealWithoutWarning(rhs) &&
-                    convertsToRealWithoutWarning(newLhs)) {
-                    SEXP newRhs = colonCastRhs(newLhs, rhs);
-                    LdConst* newRhsInstr = new LdConst(newRhs);
-                    i->replaceUsesAndSwapWith(newRhsInstr, ip);
-                }
-            });
-=======
 
             if (auto castLhs = ColonCastLhs::Cast(i)) {
                 bool done = false;
@@ -736,7 +710,6 @@
                     next = bb->remove(ip);
                 }
             }
->>>>>>> 60807802
             ip = next;
         }
         if (!bb->isEmpty())
