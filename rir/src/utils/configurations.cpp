#include <iostream>
#include <sstream>

#include "configurations.h"

#include "../compiler/opt/pass_definitions.h"
#include <deque>

namespace rir {

using namespace std;

void Configurations::parseINIFile() {
    INIReader reader(".pir/configuration.ini");
    if (reader.ParseError() < 0) {
        // std::cout << "Can't load optimizations.ini file, we resort to default
        // "
        //             "optimizations'\n";
        return defaultOptimizations();
    }

    std::map<short, std::deque<pir::PirTranslator*>> opts;
#define PARSE_OPT(Name, where, Klass)                                          \
    if (short order = reader.GetInteger("optimizations", Name, 0))             \
        opts[order].push_##where(new pir::Klass);

    PARSE_OPT("forceDominance", front, ForceDominance());
    PARSE_OPT("scopeResolution", front, ScopeResolution());
    PARSE_OPT("delayInstructions", front, DelayInstr());
    PARSE_OPT("elideEnvironments", front, ElideEnv());
    PARSE_OPT("delayEnvironments", front, DelayEnv());
    PARSE_OPT("inline", front, Inline());
    PARSE_OPT("cleanup", back, Cleanup());
    PARSE_OPT("cleanupCheckpoints", back, CleanupCheckpoints());
#undef PARSE_OPT
    for (auto& optlist : opts)
        for (auto& opt : optlist.second)
            optimizations.push_back(std::move(opt));
}

void Configurations::defaultOptimizations() {
    auto phasemarker = [&](const std::string& name) {
        optimizations.push_back(new pir::PhaseMarker(name));
    };
    auto addDefaultOpt = [&]() {
        optimizations.push_back(new pir::OptimizeVisibility());
        optimizations.push_back(new pir::ForceDominance());
        optimizations.push_back(new pir::ScopeResolution());
        optimizations.push_back(new pir::DeadStoreRemoval());
        optimizations.push_back(new pir::EagerCalls());
        optimizations.push_back(new pir::Constantfold());
        optimizations.push_back(new pir::Cleanup());
        optimizations.push_back(new pir::DelayInstr());
        optimizations.push_back(new pir::HoistInstruction());
        optimizations.push_back(new pir::ElideEnv());
        optimizations.push_back(new pir::DelayEnv());
        optimizations.push_back(new pir::Cleanup());
        optimizations.push_back(new pir::Inline());
        optimizations.push_back(new pir::OptimizeContexts());
        optimizations.push_back(new pir::LoadElision());
        optimizations.push_back(new pir::GVN());
        optimizations.push_back(new pir::OptimizeAssumptions());
        optimizations.push_back(new pir::Cleanup());
        optimizations.push_back(new pir::TypeInference());
    };

    phasemarker("Initial");

    // ==== Phase 1) Run the default passes a couple of times
    for (size_t i = 0; i < 3; ++i)
        addDefaultOpt();

    phasemarker("Phase 1");

    // ==== Phase 2) Speculate away environments
    //
    // This pass is scheduled second, since we want to first try to do this
    // statically in Phase 1
    optimizations.push_back(new pir::TypeSpeculation());
    optimizations.push_back(new pir::ElideEnvSpec());
    addDefaultOpt();
    optimizations.push_back(new pir::TypeSpeculation());
    optimizations.push_back(new pir::ElideEnvSpec());

    phasemarker("Phase 2: Env speculation");

    // ==== Phase 3) Remove checkpoints we did not use
    //
    // This pass removes unused checkpoints.
    // We schedule this pass here, since it might unblock optimizations.
    // Since for example even unused checkpoints keep variables live.
    //
    // After this phase it is no longer possible to add assumptions at any point
    optimizations.push_back(new pir::CleanupCheckpoints());
    for (size_t i = 0; i < 2; ++i)
        addDefaultOpt();

    // ==== Phase 3.1) Remove Framestates we did not use
    //
    // Framestates can be used by call instructions. This pass removes this
    // dependency and the framestates will subsequently be cleaned.
    //
    // After this pass it is no longer possible to inline callees with deopts
    optimizations.push_back(new pir::CleanupFramestate());
    optimizations.push_back(new pir::CleanupCheckpoints());

    phasemarker("Phase 3: Cleanup Checkpoints");

    // ==== Phase 4) Final round of default opts
    for (size_t i = 0; i < 3; ++i) {
        addDefaultOpt();
<<<<<<< HEAD

    // Our backend really does not like unused checkpoints, so be sure to remove
    // all of them here already.
    optimizations.push_back(new pir::CleanupCheckpoints());
    optimizations.push_back(new pir::LoopInvariant());
=======
        optimizations.push_back(new pir::CleanupCheckpoints());
    }
>>>>>>> d7fb15d1

    phasemarker("Phase 4: finished");
}

} // namespace rir<|MERGE_RESOLUTION|>--- conflicted
+++ resolved
@@ -109,18 +109,11 @@
     // ==== Phase 4) Final round of default opts
     for (size_t i = 0; i < 3; ++i) {
         addDefaultOpt();
-<<<<<<< HEAD
 
-    // Our backend really does not like unused checkpoints, so be sure to remove
-    // all of them here already.
-    optimizations.push_back(new pir::CleanupCheckpoints());
-    optimizations.push_back(new pir::LoopInvariant());
-=======
         optimizations.push_back(new pir::CleanupCheckpoints());
+        optimizations.push_back(new pir::LoopInvariant());
+
+        phasemarker("Phase 4: finished");
     }
->>>>>>> d7fb15d1
-
-    phasemarker("Phase 4: finished");
 }
-
 } // namespace rir