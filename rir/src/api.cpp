--- conflicted
+++ resolved
@@ -82,38 +82,6 @@
     return f->container();
 }
 
-<<<<<<< HEAD
-REXPORT SEXP rir_analysis_signature(SEXP what) {
-    ::Function* f = TYPEOF(what) == CLOSXP ? isValidClosureSEXP(what)
-                                           : isValidFunctionSEXP(what);
-    if (f == nullptr)
-        Rf_error("Not a rir compiled code");
-    CodeEditor ce(what);
-    SignatureAnalysis sa;
-    sa.analyze(ce);
-    return sa.finalState().exportToR();
-}
-
-REXPORT SEXP rir_analysis_liveness(SEXP what) {
-    ::Function* f = TYPEOF(what) == CLOSXP ? isValidClosureSEXP(what)
-                                           : isValidFunctionSEXP(what);
-    if (f == nullptr)
-        Rf_error("Not a rir compiled code");
-    CodeEditor ce(what);
-    LivenessAnalysis la;
-    la.analyze(ce);
-    Rprintf("Liveness analysis dump:\n");
-    for (auto i = ce.begin(); i != ce.end(); ++i) {
-        Rprintf("  -- live: ");
-        la[i].getState().print();
-        Rprintf("\n");
-        (*i).print();
-    }
-    return R_NilValue;
-}
-
-=======
->>>>>>> e45dfe53
 #include "compiler/pir_tests.h"
 #include "compiler/translations/pir_2_rir.h"
 #include "compiler/translations/rir_2_pir/rir_2_pir.h"
