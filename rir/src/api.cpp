/** Enables the use of R internals for us so that we can manipulate R structures
 * in low level.
 */

#include <cassert>

#include "api.h"

#include "interpreter/interp.h"
#include "interpreter/interp_context.h"
#include "ir/BC.h"
#include "ir/Compiler.h"

#include "analysis/Signature.h"
#include "analysis/liveness.h"
#include "analysis_framework/analysis.h"
#include "optimization/cp.h"
#include "utils/Printer.h"

#include "ir/Optimizer.h"

using namespace rir;

REXPORT SEXP rir_disassemble(SEXP what, SEXP verbose) {

    Function* f = TYPEOF(what) == CLOSXP ? isValidClosureSEXP(what)
                                         : isValidFunctionSEXP(what);

    if (f == nullptr)
        Rf_error("Not a rir compiled code");

    Rprintf("%p  [invoked %ux]\n", what, f->invocationCount);

    CodeEditor(what).print(LOGICAL(verbose)[0]);
    return R_NilValue;
}

REXPORT SEXP rir_compile(SEXP what, SEXP env = NULL) {

    // TODO make this nicer
    if (TYPEOF(what) == CLOSXP) {
        SEXP body = BODY(what);
        if (TYPEOF(body) == BCODESXP) {
            R_PreserveObject(body);
            body = VECTOR_ELT(CDR(body), 0);
        }

        if (TYPEOF(body) == EXTERNALSXP)
            Rf_error("closure already compiled");

        SEXP result = Compiler::compileClosure(body, FORMALS(what));
        SET_CLOENV(result, CLOENV(what));
        Rf_copyMostAttrib(what, result);
        return result;
    } else {
        if (TYPEOF(what) == BCODESXP) {
            what = VECTOR_ELT(CDR(what), 0);
        }
        SEXP result = Compiler::compileExpression(what);
        return result;
    }
}

REXPORT SEXP rir_markOptimize(SEXP what) {
    // TODO(mhyee): This is to mark a function for optimization.
    // However, now that we have vtables, does this still make sense? Maybe it
    // might be better to mark a specific version for optimization.
    // For now, we just mark the first version in the vtable.
    if (TYPEOF(what) != CLOSXP)
        return R_NilValue;
    SEXP b = BODY(what);
    DispatchTable* dt = DispatchTable::unpack(b);
    Function* fun = dt->first();
    fun->markOpt = true;
    return R_NilValue;
}

REXPORT SEXP rir_eval(SEXP what, SEXP env) {
    ::Function* f = isValidFunctionObject(what);
    if (f == nullptr)
        f = isValidClosureSEXP(what);
    if (f == nullptr)
        Rf_error("Not rir compiled code");
    EnvironmentProxy ep(env);
    return evalRirCode(f->body(), globalContext(), &ep);
}

REXPORT SEXP rir_body(SEXP cls) {
    ::Function* f = isValidClosureSEXP(cls);
    if (f == nullptr)
        Rf_error("Not a valid rir compiled function");
    return f->container();
}

REXPORT SEXP rir_analysis_signature(SEXP what) {
    ::Function* f = TYPEOF(what) == CLOSXP ? isValidClosureSEXP(what)
                                           : isValidFunctionSEXP(what);
    if (f == nullptr)
        Rf_error("Not a rir compiled code");
    CodeEditor ce(what);
    SignatureAnalysis sa;
    sa.analyze(ce);
    return sa.finalState().exportToR();
}

REXPORT SEXP rir_analysis_liveness(SEXP what) {
    ::Function* f = TYPEOF(what) == CLOSXP ? isValidClosureSEXP(what)
                                           : isValidFunctionSEXP(what);
    if (f == nullptr)
        Rf_error("Not a rir compiled code");
    CodeEditor ce(what);
    LivenessAnalysis la;
    la.analyze(ce);
    Rprintf("Liveness analysis dump:\n");
    for (auto i = ce.begin(); i != ce.end(); ++i) {
        Rprintf("  -- live: ");
        la[i].getState().print();
        Rprintf("\n");
        (*i).print();
    }
    return R_NilValue;
}

#include "compiler/pir_tests.h"
<<<<<<< HEAD
#include "compiler/translations/pir_2_rir.h"
#include "compiler/translations/rir_2_pir.h"
=======
#include "compiler/translations/rir_2_pir/rir_2_pir.h"
>>>>>>> 99f3f8a0

REXPORT SEXP pir_compile(SEXP what) {
    if (!isValidClosureSEXP(what))
        Rf_error("not a compiled closure");

<<<<<<< HEAD
    bool debug = true;
    Protect p(what);

    if (debug)
        Rprintf("~~~ pir_compile ~~~\n");

    if (debug) {
        Rprintf("%p\n", what);
        CodeEditor(what).print(false);
    }

    // compile to pir
    pir::Rir2PirCompiler cmp(new pir::Module);
    cmp.setVerbose(false);
=======
    pir::Module* m = new pir::Module;
    pir::Rir2PirCompiler cmp(m);
    cmp.setVerbose(true);
>>>>>>> 99f3f8a0
    cmp.compileClosure(what);
    cmp.optimizeModule();

    if (debug)
        cmp.getModule()->print();

    // compile back to rir
    pir::Pir2RirCompiler p2r;
    auto fun = p2r(cmp.getModule());
    p(fun->container());

    // TODO: put instead into a new table slot...

    // patch the closure
    auto table = DispatchTable::unpack(BODY(what));
    size_t offset = 0;
    auto oldFun = table->at(offset);
    oldFun->next(fun);
    fun->origin(oldFun);
    fun->invocationCount = oldFun->invocationCount;
    fun->envLeaked = oldFun->envLeaked;
    fun->envChanged = oldFun->envChanged;
    fun->signature = oldFun->signature;
    table->put(offset, fun);

    if (debug) {
        Rprintf("%p\n", what);
        CodeEditor(what).print(false);
    }

    delete cmp.getModule();
    return R_NilValue;
}

REXPORT SEXP pir_tests() {
    PirTests::run();
    return R_NilValue;
}

// startup ---------------------------------------------------------------------

bool startup() {
    initializeRuntime(rir_compile, Optimizer::reoptimizeFunction);
    return true;
}

bool startup_ok = startup();<|MERGE_RESOLUTION|>--- conflicted
+++ resolved
@@ -122,18 +122,13 @@
 }
 
 #include "compiler/pir_tests.h"
-<<<<<<< HEAD
 #include "compiler/translations/pir_2_rir.h"
-#include "compiler/translations/rir_2_pir.h"
-=======
 #include "compiler/translations/rir_2_pir/rir_2_pir.h"
->>>>>>> 99f3f8a0
 
 REXPORT SEXP pir_compile(SEXP what) {
     if (!isValidClosureSEXP(what))
         Rf_error("not a compiled closure");
 
-<<<<<<< HEAD
     bool debug = true;
     Protect p(what);
 
@@ -146,22 +141,18 @@
     }
 
     // compile to pir
-    pir::Rir2PirCompiler cmp(new pir::Module);
-    cmp.setVerbose(false);
-=======
     pir::Module* m = new pir::Module;
     pir::Rir2PirCompiler cmp(m);
-    cmp.setVerbose(true);
->>>>>>> 99f3f8a0
+    cmp.setVerbose(false);
     cmp.compileClosure(what);
     cmp.optimizeModule();
 
     if (debug)
-        cmp.getModule()->print();
+        m->print();
 
     // compile back to rir
     pir::Pir2RirCompiler p2r;
-    auto fun = p2r(cmp.getModule());
+    auto fun = p2r(m);
     p(fun->container());
 
     // TODO: put instead into a new table slot...
@@ -183,7 +174,7 @@
         CodeEditor(what).print(false);
     }
 
-    delete cmp.getModule();
+    delete m;
     return R_NilValue;
 }
 
