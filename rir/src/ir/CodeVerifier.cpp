#include <map>
#include <stack>

#include <cassert>

#include "BC.h"
#include "CodeVerifier.h"
#include "R/Symbols.h"

#include "simple_instruction_list.h"

namespace rir {

namespace {

/** State for verifying the stack layout and calculating max ostack
 * size.
 */
class State {
  public:
    static_assert(sizeof(SEXP) == 8, "Invalid ptr size");
    static_assert(sizeof(unsigned) == 4, "Invalid unsigned size");

    Opcode* pc;
    int ostack;

    State(Opcode* pc = nullptr, int ostack = 0) : pc(pc), ostack(ostack) {}

    State(State const& from, Opcode* pc) : pc(pc), ostack(from.ostack) {}

    bool operator!=(State const& other) const {
        assert(pc == other.pc and
               "It is meaningless to compare different states");
        return pc != other.pc or ostack != other.ostack;
    }

    State& operator=(State const& from) = default;

    /** Updates own ostack if the other stack has greater
     * requirements.
     */
    void updateMax(State const& other) {
        if (other.ostack > ostack)
            ostack = other.ostack;
    }

    void check() const { assert(ostack >= 0 and "Too many pops"); }

    void advance(Code* code) {
        BC bc = BC::advance(&pc, code);
        // Those two instructions deal with cleanly returning from the function
        // themselves, so we can ignore leftover values on the stack. Note that
        // ret_ should not be added here, as it requires the stack to have
        // *only* the result value left.
        if (bc.bc == Opcode::return_ || bc.bc == Opcode::deopt_)
            ostack = 0;
        else
            ostack -= bc.popCount();
        check();
        ostack += bc.pushCount();
    }

    BC cur(Code* code) { return BC::decode(pc, code); }

    void checkClear() const {
        assert(ostack == 0 and "Stack imbalance when exitting the function");
    }
};

enum class Sources {
    Required,
    May,
    NotNeeded,
};

static Sources hasSources(Opcode bc) {
    switch (bc) {
    case Opcode::extract1_1_:
    case Opcode::extract1_2_:
    case Opcode::extract2_1_:
    case Opcode::extract2_2_:
    case Opcode::seq_:
    case Opcode::add_:
    case Opcode::mul_:
    case Opcode::div_:
    case Opcode::idiv_:
    case Opcode::mod_:
    case Opcode::pow_:
    case Opcode::sub_:
    case Opcode::uplus_:
    case Opcode::uminus_:
    case Opcode::not_:
    case Opcode::lt_:
    case Opcode::gt_:
    case Opcode::le_:
    case Opcode::ge_:
    case Opcode::eq_:
    case Opcode::ne_:
    case Opcode::colon_:
    case Opcode::subassign1_1_:
    case Opcode::subassign2_1_:
    case Opcode::subassign1_2_:
    case Opcode::subassign2_2_:
        return Sources::Required;

    case Opcode::inc_:
    case Opcode::dec_:
    case Opcode::identical_noforce_:
    case Opcode::push_:
    case Opcode::ldfun_:
    case Opcode::ldddvar_:
    case Opcode::ldvar_:
    case Opcode::ldvar_noforce_:
    case Opcode::ldvar_super_:
    case Opcode::ldvar_noforce_super_:
    case Opcode::starg_:
    case Opcode::stvar_:
    case Opcode::stvar_super_:
    case Opcode::guard_fun_:
    case Opcode::call_implicit_:
    case Opcode::named_call_implicit_:
    case Opcode::call_:
    case Opcode::named_call_:
    case Opcode::static_call_:
    case Opcode::call_builtin_:
    case Opcode::promise_:
    case Opcode::push_code_:
    case Opcode::br_:
    case Opcode::brtrue_:
    case Opcode::beginloop_:
    case Opcode::brobj_:
    case Opcode::brfalse_:
    case Opcode::pick_:
    case Opcode::pull_:
    case Opcode::is_:
    case Opcode::put_:
    case Opcode::alloc_:
    case Opcode::ldarg_:
    case Opcode::stloc_:
    case Opcode::movloc_:
    case Opcode::nop_:
    case Opcode::mk_env_:
    case Opcode::mk_stub_env_:
    case Opcode::get_env_:
    case Opcode::parent_env_:
    case Opcode::set_env_:
    case Opcode::ret_:
    case Opcode::length_:
    case Opcode::names_:
    case Opcode::set_names_:
    case Opcode::force_:
    case Opcode::pop_:
    case Opcode::popn_:
    case Opcode::close_:
    case Opcode::asast_:
    case Opcode::dup_:
    case Opcode::dup2_:
    case Opcode::for_seq_size_:
    case Opcode::swap_:
<<<<<<< HEAD
    case Opcode::make_unique_:
=======
    case Opcode::set_shared_:
>>>>>>> 39a72e72
    case Opcode::ensure_named_:
    case Opcode::return_:
    case Opcode::isfun_:
    case Opcode::invisible_:
    case Opcode::visible_:
    case Opcode::endloop_:
    case Opcode::isobj_:
    case Opcode::isstubenv_:
    case Opcode::check_missing_:
    case Opcode::lgl_and_:
    case Opcode::lgl_or_:
    case Opcode::record_call_:
    case Opcode::record_binop_:
    case Opcode::deopt_:
    case Opcode::pop_context_:
    case Opcode::push_context_:
    case Opcode::ceil_:
    case Opcode::floor_:
        return Sources::NotNeeded;

    case Opcode::ldloc_:
    case Opcode::aslogical_:
    case Opcode::asbool_:
    case Opcode::missing_:
#define V(NESTED, name, Name)\
    case Opcode::name ## _:\
        return Sources::May;
SIMPLE_INSTRUCTIONS(V, _)
#undef V

    case Opcode::invalid_:
    case Opcode::num_of: {}
    }
    assert(false);
    return Sources::NotNeeded;
}
} // unnamed namespace

void CodeVerifier::calculateAndVerifyStack(Code* code) {
    State max; // max state
    std::map<Opcode*, State> state;
    std::stack<State> q;

    Opcode* cptr = code->code();
    q.push(State(cptr));

    while (not q.empty()) {
        State i = q.top();
        q.pop();
        if (state.find(i.pc) != state.end()) {
            assert(i.pc >= code->code() && i.pc < code->endCode());
            State current = state[i.pc];
            if (current != i)
                assert(false and "Stack imbalance detected");
            continue;
        }
        while (true) {
            state[i.pc] = i;
            Opcode* pc = i.pc;
            assert(pc >= code->code() && pc < code->endCode());
            BC cur = BC::decode(pc, code);
            i.advance(code);
            max.updateMax(i);
            if (cur.isExit()) {
                i.checkClear();
                break;
            } else if (cur.bc == Opcode::br_) {
                q.push(State(i, BC::jmpTarget(pc)));
                break;
            } else if (cur.isJmp()) {
                q.push(State(i, BC::jmpTarget(pc)));
                // no break because we want to continue verification in current
                // sequence as well
            }
        }
    }
    code->stackLength = max.ostack;
}

void CodeVerifier::verifyFunctionLayout(SEXP sexp, InterpreterInstance* ctx) {
    if (TYPEOF(sexp) != EXTERNALSXP)
        Rf_error("RIR Verifier: Invalid SEXPTYPE");
    Function* f = Function::unpack(sexp);

    // get the code objects
    std::vector<Code*> objs;
    objs.push_back(f->body());
    for (size_t i = 0; i < f->numArgs; ++i)
        if (f->defaultArg(i))
            objs.push_back(f->defaultArg(i));

    if (f->size > XLENGTH(sexp))
        Rf_error("RIR Verifier: Reported size must be smaller than the size of "
                 "the vector");

    // check that the call instruction has proper arguments and number of
    // instructions is valid
    while (!objs.empty()) {
        auto c = objs.back();
        objs.pop_back();

        if (c->info.magic != CODE_MAGIC)
            Rf_error("RIR Verifier: Invalid code magic number");
        if (c->src == 0)
            Rf_error("RIR Verifier: Code must have AST");
        unsigned oldo = c->stackLength;
        calculateAndVerifyStack(c);
        if (oldo != c->stackLength)
            Rf_error("RIR Verifier: Invalid stack layout reported");

        if (((uintptr_t)(c + 1) + pad4(c->codeSize) +
             c->srcLength * sizeof(Code::SrclistEntry)) == 0)
            Rf_error("RIR Verifier: Invalid code length reported");

        Opcode* cptr = c->code();
        Opcode* start = cptr;
        Opcode* end = start + c->codeSize;
        while (true) {
            if (cptr > end)
                Rf_error("RIR Verifier: Bytecode overflow");
            BC cur = BC::decode(cptr, c);
            switch (hasSources(cur.bc)) {
            case Sources::Required:
                if (c->getSrcIdxAt(cptr, true) == 0)
                    Rf_error("RIR Verifier: Source required but not found");
                break;
            case Sources::NotNeeded:
                if (c->getSrcIdxAt(cptr, true) != 0)
                    Rf_error("RIR Verifier: Sources not needed but stored");
                break;
            case Sources::May: {
            }
            }
            if (*cptr == Opcode::br_ || *cptr == Opcode::brobj_ ||
                *cptr == Opcode::brtrue_ || *cptr == Opcode::brfalse_) {
                int off = *reinterpret_cast<int*>(cptr + 1);
                if (cptr + cur.size() + off < start ||
                    cptr + cur.size() + off > end)
                    Rf_error("RIR Verifier: Branch outside closure");
            }
            if (*cptr == Opcode::ldvar_) {
                unsigned* argsIndex = reinterpret_cast<Immediate*>(cptr + 1);
                if (*argsIndex >= cp_pool_length(ctx))
                    Rf_error("RIR Verifier: Invalid arglist index");
                SEXP sym = cp_pool_at(ctx, *argsIndex);
                if (TYPEOF(sym) != SYMSXP)
                    Rf_error("RIR Verifier: LdVar binding not a symbol");
                if (!(strlen(CHAR(PRINTNAME(sym)))))
                    Rf_error("RIR Verifier: LdVar empty binding name");
            }
            if (*cptr == Opcode::promise_) {
                unsigned* promidx = reinterpret_cast<Immediate*>(cptr + 1);
                objs.push_back(c->getPromise(*promidx));
            }
            if (*cptr == Opcode::ldarg_) {
                unsigned idx = *reinterpret_cast<Immediate*>(cptr + 1);
                if (idx >= MAX_ARG_IDX)
                    Rf_error("RIR Verifier: Loading out of index argument");
            }
            if (*cptr == Opcode::call_implicit_ ||
                *cptr == Opcode::named_call_implicit_) {
                uint32_t nargs = *reinterpret_cast<Immediate*>(cptr + 1);

                for (size_t i = 0, e = nargs; i != e; ++i) {
                    uint32_t offset = cur.callExtra().immediateCallArguments[i];
                    if (offset == MISSING_ARG_IDX || offset == DOTS_ARG_IDX)
                        continue;
                    objs.push_back(c->getPromise(offset));
                }
                if (*cptr == Opcode::named_call_implicit_) {
                    for (size_t i = 0, e = nargs; i != e; ++i) {
                        uint32_t offset = cur.callExtra().callArgumentNames[i];
                        if (offset) {
                            SEXP name = cp_pool_at(ctx, offset);
                            if (TYPEOF(name) != SYMSXP && name != R_NilValue)
                                Rf_error("RIR Verifier: Calling target not a "
                                         "symbol");
                        }
                    }
                }
            }
            if (*cptr == Opcode::named_call_) {
                uint32_t nargs = *reinterpret_cast<Immediate*>(cptr + 1);
                for (size_t i = 0, e = nargs; i != e; ++i) {
                    uint32_t offset = cur.callExtra().callArgumentNames[i];
                    if (offset) {
                        SEXP name = cp_pool_at(ctx, offset);
                        if (TYPEOF(name) != SYMSXP && name != R_NilValue)
                            Rf_error(
                                "RIR Verifier: Calling target not a symbol");
                    }
                }
            }
            if (*cptr == Opcode::mk_env_ || *cptr == Opcode::mk_stub_env_) {
                uint32_t nargs = *reinterpret_cast<Immediate*>(cptr + 1);
                for (size_t i = 0, e = nargs; i != e; ++i) {
                    uint32_t offset = cur.mkEnvExtra().names[i];
                    SEXP name = cp_pool_at(ctx, offset);
                    if (TYPEOF(name) != SYMSXP)
                        Rf_error(
                            "RIR Verifier: environment argument not a symbol");
                }
            }

            cptr += cur.size();
            if (cptr == start + c->codeSize) {
                if (!(cur.isJmp() && cur.immediate.offset < 0) &&
                    !(cur.isExit()))
                    Rf_error("RIR Verifier: Last opcode should jump backwards "
                             "or exit");
                break;
            }
        }
    }
}
} // namespace rir<|MERGE_RESOLUTION|>--- conflicted
+++ resolved
@@ -157,11 +157,7 @@
     case Opcode::dup2_:
     case Opcode::for_seq_size_:
     case Opcode::swap_:
-<<<<<<< HEAD
-    case Opcode::make_unique_:
-=======
     case Opcode::set_shared_:
->>>>>>> 39a72e72
     case Opcode::ensure_named_:
     case Opcode::return_:
     case Opcode::isfun_:
