#include <map>
#include <stack>

#include <cassert>

#include "BC.h"
#include "CodeVerifier.h"
#include "R/Symbols.h"

#include "simple_instruction_list.h"

namespace rir {

namespace {

/** State for verifying the stack layout and calculating max ostack
 * size.
 */
class State {
  public:
    static_assert(sizeof(SEXP) == 8, "Invalid ptr size");
    static_assert(sizeof(unsigned) == 4, "Invalid unsigned size");

    Opcode* pc;
    int ostack;

    State(Opcode* pc = nullptr, int ostack = 0) : pc(pc), ostack(ostack) {}

    State(State const& from, Opcode* pc) : pc(pc), ostack(from.ostack) {}

    bool operator!=(State const& other) const {
        assert(pc == other.pc and
               "It is meaningless to compare different states");
        return pc != other.pc or ostack != other.ostack;
    }

    State& operator=(State const& from) = default;

    /** Updates own ostack if the other stack has greater
     * requirements.
     */
    void updateMax(State const& other) {
        if (other.ostack > ostack)
            ostack = other.ostack;
    }

    void check() const { assert(ostack >= 0 and "Too many pops"); }

    void advance(Code* code) {
        BC bc = BC::advance(&pc, code);
        // Those two instructions deal with cleanly returning from the function
        // themselves, so we can ignore leftover values on the stack. Note that
        // ret_ should not be added here, as it requires the stack to have
        // *only* the result value left.
        if (bc.bc == Opcode::return_ || bc.bc == Opcode::deopt_)
            ostack = 0;
        else
            ostack -= bc.popCount();
        check();
        ostack += bc.pushCount();
    }

    BC cur(Code* code) { return BC::decode(pc, code); }

    void checkClear() const {
        assert(ostack == 0 and "Stack imbalance when exitting the function");
    }
};

enum class Sources {
    Required,
    May,
    NotNeeded,
};

static Sources hasSources(Opcode bc) {
    switch (bc) {
    case Opcode::extract1_1_:
    case Opcode::extract1_2_:
    case Opcode::extract2_1_:
    case Opcode::extract2_2_:
    case Opcode::seq_:
    case Opcode::add_:
    case Opcode::mul_:
    case Opcode::div_:
    case Opcode::idiv_:
    case Opcode::mod_:
    case Opcode::pow_:
    case Opcode::sub_:
    case Opcode::uplus_:
    case Opcode::uminus_:
    case Opcode::not_:
    case Opcode::lt_:
    case Opcode::gt_:
    case Opcode::le_:
    case Opcode::ge_:
    case Opcode::eq_:
    case Opcode::ne_:
    case Opcode::colon_:
    case Opcode::subassign1_1_:
    case Opcode::subassign2_1_:
    case Opcode::subassign1_2_:
    case Opcode::subassign2_2_:
        return Sources::Required;

    case Opcode::inc_:
    case Opcode::dec_:
    case Opcode::identical_noforce_:
    case Opcode::push_:
    case Opcode::ldfun_:
    case Opcode::ldddvar_:
    case Opcode::ldvar_:
    case Opcode::ldvar_cached_:
    case Opcode::ldvar_for_update_cache_:
    case Opcode::ldvar_for_update_:
    case Opcode::ldvar_noforce_:
    case Opcode::ldvar_noforce_cached_:
    case Opcode::ldvar_super_:
    case Opcode::ldvar_noforce_super_:
    case Opcode::starg_:
    case Opcode::stvar_:
    case Opcode::starg_cached_:
    case Opcode::stvar_cached_:
    case Opcode::stvar_super_:
    case Opcode::guard_fun_:
    case Opcode::call_implicit_:
    case Opcode::named_call_implicit_:
    case Opcode::call_:
    case Opcode::named_call_:
    case Opcode::static_call_:
    case Opcode::call_builtin_:
    case Opcode::promise_:
    case Opcode::push_code_:
    case Opcode::br_:
    case Opcode::brtrue_:
    case Opcode::beginloop_:
    case Opcode::brobj_:
    case Opcode::brfalse_:
    case Opcode::pick_:
    case Opcode::pull_:
    case Opcode::is_:
    case Opcode::put_:
    case Opcode::alloc_:
    case Opcode::ldarg_:
    case Opcode::stloc_:
    case Opcode::movloc_:
    case Opcode::nop_:
    case Opcode::mk_env_:
    case Opcode::mk_stub_env_:
    case Opcode::get_env_:
    case Opcode::parent_env_:
    case Opcode::set_env_:
    case Opcode::ret_:
    case Opcode::length_:
    case Opcode::names_:
    case Opcode::set_names_:
    case Opcode::force_:
    case Opcode::pop_:
    case Opcode::popn_:
    case Opcode::close_:
    case Opcode::asast_:
    case Opcode::dup_:
    case Opcode::dup2_:
    case Opcode::for_seq_size_:
    case Opcode::swap_:
    case Opcode::set_shared_:
    case Opcode::ensure_named_:
    case Opcode::return_:
    case Opcode::isfun_:
    case Opcode::invisible_:
    case Opcode::visible_:
    case Opcode::endloop_:
    case Opcode::isobj_:
    case Opcode::isstubenv_:
    case Opcode::check_missing_:
    case Opcode::lgl_and_:
    case Opcode::lgl_or_:
    case Opcode::record_call_:
    case Opcode::record_type_:
    case Opcode::deopt_:
    case Opcode::pop_context_:
    case Opcode::push_context_:
    case Opcode::ceil_:
    case Opcode::floor_:
    case Opcode::clear_binding_cache_:
<<<<<<< HEAD
    case Opcode::assert_type_:
=======
    case Opcode::ldvar_noforce_stubbed_:
    case Opcode::stvar_stubbed_:
>>>>>>> d42a029d
        return Sources::NotNeeded;

    case Opcode::ldloc_:
    case Opcode::aslogical_:
    case Opcode::asbool_:
    case Opcode::missing_:
#define V(NESTED, name, Name)\
    case Opcode::name ## _:\
        return Sources::May;
SIMPLE_INSTRUCTIONS(V, _)
#undef V

    case Opcode::invalid_:
    case Opcode::num_of: {}
    }
    assert(false);
    return Sources::NotNeeded;
}
} // unnamed namespace

void CodeVerifier::calculateAndVerifyStack(Code* code) {
    State max; // max state
    std::map<Opcode*, State> state;
    std::stack<State> q;

    Opcode* cptr = code->code();
    q.push(State(cptr));

    while (not q.empty()) {
        State i = q.top();
        q.pop();
        if (state.find(i.pc) != state.end()) {
            assert(i.pc >= code->code() && i.pc < code->endCode());
            State current = state[i.pc];
            if (current != i)
                assert(false and "Stack imbalance detected");
            continue;
        }
        while (true) {
            state[i.pc] = i;
            Opcode* pc = i.pc;
            assert(pc >= code->code() && pc < code->endCode());
            BC cur = BC::decode(pc, code);
            i.advance(code);
            max.updateMax(i);
            if (cur.isExit()) {
                i.checkClear();
                break;
            } else if (cur.bc == Opcode::br_) {
                q.push(State(i, BC::jmpTarget(pc)));
                break;
            } else if (cur.isJmp()) {
                q.push(State(i, BC::jmpTarget(pc)));
                // no break because we want to continue verification in current
                // sequence as well
            }
        }
    }
    code->stackLength = max.ostack;
}

void CodeVerifier::verifyFunctionLayout(SEXP sexp, InterpreterInstance* ctx) {
    if (TYPEOF(sexp) != EXTERNALSXP)
        Rf_error("RIR Verifier: Invalid SEXPTYPE");
    Function* f = Function::unpack(sexp);

    // get the code objects
    std::vector<Code*> objs;
    objs.push_back(f->body());
    for (size_t i = 0; i < f->numArgs; ++i)
        if (f->defaultArg(i))
            objs.push_back(f->defaultArg(i));

    if (f->size > XLENGTH(sexp))
        Rf_error("RIR Verifier: Reported size must be smaller than the size of "
                 "the vector");

    // check that the call instruction has proper arguments and number of
    // instructions is valid
    while (!objs.empty()) {
        auto c = objs.back();
        objs.pop_back();

        if (c->info.magic != CODE_MAGIC)
            Rf_error("RIR Verifier: Invalid code magic number");
        if (c->src == 0)
            Rf_error("RIR Verifier: Code must have AST");
        unsigned oldo = c->stackLength;
        calculateAndVerifyStack(c);
        if (oldo != c->stackLength)
            Rf_error("RIR Verifier: Invalid stack layout reported");

        if (((uintptr_t)(c + 1) + pad4(c->codeSize) +
             c->srcLength * sizeof(Code::SrclistEntry)) == 0)
            Rf_error("RIR Verifier: Invalid code length reported");

        Opcode* cptr = c->code();
        Opcode* start = cptr;
        Opcode* end = start + c->codeSize;
        while (true) {
            if (cptr > end)
                Rf_error("RIR Verifier: Bytecode overflow");
            BC cur = BC::decode(cptr, c);
            switch (hasSources(cur.bc)) {
            case Sources::Required:
                if (c->getSrcIdxAt(cptr, true) == 0)
                    Rf_error("RIR Verifier: Source required but not found");
                break;
            case Sources::NotNeeded:
                if (c->getSrcIdxAt(cptr, true) != 0)
                    Rf_error("RIR Verifier: Sources not needed but stored");
                break;
            case Sources::May: {
            }
            }
            if (*cptr == Opcode::br_ || *cptr == Opcode::brobj_ ||
                *cptr == Opcode::brtrue_ || *cptr == Opcode::brfalse_) {
                int off = *reinterpret_cast<int*>(cptr + 1);
                if (cptr + cur.size() + off < start ||
                    cptr + cur.size() + off > end)
                    Rf_error("RIR Verifier: Branch outside closure");
            }
            if (*cptr == Opcode::ldvar_ || *cptr == Opcode::ldvar_noforce_ ||
                *cptr == Opcode::ldvar_super_ ||
                *cptr == Opcode::ldvar_noforce_super_ ||
                *cptr == Opcode::ldvar_for_update_) {
                unsigned* argsIndex = reinterpret_cast<Immediate*>(cptr + 1);
                if (*argsIndex >= cp_pool_length(ctx))
                    Rf_error("RIR Verifier: Invalid arglist index");
                SEXP sym = cp_pool_at(ctx, *argsIndex);
                if (TYPEOF(sym) != SYMSXP)
                    Rf_error("RIR Verifier: load/store binding not a symbol");
                if (!(strlen(CHAR(PRINTNAME(sym)))))
                    Rf_error("RIR Verifier: load/store empty binding name");
            }
            if (*cptr == Opcode::ldvar_cached_ ||
                *cptr == Opcode::stvar_cached_ ||
                *cptr == Opcode::ldvar_noforce_cached_ ||
                *cptr == Opcode::starg_cached_ ||
                *cptr == Opcode::ldvar_for_update_cache_) {
                unsigned* argsIndex = reinterpret_cast<Immediate*>(cptr + 1);
                if (*argsIndex >= cp_pool_length(ctx))
                    Rf_error("RIR Verifier: Invalid arglist index");
                SEXP sym = cp_pool_at(ctx, *argsIndex);
                if (TYPEOF(sym) != SYMSXP)
                    Rf_error("RIR Verifier: load/store binding not a symbol");
                if (!(strlen(CHAR(PRINTNAME(sym)))))
                    Rf_error("RIR Verifier: load/store empty binding name");
                unsigned cacheIdx = *(argsIndex + 1);
                if (cacheIdx >= c->bindingCacheSize)
                    Rf_error(
                        "RIR Verifier: cached load/store with invalid index");
            }
            if (*cptr == Opcode::clear_binding_cache_) {
                unsigned* argsIndex = reinterpret_cast<Immediate*>(cptr + 1);
                unsigned cacheIdxStart = *(argsIndex);
                unsigned cacheIdxSize = *(argsIndex + 1);
                if (cacheIdxStart + cacheIdxSize > c->bindingCacheSize)
                    Rf_error("RIR Verifier: cached clear_binding_cache_ with "
                             "invalid index");
            }

            if (*cptr == Opcode::promise_) {
                unsigned* promidx = reinterpret_cast<Immediate*>(cptr + 1);
                objs.push_back(c->getPromise(*promidx));
            }
            if (*cptr == Opcode::ldarg_) {
                unsigned idx = *reinterpret_cast<Immediate*>(cptr + 1);
                if (idx >= MAX_ARG_IDX)
                    Rf_error("RIR Verifier: Loading out of index argument");
            }
            if (*cptr == Opcode::call_implicit_ ||
                *cptr == Opcode::named_call_implicit_) {
                uint32_t nargs = *reinterpret_cast<Immediate*>(cptr + 1);

                for (size_t i = 0, e = nargs; i != e; ++i) {
                    uint32_t offset = cur.callExtra().immediateCallArguments[i];
                    if (offset == MISSING_ARG_IDX || offset == DOTS_ARG_IDX)
                        continue;
                    objs.push_back(c->getPromise(offset));
                }
                if (*cptr == Opcode::named_call_implicit_) {
                    for (size_t i = 0, e = nargs; i != e; ++i) {
                        uint32_t offset = cur.callExtra().callArgumentNames[i];
                        if (offset) {
                            SEXP name = cp_pool_at(ctx, offset);
                            if (TYPEOF(name) != SYMSXP && name != R_NilValue)
                                Rf_error("RIR Verifier: Calling target not a "
                                         "symbol");
                        }
                    }
                }
            }
            if (*cptr == Opcode::named_call_) {
                uint32_t nargs = *reinterpret_cast<Immediate*>(cptr + 1);
                for (size_t i = 0, e = nargs; i != e; ++i) {
                    uint32_t offset = cur.callExtra().callArgumentNames[i];
                    if (offset) {
                        SEXP name = cp_pool_at(ctx, offset);
                        if (TYPEOF(name) != SYMSXP && name != R_NilValue)
                            Rf_error(
                                "RIR Verifier: Calling target not a symbol");
                    }
                }
            }
            if (*cptr == Opcode::mk_env_ || *cptr == Opcode::mk_stub_env_) {
                uint32_t nargs = *reinterpret_cast<Immediate*>(cptr + 1);
                for (size_t i = 0, e = nargs; i != e; ++i) {
                    uint32_t offset = cur.mkEnvExtra().names[i];
                    SEXP name = cp_pool_at(ctx, offset);
                    if (TYPEOF(name) != SYMSXP)
                        Rf_error(
                            "RIR Verifier: environment argument not a symbol");
                }
            }

            cptr += cur.size();
            if (cptr == start + c->codeSize) {
                if (!(cur.isJmp() && cur.immediate.offset < 0) &&
                    !(cur.isExit()))
                    Rf_error("RIR Verifier: Last opcode should jump backwards "
                             "or exit");
                break;
            }
        }
    }
}
} // namespace rir<|MERGE_RESOLUTION|>--- conflicted
+++ resolved
@@ -183,12 +183,9 @@
     case Opcode::ceil_:
     case Opcode::floor_:
     case Opcode::clear_binding_cache_:
-<<<<<<< HEAD
-    case Opcode::assert_type_:
-=======
     case Opcode::ldvar_noforce_stubbed_:
     case Opcode::stvar_stubbed_:
->>>>>>> d42a029d
+    case Opcode::assert_type_:
         return Sources::NotNeeded;
 
     case Opcode::ldloc_:
