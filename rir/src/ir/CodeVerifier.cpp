--- conflicted
+++ resolved
@@ -172,13 +172,8 @@
     case Opcode::aslogical_:
     case Opcode::asbool_:
     case Opcode::missing_:
-<<<<<<< HEAD
 #define V(NESTED, name, Name)\
     case Opcode::name ## _:\
-=======
-    case Opcode::int3_:
-    case Opcode::printInvocation_:
->>>>>>> 5f29709a
         return Sources::May;
 SIMPLE_INSTRUCTIONS(V, _)
 #undef V
