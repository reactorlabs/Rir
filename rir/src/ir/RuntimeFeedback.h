#ifndef RIR_RUNTIME_FEEDBACK
#define RIR_RUNTIME_FEEDBACK

#include "../compiler/pir/value.h"
#include "R/r.h"
#include "common.h"
#include <array>
#include <cstdint>
#include <unordered_map>

namespace rir {

struct Code;

#pragma pack(push)
#pragma pack(1)

struct ObservedCalles {
    static constexpr unsigned CounterBits = 30;
    static constexpr unsigned CounterOverflow = (1 << CounterBits) - 1;
    static constexpr unsigned TargetBits = 2;
    static constexpr unsigned MaxTargets = (1 << TargetBits) - 1;

    // numTargets is sized such that the largest number it can hold is
    // MaxTargets. If it is set to MaxTargets then the targets array is full. We
    // do not distinguish between the case where we have seen MaxTarget
    // different targets and the case where we have seen more than that.
    // Effectively this means we have seen MaxTargets or more.
    uint32_t numTargets : TargetBits;
    uint32_t taken : CounterBits;

    RIR_INLINE void record(Code* caller, SEXP callee);
    SEXP getTarget(const Code* code, size_t pos) const;

    std::array<unsigned, MaxTargets> targets;
};

struct ObservedType {
    uint8_t sexptype : 5;
    uint8_t scalar : 1;
    uint8_t object : 1;
    uint8_t attribs : 1;
    ObservedType() {}
    explicit ObservedType(SEXP s);
    bool operator==(const ObservedType& other) {
        return memcmp(this, &other, sizeof(ObservedType)) == 0;
    }

    bool isObj() const { return object; }
};
<<<<<<< HEAD
static_assert(sizeof(ObservedCalles) == 7 * sizeof(uint32_t),
=======
static_assert(sizeof(CallFeedback) == 4 * sizeof(uint32_t),
>>>>>>> bca2937c
              "Size needs to fit inside a record_ bc immediate args");

struct ObservedValues {
    static constexpr unsigned MaxTypes = 3;
    uint8_t numTypes;

    std::array<ObservedType, MaxTypes> seen;

    ObservedValues() : numTypes(0) {}

    void record(SEXP e) {
        ObservedType type(e);
        if (numTypes < MaxTypes) {
            int i = 0;
            for (; i < numTypes; ++i)
                if (seen[i] == type)
                    break;
            if (i == numTypes)
                seen[numTypes++] = type;
        }
    }

    bool observedObject() {
        for (const auto& record : seen) {
            if (record.isObj()) {
                return true;
            }
        }
        return false;
    }
};
static_assert(sizeof(ObservedValues) == sizeof(uint32_t),
              "Size needs to fit inside a record_ bc immediate args");

namespace pir {

struct ProfiledValues {
    std::unordered_map<Value*, ObservedCalles>* calles;
    std::unordered_map<Value*, ObservedValues>* types;

    ProfiledValues()
        : calles(new std::unordered_map<Value*, ObservedCalles>()),
          types(new std::unordered_map<Value*, ObservedValues>()){};

    ~ProfiledValues() {
        delete types;
        delete calles;
    }

    bool hasTypesFor(Value* value) {
        return types->count(value) && types->at(value).numTypes;
    }
}; // namespace pir

#pragma pack(pop)

} // namespace pir
} // namespace rir
#endif<|MERGE_RESOLUTION|>--- conflicted
+++ resolved
@@ -48,11 +48,7 @@
 
     bool isObj() const { return object; }
 };
-<<<<<<< HEAD
-static_assert(sizeof(ObservedCalles) == 7 * sizeof(uint32_t),
-=======
-static_assert(sizeof(CallFeedback) == 4 * sizeof(uint32_t),
->>>>>>> bca2937c
+static_assert(sizeof(ObservedCalles) == 4 * sizeof(uint32_t),
               "Size needs to fit inside a record_ bc immediate args");
 
 struct ObservedValues {
