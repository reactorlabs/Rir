#include "BC.h"

#include "utils/Pool.h"
#include <iomanip>
#include <iostream>

#include "CodeStream.h"
#include "R/Funtab.h"
#include "R/Printing.h"
#include "R/RList.h"
#include "R/r.h"

namespace rir {

void BC::write(CodeStream& cs) const {
    cs.insert(bc);
    switch (bc) {
#define V(NESTED, name, name_) case Opcode::name_##_:
BC_NOARGS(V, _)
#undef V
        return;

    case Opcode::record_call_:
        // Call feedback targets are stored in the code extra pool. We don't
        // have access to them here, so we can't write a call feedback with
        // preseeded values.
        assert(immediate.callFeedback.numTargets == 0 &&
               "cannot write call feedback targets");
        cs.insert(immediate.callFeedback);
        return;

    case Opcode::record_binop_:
        cs.insert(immediate.binopFeedback[0]);
        cs.insert(immediate.binopFeedback[1]);
        return;

    case Opcode::push_:
    case Opcode::deopt_:
    case Opcode::ldfun_:
    case Opcode::ldddvar_:
    case Opcode::ldvar_:
    case Opcode::ldvar_noforce_:
    case Opcode::ldvar_super_:
    case Opcode::ldvar_noforce_super_:
    case Opcode::ldlval_:
    case Opcode::stvar_:
    case Opcode::stvar_super_:
    case Opcode::missing_:
        cs.insert(immediate.pool);
        return;

    case Opcode::guard_fun_:
        cs.insert(immediate.guard_fun_args);
        return;

    case Opcode::call_implicit_:
        cs.insert(immediate.callFixedArgs);
        for (FunIdx arg : callExtra().immediateCallArguments)
            cs.insert(arg);
        break;

    case Opcode::named_call_implicit_:
        cs.insert(immediate.callFixedArgs);
        for (FunIdx arg : callExtra().immediateCallArguments)
            cs.insert(arg);
        for (PoolIdx name : callExtra().callArgumentNames)
            cs.insert(name);
        break;

    case Opcode::call_:
        cs.insert(immediate.callFixedArgs);
        break;

    case Opcode::named_call_:
        cs.insert(immediate.callFixedArgs);
        for (PoolIdx name : callExtra().callArgumentNames)
            cs.insert(name);
        break;

    case Opcode::static_call_:
        cs.insert(immediate.staticCallFixedArgs);
        break;

    case Opcode::promise_:
    case Opcode::push_code_:
        cs.insert(immediate.fun);
        return;

    case Opcode::br_:
    case Opcode::brtrue_:
    case Opcode::beginloop_:
    case Opcode::brobj_:
    case Opcode::brfalse_:
        cs.patchpoint(immediate.offset);
        return;

    case Opcode::pick_:
    case Opcode::pull_:
    case Opcode::is_:
    case Opcode::put_:
    case Opcode::alloc_:
        cs.insert(immediate.i);
        return;

    case Opcode::ldarg_:
        cs.insert(immediate.arg_idx);
        return;

    case Opcode::ldloc_:
    case Opcode::stloc_:
        cs.insert(immediate.loc);
        return;

    case Opcode::movloc_:
        cs.insert(immediate.loc_cpy);
        return;

<<<<<<< HEAD
=======
    case Opcode::record_call_:
        // Call feedback targets are stored in the code extra pool. We don't
        // have access to them here, so we can't write a call feedback with
        // preseeded values.
        assert(immediate.callFeedback.numTargets == 0 &&
               "cannot write call feedback targets");
        cs.insert(immediate.callFeedback);
        return;

    case Opcode::record_binop_:
        cs.insert(immediate.binopFeedback[0]);
        cs.insert(immediate.binopFeedback[1]);
        return;

    case Opcode::nop_:
    case Opcode::make_env_:
    case Opcode::get_env_:
    case Opcode::parent_env_:
    case Opcode::set_env_:
    case Opcode::extract1_1_:
    case Opcode::extract1_2_:
    case Opcode::extract2_1_:
    case Opcode::extract2_2_:
    case Opcode::ret_:
    case Opcode::length_:
    case Opcode::names_:
    case Opcode::set_names_:
    case Opcode::force_:
    case Opcode::pop_:
    case Opcode::close_:
    case Opcode::asast_:
    case Opcode::asbool_:
    case Opcode::dup_:
    case Opcode::dup2_:
    case Opcode::for_seq_size_:
    case Opcode::swap_:
    case Opcode::int3_:
    case Opcode::printInvocation_:
    case Opcode::make_unique_:
    case Opcode::set_shared_:
    case Opcode::ensure_named_:
    case Opcode::aslogical_:
    case Opcode::lgl_and_:
    case Opcode::lgl_or_:
    case Opcode::inc_:
    case Opcode::add_:
    case Opcode::mul_:
    case Opcode::div_:
    case Opcode::idiv_:
    case Opcode::mod_:
    case Opcode::pow_:
    case Opcode::sub_:
    case Opcode::uplus_:
    case Opcode::uminus_:
    case Opcode::not_:
    case Opcode::lt_:
    case Opcode::gt_:
    case Opcode::le_:
    case Opcode::ge_:
    case Opcode::eq_:
    case Opcode::identical_noforce_:
    case Opcode::ne_:
    case Opcode::seq_:
    case Opcode::colon_:
    case Opcode::return_:
    case Opcode::isfun_:
    case Opcode::invisible_:
    case Opcode::visible_:
    case Opcode::endloop_:
    case Opcode::subassign1_:
    case Opcode::subassign2_:
    case Opcode::isobj_:
    case Opcode::check_missing_:
        return;

>>>>>>> ff92993d
    case Opcode::invalid_:
    case Opcode::num_of:
        assert(false);
        return;
    }
}

SEXP BC::immediateConst() const { return Pool::get(immediate.pool); }

void BC::printImmediateArgs(std::ostream& out) const {
    out << "[";
    for (auto arg : callExtra().immediateCallArguments) {
        if (arg == MISSING_ARG_IDX)
            out << " _";
        else if (arg == DOTS_ARG_IDX)
            out << " ...";
        else
            out << " " << std::hex << arg << std::dec;
    }
    out << " ]";
}

void BC::printNames(std::ostream& out) const {
    out << "[";
    for (auto name : callExtra().callArgumentNames) {
        SEXP n = Pool::get(name);
        out << " "
            << (n == nullptr || n == R_NilValue ? "_" : CHAR(PRINTNAME(n)));
    }
    out << " ]";
}

void BC::printOpcode(std::ostream& out) const { out << name(bc) << "  "; }

void BC::print(std::ostream& out) const {
    out << "   ";
    if (bc != Opcode::record_call_ && bc != Opcode::record_binop_)
        printOpcode(out);

    switch (bc) {
    case Opcode::invalid_:
    case Opcode::num_of:
        assert(false);
        break;
    case Opcode::call_implicit_: {
        printImmediateArgs(out);
        break;
    }
    case Opcode::named_call_implicit_: {
        printImmediateArgs(out);
        out << " ";
        printNames(out);
        break;
    }
    case Opcode::call_: {
        auto args = immediate.callFixedArgs;
        BC::NumArgs nargs = args.nargs;
        out << nargs;
        break;
    }

    case Opcode::named_call_: {
        auto args = immediate.callFixedArgs;
        BC::NumArgs nargs = args.nargs;
        out << nargs << " ";
        printNames(out);
        break;
    }
    case Opcode::static_call_: {
        auto args = immediate.staticCallFixedArgs;
        BC::NumArgs nargs = args.nargs;
        auto target = Pool::get(args.target);
        out << nargs << " : " << dumpSexp(target).c_str();
        break;
    }
    case Opcode::deopt_: {
        DeoptMetadata* m = (DeoptMetadata*)DATAPTR(immediateConst());
        m->print(out);
        break;
    }
    case Opcode::push_:
        out << dumpSexp(immediateConst()).c_str();
        break;
    case Opcode::ldfun_:
    case Opcode::ldvar_:
    case Opcode::ldvar_noforce_:
    case Opcode::ldvar_super_:
    case Opcode::ldvar_noforce_super_:
    case Opcode::ldlval_:
    case Opcode::ldddvar_:
    case Opcode::stvar_:
    case Opcode::stvar_super_:
    case Opcode::missing_:
        out << CHAR(PRINTNAME(immediateConst()));
        break;
    case Opcode::guard_fun_: {
        SEXP name = Pool::get(immediate.guard_fun_args.name);
        out << CHAR(PRINTNAME(name))
            << " == " << Pool::get(immediate.guard_fun_args.expected);
        break;
    }
    case Opcode::pick_:
    case Opcode::pull_:
    case Opcode::put_:
        out << immediate.i;
        break;
    case Opcode::ldarg_:
        out << immediate.arg_idx;
        break;
    case Opcode::ldloc_:
    case Opcode::stloc_:
        out << "@" << immediate.loc;
        break;
    case Opcode::movloc_:
        out << "@" << immediate.loc_cpy.source << " -> @"
            << immediate.loc_cpy.target;
        break;
    case Opcode::is_:
    case Opcode::alloc_:
        out << type2char(immediate.i);
        break;

    case Opcode::record_call_: {
        ObservedCallees prof = immediate.callFeedback;
        out << "[ ";
        if (prof.taken == ObservedCallees::CounterOverflow)
            out << "*, <";
        else
            out << prof.taken << ", <";
        if (prof.numTargets == ObservedCallees::MaxTargets)
            out << "*>, ";
        else
            out << prof.numTargets << ">" << (prof.numTargets ? ", " : " ");
        for (int i = 0; i < prof.numTargets; ++i)
            out << callFeedbackExtra().targets[i] << "("
                << type2char(TYPEOF(callFeedbackExtra().targets[i])) << ") ";
        out << "]";
        break;
    }

    case Opcode::record_binop_: {
        auto prof = immediate.binopFeedback;
        out << "[ ";
        for (size_t j = 0; j < 2; ++j) {
            if (prof[j].numTypes) {
                for (size_t i = 0; i < prof[j].numTypes; ++i) {
                    auto t = prof[j].seen[i];
                    out << Rf_type2char(t.sexptype) << "("
                        << (t.object ? "o" : "") << (t.attribs ? "a" : "")
                        << (t.scalar ? "s" : "") << ")";
                    if (i != (unsigned)prof[j].numTypes - 1)
                        out << ", ";
                }
            } else {
                out << "<?>";
            }
            if (j == 0)
                out << " x ";
        }
        out << " ]";
        break;
    }

    case Opcode::nop_:
    case Opcode::make_env_:
    case Opcode::get_env_:
    case Opcode::parent_env_:
    case Opcode::set_env_:
    case Opcode::force_:
    case Opcode::pop_:
    case Opcode::seq_:
    case Opcode::colon_:
    case Opcode::ret_:
    case Opcode::swap_:
#define V(NESTED, name, Name) case Opcode::name ## _:
SIMPLE_INSTRUCTIONS(V, _)
#undef V
    case Opcode::make_unique_:
    case Opcode::set_shared_:
    case Opcode::ensure_named_:
    case Opcode::dup_:
    case Opcode::inc_:
    case Opcode::dup2_:
    case Opcode::for_seq_size_:
    case Opcode::asast_:
    case Opcode::asbool_:
    case Opcode::add_:
    case Opcode::mul_:
    case Opcode::div_:
    case Opcode::idiv_:
    case Opcode::mod_:
    case Opcode::pow_:
    case Opcode::sub_:
    case Opcode::uplus_:
    case Opcode::uminus_:
    case Opcode::not_:
    case Opcode::lt_:
    case Opcode::gt_:
    case Opcode::le_:
    case Opcode::ge_:
    case Opcode::eq_:
    case Opcode::identical_noforce_:
    case Opcode::ne_:
    case Opcode::return_:
    case Opcode::isfun_:
    case Opcode::invisible_:
    case Opcode::visible_:
    case Opcode::extract1_1_:
    case Opcode::extract1_2_:
    case Opcode::extract2_1_:
    case Opcode::extract2_2_:
    case Opcode::close_:
    case Opcode::length_:
    case Opcode::names_:
    case Opcode::set_names_:
    case Opcode::endloop_:
    case Opcode::aslogical_:
    case Opcode::lgl_or_:
    case Opcode::lgl_and_:
    case Opcode::subassign1_:
    case Opcode::subassign2_:
    case Opcode::isobj_:
    case Opcode::check_missing_:
        break;
    case Opcode::promise_:
    case Opcode::push_code_:
        out << std::hex << immediate.fun << std::dec;
        break;
    case Opcode::beginloop_:
    case Opcode::brtrue_:
    case Opcode::brobj_:
    case Opcode::brfalse_:
    case Opcode::br_:
        out << immediate.offset;
        break;
    }
    out << "\n";
}

} // namespace rir<|MERGE_RESOLUTION|>--- conflicted
+++ resolved
@@ -115,84 +115,6 @@
         cs.insert(immediate.loc_cpy);
         return;
 
-<<<<<<< HEAD
-=======
-    case Opcode::record_call_:
-        // Call feedback targets are stored in the code extra pool. We don't
-        // have access to them here, so we can't write a call feedback with
-        // preseeded values.
-        assert(immediate.callFeedback.numTargets == 0 &&
-               "cannot write call feedback targets");
-        cs.insert(immediate.callFeedback);
-        return;
-
-    case Opcode::record_binop_:
-        cs.insert(immediate.binopFeedback[0]);
-        cs.insert(immediate.binopFeedback[1]);
-        return;
-
-    case Opcode::nop_:
-    case Opcode::make_env_:
-    case Opcode::get_env_:
-    case Opcode::parent_env_:
-    case Opcode::set_env_:
-    case Opcode::extract1_1_:
-    case Opcode::extract1_2_:
-    case Opcode::extract2_1_:
-    case Opcode::extract2_2_:
-    case Opcode::ret_:
-    case Opcode::length_:
-    case Opcode::names_:
-    case Opcode::set_names_:
-    case Opcode::force_:
-    case Opcode::pop_:
-    case Opcode::close_:
-    case Opcode::asast_:
-    case Opcode::asbool_:
-    case Opcode::dup_:
-    case Opcode::dup2_:
-    case Opcode::for_seq_size_:
-    case Opcode::swap_:
-    case Opcode::int3_:
-    case Opcode::printInvocation_:
-    case Opcode::make_unique_:
-    case Opcode::set_shared_:
-    case Opcode::ensure_named_:
-    case Opcode::aslogical_:
-    case Opcode::lgl_and_:
-    case Opcode::lgl_or_:
-    case Opcode::inc_:
-    case Opcode::add_:
-    case Opcode::mul_:
-    case Opcode::div_:
-    case Opcode::idiv_:
-    case Opcode::mod_:
-    case Opcode::pow_:
-    case Opcode::sub_:
-    case Opcode::uplus_:
-    case Opcode::uminus_:
-    case Opcode::not_:
-    case Opcode::lt_:
-    case Opcode::gt_:
-    case Opcode::le_:
-    case Opcode::ge_:
-    case Opcode::eq_:
-    case Opcode::identical_noforce_:
-    case Opcode::ne_:
-    case Opcode::seq_:
-    case Opcode::colon_:
-    case Opcode::return_:
-    case Opcode::isfun_:
-    case Opcode::invisible_:
-    case Opcode::visible_:
-    case Opcode::endloop_:
-    case Opcode::subassign1_:
-    case Opcode::subassign2_:
-    case Opcode::isobj_:
-    case Opcode::check_missing_:
-        return;
-
->>>>>>> ff92993d
     case Opcode::invalid_:
     case Opcode::num_of:
         assert(false);
@@ -356,66 +278,9 @@
         break;
     }
 
-    case Opcode::nop_:
-    case Opcode::make_env_:
-    case Opcode::get_env_:
-    case Opcode::parent_env_:
-    case Opcode::set_env_:
-    case Opcode::force_:
-    case Opcode::pop_:
-    case Opcode::seq_:
-    case Opcode::colon_:
-    case Opcode::ret_:
-    case Opcode::swap_:
-#define V(NESTED, name, Name) case Opcode::name ## _:
-SIMPLE_INSTRUCTIONS(V, _)
+#define V(NESTED, name, name_) case Opcode::name_##_:
+BC_NOARGS(V, _)
 #undef V
-    case Opcode::make_unique_:
-    case Opcode::set_shared_:
-    case Opcode::ensure_named_:
-    case Opcode::dup_:
-    case Opcode::inc_:
-    case Opcode::dup2_:
-    case Opcode::for_seq_size_:
-    case Opcode::asast_:
-    case Opcode::asbool_:
-    case Opcode::add_:
-    case Opcode::mul_:
-    case Opcode::div_:
-    case Opcode::idiv_:
-    case Opcode::mod_:
-    case Opcode::pow_:
-    case Opcode::sub_:
-    case Opcode::uplus_:
-    case Opcode::uminus_:
-    case Opcode::not_:
-    case Opcode::lt_:
-    case Opcode::gt_:
-    case Opcode::le_:
-    case Opcode::ge_:
-    case Opcode::eq_:
-    case Opcode::identical_noforce_:
-    case Opcode::ne_:
-    case Opcode::return_:
-    case Opcode::isfun_:
-    case Opcode::invisible_:
-    case Opcode::visible_:
-    case Opcode::extract1_1_:
-    case Opcode::extract1_2_:
-    case Opcode::extract2_1_:
-    case Opcode::extract2_2_:
-    case Opcode::close_:
-    case Opcode::length_:
-    case Opcode::names_:
-    case Opcode::set_names_:
-    case Opcode::endloop_:
-    case Opcode::aslogical_:
-    case Opcode::lgl_or_:
-    case Opcode::lgl_and_:
-    case Opcode::subassign1_:
-    case Opcode::subassign2_:
-    case Opcode::isobj_:
-    case Opcode::check_missing_:
         break;
     case Opcode::promise_:
     case Opcode::push_code_:
