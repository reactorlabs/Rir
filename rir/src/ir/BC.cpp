--- conflicted
+++ resolved
@@ -132,14 +132,9 @@
     case Opcode::dup2_:
     case Opcode::for_seq_size_:
     case Opcode::swap_:
-<<<<<<< HEAD
 #define V(NESTED, name, Name) case Opcode::name ## _:
 SIMPLE_INSTRUCTIONS(V, _)
 #undef V
-=======
-    case Opcode::int3_:
-    case Opcode::printInvocation_:
->>>>>>> 5f29709a
     case Opcode::make_unique_:
     case Opcode::set_shared_:
     case Opcode::ensure_named_:
@@ -351,14 +346,9 @@
     case Opcode::colon_:
     case Opcode::ret_:
     case Opcode::swap_:
-<<<<<<< HEAD
 #define V(NESTED, name, Name) case Opcode::name ## _:
 SIMPLE_INSTRUCTIONS(V, _)
 #undef V
-=======
-    case Opcode::int3_:
-    case Opcode::printInvocation_:
->>>>>>> 5f29709a
     case Opcode::make_unique_:
     case Opcode::set_shared_:
     case Opcode::ensure_named_:
