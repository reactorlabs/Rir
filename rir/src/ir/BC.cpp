--- conflicted
+++ resolved
@@ -47,19 +47,11 @@
         cs.insert(immediate.pool);
         return;
 
-<<<<<<< HEAD
-    case Opcode::ldvar_cache_:
-    case Opcode::ldvar_noforce_cache_:
-    case Opcode::ldvar_for_update_cache_:
-    case Opcode::stvar_cache_:
-    case Opcode::starg_cache_:
-=======
     case Opcode::ldvar_cached_:
     case Opcode::ldvar_noforce_cached_:
     case Opcode::ldvar_for_update_cache_:
     case Opcode::stvar_cached_:
     case Opcode::starg_cached_:
->>>>>>> 758098a9
         cs.insert(immediate.poolAndCache);
         return;
 
@@ -150,11 +142,7 @@
 }
 
 SEXP BC::immediateConst() const {
-<<<<<<< HEAD
-    if (is(Opcode::ldvar_cache_) || is(Opcode::stvar_cache_))
-=======
     if (is(Opcode::ldvar_cached_) || is(Opcode::stvar_cached_))
->>>>>>> 758098a9
         return Pool::get(immediate.poolAndCache.poolIndex);
     else
         return Pool::get(immediate.pool);
@@ -279,19 +267,11 @@
     case Opcode::missing_:
         out << CHAR(PRINTNAME(immediateConst()));
         break;
-<<<<<<< HEAD
-    case Opcode::ldvar_cache_:
-    case Opcode::ldvar_noforce_cache_:
-    case Opcode::ldvar_for_update_cache_:
-    case Opcode::stvar_cache_:
-    case Opcode::starg_cache_:
-=======
     case Opcode::ldvar_cached_:
     case Opcode::ldvar_noforce_cached_:
     case Opcode::ldvar_for_update_cache_:
     case Opcode::stvar_cached_:
     case Opcode::starg_cached_:
->>>>>>> 758098a9
         out << CHAR(PRINTNAME(immediateConst())) << "{"
             << immediate.poolAndCache.cacheIndex << "}";
         break;
