#include "Compiler.h"

#include "BC.h"
#include "CodeStream.h"

#include "R/r.h"
#include "R/RList.h"
#include "R/Sexp.h"
#include "R/Symbols.h"
#include "R/Funtab.h"

#include "utils/Pool.h"

#include "CodeVerifier.h"

#include "simple_instruction_list.h"

#include <stack>

namespace rir {

namespace {

static bool isConstant(SEXP exp) {
    // Dispatch on the current type of AST node
    switch (TYPEOF(exp)) {
    case LANGSXP:
    case SYMSXP:
    case PROMSXP:
        return false;
    default:
        return true;
    }
}

class CompilerContext {
  public:
    class LoopContext {
      public:
        BC::Label next_;
        BC::Label break_;
        bool context_needed_ = false;
        LoopContext(BC::Label next_, BC::Label break_)
            : next_(next_), break_(break_) {}
    };

    class CodeContext {
      public:
        CodeStream cs;
        std::stack<LoopContext> loops;
        SEXP env;
        CodeContext* parent;
        CodeContext(SEXP ast, SEXP env, FunctionWriter& fun, CodeContext* p)
            : cs(fun, ast), env(env), parent(p) {}
        virtual ~CodeContext() {}
        bool inLoop() {
            return !loops.empty() ||
                    (parent && parent->inLoop());
        }
        BC::Label loopNext() {
            assert(!loops.empty());
            return loops.top().next_;
        }
        BC::Label loopBreak() {
            assert(!loops.empty());
            return loops.top().break_;
        }
        void setContextNeeded() {
            if (loops.empty() && parent)
                parent->setContextNeeded();
            else
                loops.top().context_needed_ = true;
        }
        virtual bool loopIsLocal() {
            if (loops.empty()) return false;
            return true;
        }
    };

    class PromiseContext : public CodeContext {
      public:
        PromiseContext(SEXP ast, FunctionWriter& fun, CodeContext* p)
            : CodeContext(ast, nullptr, fun, p) {}
        bool loopIsLocal() override {
            if (loops.empty()) {
                parent->setContextNeeded();
                return false;
            }
            return true;
        }
    };

    std::stack<CodeContext*> code;

    CodeStream& cs() { return code.top()->cs; }
    SEXP env() { return code.top()->env; }

    FunctionWriter& fun;
    Preserve& preserve;

    CompilerContext(FunctionWriter& fun, Preserve& preserve)
        : fun(fun), preserve(preserve) {}

    ~CompilerContext() { assert(code.empty()); }

    bool inLoop() const { return code.top()->inLoop(); }

    LoopContext& loop() { return code.top()->loops.top(); }

    bool loopNeedsContext() {
        assert(inLoop());
        return code.top()->loops.top().context_needed_;
    }

    bool loopIsLocal() {
        return code.top()->loopIsLocal();
    }

    BC::Label loopNext() { return code.top()->loopNext(); }

    BC::Label loopBreak() { return code.top()->loopBreak(); }

    void pushLoop(BC::Label next_, BC::Label break_) {
        code.top()->loops.emplace(next_, break_);
    }

    void popLoop() { code.top()->loops.pop(); }

    void push(SEXP ast, SEXP env) {
        code.push(new CodeContext(ast, env, fun,
                                  code.empty() ? nullptr : code.top()));
    }

    void pushPromiseContext(SEXP ast) { code.push(new PromiseContext(ast, fun, code.empty() ? nullptr : code.top())); }

    Code* pop() {
        Code* res = cs().finalize(0);
        delete code.top();
        code.pop();
        return res;
    }
};

Code* compilePromise(CompilerContext& ctx, SEXP exp);
void compileExpr(CompilerContext& ctx, SEXP exp, bool voidContext = false);
void compileCall(CompilerContext& ctx, SEXP ast, SEXP fun, SEXP args, bool voidContext);

void compileWhile(CompilerContext& ctx, std::function<void()> compileCond,
                  std::function<void()> compileBody) {
    CodeStream& cs = ctx.cs();

    BC::Label loopBranch = cs.mkLabel();
    BC::Label nextBranch = cs.mkLabel();

    ctx.pushLoop(loopBranch, nextBranch);

    unsigned beginLoopPos = cs.currentPos();

    cs << BC::beginloop(nextBranch) << loopBranch;

    compileCond();
    cs << BC::brfalse(nextBranch);

    compileBody();
    cs << BC::pop() << BC::br(loopBranch) << nextBranch;

    if (ctx.loopNeedsContext()) {
        cs << BC::endloop();
    } else {
        cs.remove(beginLoopPos);
    }

    cs << BC::push(R_NilValue) << BC::invisible();

    ctx.popLoop();
}

bool compileSimpleFor(CompilerContext& ctx, SEXP sym, SEXP seq, SEXP body) {
    Match(seq) {
        Case(LANGSXP, fun, argsSexp) {
            RList args(argsSexp);
            if (fun != symbol::Colon || args.length() != 2) {
                return false;
            }

            SEXP start = args[0];
            SEXP end = args[1];
            if (TYPEOF(start) != INTSXP && TYPEOF(start) != LGLSXP &&
                (TYPEOF(start) != REALSXP || XLENGTH(start) == 0 ||
                 *REAL(start) != (int)*REAL(start))) {
                return false;
            }

            // for(i in m:n) {
            //   ...
            // }
            // =>
            // i' <- m
            // n' <- n
            // if (i' > n') {
            //   n' <- ceil(n') - 1
            //   while (i' > n') {
            //     i <- i'
            //     i' <- i' - 1
            //     ...
            //   }
            // } else {
            //   n' <- floor(n') + 1
            //   while (i' < n') {
            //     i <- i'
            //     i' <- i' + 1
            //     ...
            //   }
            // }

            CodeStream& cs = ctx.cs();
            BC::Label fwdBranch = cs.mkLabel();
            BC::Label endBranch = cs.mkLabel();

            // i' <- m
            compileExpr(ctx, start);
            cs << BC::floor() << BC::ensureNamed();
            // n' <- n
            compileExpr(ctx, end);
            cs << BC::ensureNamed();
            // if (i' > n')
            cs << BC::dup2() << BC::gt();
            cs.addSrc(R_NilValue);
            cs << BC::brfalse(fwdBranch);
            // {
            // n' <- ceil(n') - 1
            cs << BC::ceil() << BC::dec() << BC::ensureNamed() << BC::swap();
            // while
            compileWhile(ctx,
                         [&cs]() {
                             // (i' > n')
                             cs << BC::dup2() << BC::lt();
                             cs.addSrc(R_NilValue);
                         },
                         [&ctx, &cs, &sym, &body]() {
                             // {
                             // i <- i'
                             cs << BC::dup() << BC::stvar(sym)
                                << BC::setShared();
                             // i' <- i' - 1
                             cs << BC::dec();
                             // ...
                             compileExpr(ctx, body);
                             // }
                         });
            // } else {
            cs << BC::br(endBranch) << fwdBranch;
            // n' <- floor(n') + 1
            cs << BC::floor() << BC::inc() << BC::swap();
            // while
            compileWhile(ctx,
                         [&cs]() {
                             // (i' < n')
                             cs << BC::dup2() << BC::gt();
                             cs.addSrc(R_NilValue);
                         },
                         [&ctx, &cs, &sym, &body]() {
                             // {
                             // i <- i'
                             cs << BC::dup() << BC::stvar(sym)
                                << BC::setShared();
                             // i' <- i' + 1
                             cs << BC::inc();
                             // ...
                             compileExpr(ctx, body);
                             // }
                         });

            cs << endBranch << BC::popn(3) << BC::push(R_NilValue)
               << BC::invisible();

            return true;
        }
        Else({ return false; })
    }

    assert(false);
}

// Inline some specials
// TODO: once we have sufficiently powerful analysis this should (maybe?) go
//       away and move to an optimization phase.
bool compileSpecialCall(CompilerContext& ctx, SEXP ast, SEXP fun, SEXP args_, bool voidContext) {
    // `true` if an argument isn't missing, labeled, or `...`.
    auto isRegularArg = [](RListIter& arg) {
        return *arg != R_DotsSymbol && *arg != R_MissingArg && !arg.hasTag();
    };

    RList args(args_);
    CodeStream& cs = ctx.cs();

    if (fun == symbol::Function && args.length() == 3) {
        SEXP fun = Compiler::compileFunction(args[1], args[0]);
        assert(TYPEOF(fun) == EXTERNALSXP);
        cs << BC::push(args[0]) << BC::push(fun) << BC::push(args[2])
           << BC::close();
        return true;
    }

    // if (fun == symbol::seq && args.length() >= 2 && args.length() <= 3) {
    //     static SEXP seqFun = nullptr;
    //     if (!seqFun)
    //         seqFun = findFun(fun, R_GlobalEnv);

    //     cs << BC::guardName(fun, seqFun);

    //     for (RListIter a = args.begin(); a != args.end(); ++a)
    //         if (a.hasTag())
    //             return false;

    //     LabelT objBranch = cs.mkLabel();
    //     LabelT nextBranch = cs.mkLabel();

    //     compileExpr(ctx, args[0]);

    //     cs << BC::brobj(objBranch);

    //     compileExpr(ctx, args[1]);
    //     if (args.length() == 3) {
    //         compileExpr(ctx, args[2]);
    //     } else {
    //         cs << BC::push((int)1);
    //     }
    //     cs << BC::seq();
    //     cs.addSrc(ast);
    //     cs << BC::br(nextBranch);

    //     cs << objBranch;
    //     compileDispatch(ctx, fun, ast, args_);

    //     cs << nextBranch;
    //     return true;
    // }

    if (args.length() == 2 &&
        (fun == symbol::Add || fun == symbol::Sub ||
         fun == symbol::Mul || fun == symbol::Div || fun == symbol::Idiv ||
         fun == symbol::Mod || fun == symbol::Pow ||
         fun == symbol::Lt || fun == symbol::Gt ||
         fun == symbol::Le || fun == symbol::Ge ||
         fun == symbol::Eq || fun == symbol::Ne ||
         fun == symbol::Colon)) {
        cs << BC::guardNamePrimitive(fun);

        compileExpr(ctx, args[0]);
        compileExpr(ctx, args[1]);

        if (Compiler::profile) {
            cs << BC::recordBinop();
        }
        if (fun == symbol::Add)
            cs << BC::add();
        else if (fun == symbol::Sub)
            cs << BC::sub();
        else if (fun == symbol::Lt)
            cs << BC::lt();
        else if (fun == symbol::Gt)
            cs << BC::gt();
        else if (fun == symbol::Le)
            cs << BC::le();
        else if (fun == symbol::Ge)
            cs << BC::ge();
        else if (fun == symbol::Eq)
            cs << BC::eq();
        else if (fun == symbol::Ne)
            cs << BC::ne();
        else if (fun == symbol::Mul)
            cs << BC::mul();
        else if (fun == symbol::Div)
            cs << BC::div();
        else if (fun == symbol::Mod)
            cs << BC::mod();
        else if (fun == symbol::Idiv)
            cs << BC::idiv();
        else if (fun == symbol::Pow)
            cs << BC::pow();
        else if (fun == symbol::Colon)
            cs << BC::colon();
        cs.addSrc(ast);

        return true;
    }

    if (args.length() == 1 &&
        (fun == symbol::Add || fun == symbol::Sub ||
         fun == symbol::Not)) {
        cs << BC::guardNamePrimitive(fun);

        compileExpr(ctx, args[0]);

        if (fun == symbol::Add)
            cs << BC::uplus();
        else if (fun == symbol::Sub)
            cs << BC::uminus();
        else if (fun == symbol::Not)
            cs << BC::not_();
        cs.addSrc(ast);

        return true;
    }

    if (fun == symbol::And && args.length() == 2) {
        cs << BC::guardNamePrimitive(fun);

        BC::Label nextBranch = cs.mkLabel();

        compileExpr(ctx, args[0]);

        cs << BC::asLogical();
        cs.addSrc(args[0]);
        cs << BC::dup()
           << BC::brfalse(nextBranch);

        compileExpr(ctx, args[1]);

        cs << BC::asLogical();
        cs.addSrc(args[1]);
        cs << BC::lglAnd();

        cs << nextBranch;

        return true;
    }

    if (fun == symbol::Or && args.length() == 2) {
        cs << BC::guardNamePrimitive(fun);

        BC::Label nextBranch = cs.mkLabel();

        compileExpr(ctx, args[0]);

        cs << BC::asLogical();
        cs.addSrc(args[0]);
        cs << BC::dup()
           << BC::brtrue(nextBranch);

        compileExpr(ctx, args[1]);

        cs << BC::asLogical();
        cs.addSrc(args[1]);
        cs << BC::lglOr();

        cs << nextBranch;

        return true;
    }

    if (fun == symbol::quote && args.length() == 1) {
        cs << BC::guardNamePrimitive(fun) << BC::push(args[0]);
        return true;
    }

    if (fun == symbol::Assign || fun == symbol::Assign2 || fun == symbol::SuperAssign) {
        assert(args.length() == 2);

        bool superAssign = fun == symbol::SuperAssign;

        SEXP lhs = args[0];
        SEXP rhs = args[1];

        // 1) Verify lhs is valid
        SEXP l = lhs;
        while (l) {
            Match(l) {
                Case(LANGSXP, fun, args) {
                    if (TYPEOF(fun) == SYMSXP) {
                        l = CAR(args);
                    } else {
                        // Cant rewrite this statically...
                        return false;
                    }
                }
                Case(SYMSXP) { l = nullptr; }
                Case(STRSXP) { l = nullptr; }
                Else({
                    // Probably broken assignment
                    return false;
                })
            }
        }

        // 2) Specialcalse normal assignment (ie. "i <- expr")
        Match(lhs) {
            Case(SYMSXP) {
                cs << BC::guardNamePrimitive(fun);
                compileExpr(ctx, rhs);
                // No ensureNamed needed, stvar already ensures named
                cs << BC::dup();
                cs << (superAssign ? BC::stvarSuper(lhs) : BC::stvar(lhs))
                   << BC::invisible();
                return true;
            }
            Else(break)
        }

        // Find all parts of the lhs
        SEXP target = nullptr;
        l = lhs;
        std::vector<SEXP> lhsParts;
        while (!target) {
            Match(l) {
                Case(LANGSXP, fun, args) {
                    assert(TYPEOF(fun) == SYMSXP);
                    lhsParts.push_back(l);
                    l = CAR(args);
                }
                Case(SYMSXP) {
                    lhsParts.push_back(l);
                    target = l;
                }
                Case(STRSXP) {
                    assert(Rf_length(l) == 1);
                    target = Rf_install(CHAR(STRING_ELT(l, 0)));
                    lhsParts.push_back(target);
                }
                Else({
                    errorcall(ast,
                              "invalid (do_set) left-hand side to assignment");
                })
            }
        }

        // 3) Special case [ and [[

        if (lhsParts.size() != 2) {
            return false;
        }

        RList g(lhsParts[0]);
        if (g.length() != 3 && g.length() != 4) {
            return false;
        }

        bool is2d = g.length() == 4;
        SEXP fun2 = *g.begin();
        RListIter idx = g.begin() + 2;
        RListIter idx2 = is2d ? (g.begin() + 3) : idx;
        if ((fun2 != symbol::Bracket && fun2 != symbol::DoubleBracket) ||
            !isRegularArg(idx) || (is2d && !isRegularArg(idx2))) {
            return false;
        }

        cs << BC::guardNamePrimitive(fun);

        // First rhs (assign is right-associative)
        compileExpr(ctx, rhs);

        // Keep a copy of rhs since it's the result of this expression. The
        // subassign bytecode might modify this value, if it is equal to the
        // lhs, thus we need to mark it shared, if it is still needed after the
        // assignment. An example for such a bad case is
        //
        //     return (a[[1]] <- a)
        //
        cs << BC::dup();
        if (!voidContext && !isConstant(rhs))
            cs << BC::setShared();

        // Now load target
        cs << (superAssign ? BC::ldvarSuper(target) : BC::ldvar(target));

        // Again, subassign bytecodes override objects with named count of 1. If
        // the target is from the outer scope that would be wrong. For example
        //
        //     a <- 1
        //     f <- function()
        //         a[[1]] <- 2
        //
        // the f function should not override a. To deal with this situation we
        // load and store a. This is a noop, if a is local, but bumps the name
        // count if a is from a parent. Hopefully pir will remove this again,
        // through scope resolution.
        if (!superAssign)
            cs << BC::dup() << BC::stvar(target);

        // And index
        compileExpr(ctx, *idx);
        if (is2d) {
            compileExpr(ctx, *idx2);
        }

        // do the thing
        if (Compiler::profile) {
            cs << BC::recordBinop();
        }
        if (is2d) {
            if (fun2 == symbol::DoubleBracket) {
                cs << BC::subassign2_2();
            } else {
                cs << BC::subassign1_2();
            }
        } else {
            if (fun2 == symbol::DoubleBracket) {
                cs << BC::subassign2_1();
            } else {
                cs << BC::subassign1_1();
            }
        }
        cs.addSrc(ast);

        // store the result as "target"
        cs << (superAssign ? BC::stvarSuper(target) : BC::stvar(target));

        cs << BC::invisible();
        return true;
    }

    if (fun == symbol::Block) {
        cs << BC::guardNamePrimitive(fun);

        if (args.length() == 0) {
            cs << BC::push(R_NilValue);
            return true;
        }

        for (RListIter e = args.begin(); e != args.end(); ++e) {
            if (e + 1 != args.end()) {
                compileExpr(ctx, *e, true);
                cs << BC::pop();
            } else {
                compileExpr(ctx, *e);
            }
        }

        return true;
    }

    if (fun == symbol::If) {
        if (args.length() < 2 || args.length() > 3)
            return false;

        cs << BC::guardNamePrimitive(fun);
        BC::Label trueBranch = cs.mkLabel();
        BC::Label nextBranch = cs.mkLabel();

        compileExpr(ctx, args[0]);
        cs << BC::asbool() << BC::brtrue(trueBranch);

        if (args.length() < 3) {
            cs << BC::push(R_NilValue)
               << BC::invisible();
        } else {
            compileExpr(ctx, args[2], voidContext);
        }
        cs << BC::br(nextBranch);

        cs << trueBranch;
        compileExpr(ctx, args[1], voidContext);

        cs << nextBranch;
        return true;
    }

    if (fun == symbol::Parenthesis) {
        if (args.length() != 1 || args[0] == R_DotsSymbol)
            return false;

        cs << BC::guardNamePrimitive(fun);
        compileExpr(ctx, args[0]);
        cs << BC::visible();
        return true;
    }

    if (fun == symbol::Return && args.length() < 2) {
        cs << BC::guardNamePrimitive(fun);

        if (args.length() == 0)
            cs << BC::push(R_NilValue);
        else
            compileExpr(ctx, args[0]);

        cs << BC::return_();
        return true;
    }

    if (fun == symbol::isnull && args.length() == 1) {
        cs << BC::guardNamePrimitive(fun);
        compileExpr(ctx, args[0]);
        cs << BC::is(NILSXP);
        return true;
    }

    if (fun == symbol::islist && args.length() == 1) {
        cs << BC::guardNamePrimitive(fun);
        compileExpr(ctx, args[0]);
        cs << BC::is(VECSXP);
        return true;
    }

    if (fun == symbol::ispairlist && args.length() == 1) {
        cs << BC::guardNamePrimitive(fun);
        compileExpr(ctx, args[0]);
        cs << BC::is(LISTSXP);
        return true;
    }

    if (fun == symbol::DoubleBracket || fun == symbol::Bracket) {
        if (args.length() != 2 && args.length() != 3) {
            return false;
        }

        bool is2d = args.length() == 3;
        SEXP lhs = *args.begin();
        RListIter idx = args.begin() + 1;
        RListIter idx2 = args.begin() + 2;

        if (!isRegularArg(idx) || (is2d && !isRegularArg(idx2)))
            return false;

        cs << BC::guardNamePrimitive(fun);
        compileExpr(ctx, lhs);

        compileExpr(ctx, *idx);
        if (is2d) {
            compileExpr(ctx, *(idx + 1));
            if (Compiler::profile) {
                cs << BC::recordBinop();
            }
            if (fun == symbol::DoubleBracket)
                cs << BC::extract2_2();
            else
                cs << BC::extract1_2();
        } else {
            if (Compiler::profile) {
                cs << BC::recordBinop();
            }
            if (fun == symbol::DoubleBracket)
                cs << BC::extract2_1();
            else
                cs << BC::extract1_1();
        }
        cs.addSrc(ast);
        cs << BC::visible();
        return true;
    }

    if (fun == symbol::Missing && args.length() == 1 &&
        TYPEOF(args[0]) == SYMSXP && !DDVAL(args[0])) {
        cs << BC::guardNamePrimitive(fun) << BC::missing(args[0])
           << BC::visible();
        return true;
    }

    if (fun == symbol::While) {
        assert(args.length() == 2);

        SEXP cond = args[0];
        SEXP body = args[1];

        cs << BC::guardNamePrimitive(fun);

<<<<<<< HEAD
        compileWhile(ctx,
                     [&ctx, &cs, &cond]() {
                         compileExpr(ctx, cond);
                         cs << BC::asbool();
                     },
                     [&ctx, &body]() { compileExpr(ctx, body); });
=======
        BC::Label loopBranch = cs.mkLabel();
        BC::Label nextBranch = cs.mkLabel();

        ctx.pushLoop(loopBranch, nextBranch);

        unsigned beginLoopPos = cs.currentPos();

        cs << BC::beginloop(nextBranch)
           << loopBranch;

        compileExpr(ctx, cond);
        cs << BC::asbool()
           << BC::brfalse(nextBranch);

        compileExpr(ctx, body, true);
        cs << BC::pop()
           << BC::br(loopBranch)
           << nextBranch;

        if (ctx.loopNeedsContext()) {
            cs << BC::endloop();
        } else {
            cs.remove(beginLoopPos);
        }

        cs << BC::push(R_NilValue)
           << BC::invisible();

        ctx.popLoop();
>>>>>>> 7b28c458

        return true;
    }

    if (fun == symbol::Repeat) {
        assert(args.length() == 1);

        SEXP body = args[0];

        cs << BC::guardNamePrimitive(fun);

        BC::Label loopBranch = cs.mkLabel();
        BC::Label nextBranch = cs.mkLabel();

        ctx.pushLoop(loopBranch, nextBranch);

        unsigned beginLoopPos = cs.currentPos();

        cs << BC::beginloop(nextBranch)
           << loopBranch;

        compileExpr(ctx, body, true);
        cs << BC::pop()
           << BC::br(loopBranch)
           << nextBranch;

        if (ctx.loopNeedsContext()) {
            cs << BC::endloop();
        } else {
            cs.remove(beginLoopPos);
        }

        cs << BC::push(R_NilValue)
           << BC::invisible();

        ctx.popLoop();

        return true;
    }

    if (fun == symbol::For) {
        // TODO: if the seq is not a vector, we need to throw an error!
        assert(args.length() == 3);

        SEXP sym = args[0];
        SEXP seq = args[1];
        SEXP body = args[2];

        assert(TYPEOF(sym) == SYMSXP);

        cs << BC::guardNamePrimitive(fun);

        if (compileSimpleFor(ctx, sym, seq, body)) {
            return true;
        }

        BC::Label loopBranch = cs.mkLabel();
        BC::Label breakBranch = cs.mkLabel();
        BC::Label endForBranch = cs.mkLabel();

        ctx.pushLoop(loopBranch, breakBranch);

        compileExpr(ctx, seq);
        if (!isConstant(seq))
            cs << BC::setShared();
        cs << BC::forSeqSize() << BC::push((int)0);

        unsigned int beginLoopPos = cs.currentPos();
        cs << BC::beginloop(breakBranch)
           << loopBranch;

        cs << BC::inc() << BC::ensureNamed() << BC::dup2() << BC::lt();
        // We know this is an int and won't do dispatch.
        // TODO: add a integer version of lt_
        cs.addSrc(R_NilValue);

        cs << BC::brtrue(endForBranch) << BC::pull(2) << BC::pull(1)
           << BC::extract2_1();
        // We know this is a loop sequence and won't do dispatch.
        // TODO: add a non-object version of extract2_1
        cs.addSrc(R_NilValue);

        // Set the loop variable
        cs << BC::stvar(sym);

        compileExpr(ctx, body, true);
        cs << BC::pop()
           << BC::br(loopBranch);

        cs << endForBranch;

        cs << breakBranch;

        if (ctx.loopNeedsContext()) {
            cs << BC::endloop();
        } else {
            cs.remove(beginLoopPos);
        }

        cs << BC::pop() << BC::pop() << BC::pop() << BC::push(R_NilValue)
           << BC::invisible();

        ctx.popLoop();

        return true;
    }

    if (fun == symbol::Next) {
        assert(args.length() == 0);

        if (!ctx.inLoop()) {
            // notify wrong next
            return false;
        }

        if (ctx.loopIsLocal()) {
            cs << BC::guardNamePrimitive(fun)
               << BC::br(ctx.loopNext())
               << BC::push(R_NilValue);
            return true;
        }
    }

    if (fun == symbol::Break) {
        assert(args.length() == 0);

        if (!ctx.inLoop()) {
            // notify wrong break
            return false;
        }

        if (ctx.loopIsLocal()) {
            cs << BC::guardNamePrimitive(fun)
               << BC::br(ctx.loopBreak())
               << BC::push(R_NilValue);
            return true;
        }
    }

    if (fun == symbol::Internal) {
        SEXP inAst = args[0];
        SEXP args_ = CDR(inAst);
        RList args(args_);
        SEXP fun = CAR(inAst);

        if (TYPEOF(fun) == SYMSXP) {
            for (RListIter a = args.begin(); a != args.end(); ++a)
                if (a.hasTag() || *a == R_DotsSymbol || *a == R_MissingArg)
                    return false;

            SEXP internal = fun->u.symsxp.internal;
            int i = ((sexprec_rjit*)internal)->u.i;

            // If the .Internal call goes to a builtin, then we call eagerly
            if (R_FunTab[i].eval % 10 == 1) {
                cs << BC::guardNamePrimitive(symbol::Internal);
                for (SEXP a : args)
                    compileExpr(ctx, a);
                cs << BC::callBuiltin(args.length(), inAst, internal);

                return true;
            }
        }
    }

    // The code bellow hardwires any call to a function that also exists as a
    // builtin in the global namespace. That is probably not the best idea and
    // much broader than the unsound optimizations of the gnu R BC interpreter.
    // Let's just disable that for now.
    //
    // SEXP builtin = fun->u.symsxp.value;
    // if (TYPEOF(builtin) == BUILTINSXP) {
    //     for (RListIter a = args.begin(); a != args.end(); ++a)
    //         if (a.hasTag() || *a == R_DotsSymbol || *a == R_MissingArg)
    //             return false;

    //     // Those are somehow overloaded in std libs
    //     if (fun == symbol::standardGeneric)
    //         return false;

    //     cs << BC::guardNamePrimitive(fun);

    //     for (SEXP a : args)
    //         compileExpr(ctx, a);
    //     cs << BC::staticCall(args.length(), ast, builtin);

    //     return true;
    // }

#define V(NESTED, name, Name)\
    if (fun == symbol::name) {\
        cs << BC::push(R_NilValue) << BC::name();\
        cs.addSrc(ast);\
        return true;\
    }
SIMPLE_INSTRUCTIONS(V, _)
#undef V

    return false;
}

// function application
void compileCall(CompilerContext& ctx, SEXP ast, SEXP fun, SEXP args, bool voidContext) {
    CodeStream& cs = ctx.cs();

    // application has the form:
    // LHS ( ARGS )

    // LHS can either be an identifier or an expression
    Match(fun) {
        Case(SYMSXP) {
            if (compileSpecialCall(ctx, ast, fun, args, voidContext))
                return;

            cs << BC::ldfun(fun);
        }
        Else({
            compileExpr(ctx, fun);
            cs << BC::isfun();
        });
    }

    // Process arguments:
    // Arguments can be optionally named
    std::vector<BC::FunIdx> callArgs;
    std::vector<SEXP> names;

    bool hasNames = false;
    for (RListIter arg = RList(args).begin(); arg != RList::end(); ++arg) {
        if (*arg == R_DotsSymbol) {
            callArgs.push_back(DOTS_ARG_IDX);
            names.push_back(R_NilValue);
            continue;
        }
        if (*arg == R_MissingArg) {
            callArgs.push_back(MISSING_ARG_IDX);
            names.push_back(R_NilValue);
            continue;
        }

        // (1) Arguments are wrapped as Promises:
        //     create a new Code object for the promise
        Code* prom = compilePromise(ctx, *arg);
        size_t idx = cs.addPromise(prom);
        callArgs.push_back(idx);

        // (2) remember if the argument had a name associated
        names.push_back(arg.tag());
        if (arg.tag() != R_NilValue)
            hasNames = true;
    }
    assert(callArgs.size() < BC::MAX_NUM_ARGS);

    if (Compiler::profile) {
        cs << BC::recordCall();
    }
    if (hasNames) {
        cs << BC::callImplicit(callArgs, names, ast, {});
    } else {
        cs << BC::callImplicit(
            callArgs, ast, Assumptions(Assumption::CorrectOrderOfArguments));
    }
}

// Lookup
void compileGetvar(CodeStream& cs, SEXP name) {
    if (DDVAL(name)) {
        cs << BC::ldddvar(name);
    } else if (name == R_MissingArg) {
        cs << BC::push(R_MissingArg);
    } else {
        cs << BC::ldvar(name);
    }
    cs << BC::visible();
}

// Constant
void compileConst(CodeStream& cs, SEXP constant) {
    SET_NAMED(constant, 2);
    cs << BC::push(constant) << BC::visible();
}

void compileExpr(CompilerContext& ctx, SEXP exp, bool voidContext) {
    // Dispatch on the current type of AST node
    Match(exp) {
        // Function application
        Case(LANGSXP, fun, args) { compileCall(ctx, exp, fun, args, voidContext); }
        // Variable lookup
        Case(SYMSXP) { compileGetvar(ctx.cs(), exp); }
        Case(PROMSXP, value, expr) {
            // TODO: honestly I do not know what should be the semantics of
            //       this shit.... For now force it here and see what
            //       breaks...
            //       * One of the callers that does this is eg. print.c:1013
            //       * Another (a bit more sane) producer of this kind of ast
            //         is eval.c::applydefine (see rhsprom). At least there
            //         the prom is already evaluated and only used to attach
            //         the expression to the already evaled value
            SEXP val = forcePromise(exp);
            Protect p(val);
            compileConst(ctx.cs(), val);
            ctx.cs().addSrc(expr);
        }
        Case(BCODESXP) {
            assert(false);
        }
        Case(EXTERNALSXP) {
            assert(false);
        }
        // TODO : some code (eg. serialize.c:2154) puts closures into asts...
        //        not sure how we want to handle it...
        // Case(CLOSXP) {
        //     assert(false);
        // }

        // Constant
        Else(compileConst(ctx.cs(), exp));
    }
}

Code* compilePromise(CompilerContext& ctx, SEXP exp) {
    ctx.pushPromiseContext(exp);
    compileExpr(ctx, exp);
    ctx.cs() << BC::ret();
    return ctx.pop();
}

}  // anonymous namespace

SEXP Compiler::finalize() {
    FunctionWriter function;
    CompilerContext ctx(function, preserve);

    FunctionSignature signature(FunctionSignature::Environment::CallerProvided,
                                FunctionSignature::OptimizationLevel::Baseline);

    // Compile formals (if any) and create signature
    for (RListIter arg = RList(formals).begin(); arg != RList::end(); ++arg) {
        if (*arg == R_MissingArg) {
            function.addArgWithoutDefault();
        } else {
            Code* compiled = compilePromise(ctx, *arg);
            function.addDefaultArg(compiled);
        }
        signature.pushDefaultArgument();
    }

    ctx.push(exp, closureEnv);
    compileExpr(ctx, exp);
    ctx.cs() << BC::ret();
    Code* body = ctx.pop();
    function.finalize(body, signature);

#ifdef ENABLE_SLOWASSERT
    CodeVerifier::verifyFunctionLayout(function.function()->container(),
                                       globalContext());
#endif

    return function.function()->container();
}

bool Compiler::profile =
    !(getenv("RIR_PROFILING") &&
      std::string(getenv("RIR_PROFILING")).compare("off") == 0);

}  // namespace rir<|MERGE_RESOLUTION|>--- conflicted
+++ resolved
@@ -143,7 +143,8 @@
 
 Code* compilePromise(CompilerContext& ctx, SEXP exp);
 void compileExpr(CompilerContext& ctx, SEXP exp, bool voidContext = false);
-void compileCall(CompilerContext& ctx, SEXP ast, SEXP fun, SEXP args, bool voidContext);
+void compileCall(CompilerContext& ctx, SEXP ast, SEXP fun, SEXP args,
+                 bool voidContext);
 
 void compileWhile(CompilerContext& ctx, std::function<void()> compileCond,
                   std::function<void()> compileBody) {
@@ -240,12 +241,11 @@
                          [&ctx, &cs, &sym, &body]() {
                              // {
                              // i <- i'
-                             cs << BC::dup() << BC::stvar(sym)
-                                << BC::setShared();
+                             cs << BC::dup() << BC::stvar(sym);
                              // i' <- i' - 1
                              cs << BC::dec();
                              // ...
-                             compileExpr(ctx, body);
+                             compileExpr(ctx, body, true);
                              // }
                          });
             // } else {
@@ -262,12 +262,11 @@
                          [&ctx, &cs, &sym, &body]() {
                              // {
                              // i <- i'
-                             cs << BC::dup() << BC::stvar(sym)
-                                << BC::setShared();
+                             cs << BC::dup() << BC::stvar(sym);
                              // i' <- i' + 1
                              cs << BC::inc();
                              // ...
-                             compileExpr(ctx, body);
+                             compileExpr(ctx, body, true);
                              // }
                          });
 
@@ -285,7 +284,8 @@
 // Inline some specials
 // TODO: once we have sufficiently powerful analysis this should (maybe?) go
 //       away and move to an optimization phase.
-bool compileSpecialCall(CompilerContext& ctx, SEXP ast, SEXP fun, SEXP args_, bool voidContext) {
+bool compileSpecialCall(CompilerContext& ctx, SEXP ast, SEXP fun, SEXP args_,
+                        bool voidContext) {
     // `true` if an argument isn't missing, labeled, or `...`.
     auto isRegularArg = [](RListIter& arg) {
         return *arg != R_DotsSymbol && *arg != R_MissingArg && !arg.hasTag();
@@ -754,44 +754,12 @@
 
         cs << BC::guardNamePrimitive(fun);
 
-<<<<<<< HEAD
         compileWhile(ctx,
                      [&ctx, &cs, &cond]() {
                          compileExpr(ctx, cond);
                          cs << BC::asbool();
                      },
-                     [&ctx, &body]() { compileExpr(ctx, body); });
-=======
-        BC::Label loopBranch = cs.mkLabel();
-        BC::Label nextBranch = cs.mkLabel();
-
-        ctx.pushLoop(loopBranch, nextBranch);
-
-        unsigned beginLoopPos = cs.currentPos();
-
-        cs << BC::beginloop(nextBranch)
-           << loopBranch;
-
-        compileExpr(ctx, cond);
-        cs << BC::asbool()
-           << BC::brfalse(nextBranch);
-
-        compileExpr(ctx, body, true);
-        cs << BC::pop()
-           << BC::br(loopBranch)
-           << nextBranch;
-
-        if (ctx.loopNeedsContext()) {
-            cs << BC::endloop();
-        } else {
-            cs.remove(beginLoopPos);
-        }
-
-        cs << BC::push(R_NilValue)
-           << BC::invisible();
-
-        ctx.popLoop();
->>>>>>> 7b28c458
+                     [&ctx, &body]() { compileExpr(ctx, body, true); });
 
         return true;
     }
@@ -994,7 +962,8 @@
 }
 
 // function application
-void compileCall(CompilerContext& ctx, SEXP ast, SEXP fun, SEXP args, bool voidContext) {
+void compileCall(CompilerContext& ctx, SEXP ast, SEXP fun, SEXP args,
+                 bool voidContext) {
     CodeStream& cs = ctx.cs();
 
     // application has the form:
@@ -1078,7 +1047,9 @@
     // Dispatch on the current type of AST node
     Match(exp) {
         // Function application
-        Case(LANGSXP, fun, args) { compileCall(ctx, exp, fun, args, voidContext); }
+        Case(LANGSXP, fun, args) {
+            compileCall(ctx, exp, fun, args, voidContext);
+        }
         // Variable lookup
         Case(SYMSXP) { compileGetvar(ctx.cs(), exp); }
         Case(PROMSXP, value, expr) {
