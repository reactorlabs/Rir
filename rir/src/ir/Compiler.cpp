--- conflicted
+++ resolved
@@ -147,7 +147,8 @@
 // context, but `b` is not. In `while(...) {...}` all loop body expressions are
 // in a void context, since the loop as an expression is always nil.
 void compileExpr(CompilerContext& ctx, SEXP exp, bool voidContext = false);
-void compileCall(CompilerContext& ctx, SEXP ast, SEXP fun, SEXP args, bool voidContext);
+void compileCall(CompilerContext& ctx, SEXP ast, SEXP fun, SEXP args,
+                 bool voidContext);
 
 void compileWhile(CompilerContext& ctx, std::function<void()> compileCond,
                   std::function<void()> compileBody) {
@@ -280,7 +281,8 @@
 // Inline some specials
 // TODO: once we have sufficiently powerful analysis this should (maybe?) go
 //       away and move to an optimization phase.
-bool compileSpecialCall(CompilerContext& ctx, SEXP ast, SEXP fun, SEXP args_, bool voidContext) {
+bool compileSpecialCall(CompilerContext& ctx, SEXP ast, SEXP fun, SEXP args_,
+                        bool voidContext) {
     // `true` if an argument isn't missing, labeled, or `...`.
     auto isRegularArg = [](RListIter& arg) {
         return *arg != R_DotsSymbol && *arg != R_MissingArg && !arg.hasTag();
@@ -453,42 +455,16 @@
         }
 
         // 2) Specialcalse normal assignment (ie. "i <- expr")
-<<<<<<< HEAD
         Match(lhs){Case(SYMSXP){cs << BC::guardNamePrimitive(fun);
         compileExpr(ctx, rhs);
-        cs << BC::dup();
-        if (!isConstant(rhs))
-            cs << BC::ensureNamed();
-        cs << (superAssign ? BC::stvarSuper(lhs) : BC::stvar(lhs))
-           << BC::invisible();
+        if (!voidContext) {
+            // No ensureNamed needed, stvar already ensures named
+            cs << BC::dup() << BC::invisible();
+        }
+        cs << (superAssign ? BC::stvarSuper(lhs) : BC::stvar(lhs));
         return true;
     }
     Else(break)
-}
-
-// Find all parts of the lhs
-SEXP target = nullptr;
-l = lhs;
-std::vector<SEXP> lhsParts;
-while (!target) {
-    Match(l) {
-        Case(LANGSXP, fun, args) {
-            assert(TYPEOF(fun) == SYMSXP);
-            lhsParts.push_back(l);
-            l = CAR(args);
-=======
-        Match(lhs) {
-            Case(SYMSXP) {
-                cs << BC::guardNamePrimitive(fun);
-                compileExpr(ctx, rhs);
-                if (!voidContext) {
-                    // No ensureNamed needed, stvar already ensures named
-                    cs << BC::dup() << BC::invisible();
-                }
-                cs << (superAssign ? BC::stvarSuper(lhs) : BC::stvar(lhs));
-                return true;
-            }
-            Else(break)
         }
 
         // Find all parts of the lhs
@@ -567,53 +543,38 @@
         compileExpr(ctx, *idx);
         if (is2d) {
             compileExpr(ctx, *idx2);
->>>>>>> 85d02776
-        }
-        Case(SYMSXP) {
-            lhsParts.push_back(l);
-            target = l;
-        }
-        Case(STRSXP) {
-            assert(Rf_length(l) == 1);
-            target = Rf_install(CHAR(STRING_ELT(l, 0)));
-            lhsParts.push_back(target);
-        }
-        Else({
-            errorcall(ast, "invalid (do_set) left-hand side to assignment");
-        })
-    }
-}
-
-// 3) Special case [ and [[
-
-<<<<<<< HEAD
-if (lhsParts.size() != 2) {
-    return false;
-}
-=======
+        }
+
+        // do the thing
+        if (Compiler::profile) {
+            cs << BC::recordBinop();
+        }
+        if (is2d) {
+            if (fun2 == symbol::DoubleBracket) {
+                cs << BC::subassign2_2();
+            } else {
+                cs << BC::subassign1_2();
+            }
+        } else {
+            if (fun2 == symbol::DoubleBracket) {
+                cs << BC::subassign2_1();
+            } else {
+                cs << BC::subassign1_1();
+            }
+        }
+        cs.addSrc(ast);
+
+        // store the result as "target"
+        cs << (superAssign ? BC::stvarSuper(target) : BC::stvar(target));
+
         if (!voidContext)
             cs << BC::invisible();
         return true;
     }
->>>>>>> 85d02776
-
-RList g(lhsParts[0]);
-if (g.length() != 3 && g.length() != 4) {
-    return false;
-}
-
-<<<<<<< HEAD
-bool is2d = g.length() == 4;
-SEXP fun2 = *g.begin();
-RListIter idx = g.begin() + 2;
-RListIter idx2 = is2d ? (g.begin() + 3) : idx;
-if ((fun2 != symbol::Bracket && fun2 != symbol::DoubleBracket) ||
-    !isRegularArg(idx) || (is2d && !isRegularArg(idx2))) {
-    return false;
-}
-
-cs << BC::guardNamePrimitive(fun);
-=======
+
+    if (fun == symbol::Block) {
+        cs << BC::guardNamePrimitive(fun);
+
         if (args.length() == 0) {
             if (!voidContext)
                 cs << BC::push(R_NilValue);
@@ -627,52 +588,21 @@
                 compileExpr(ctx, *e, voidContext);
             }
         }
->>>>>>> 85d02776
-
-// First rhs (assign is right-associative)
-compileExpr(ctx, rhs);
-// Keep a copy of rhs since it's the result of this expression
-cs << BC::dup();
-if (!isConstant(rhs))
-    cs << BC::ensureNamed();
-
-// Now load index and target
-cs << (superAssign ? BC::ldvarSuper(target) : BC::ldvar(target));
-compileExpr(ctx, *idx);
-if (is2d) {
-    compileExpr(ctx, *idx2);
-}
-
-// do the thing
-if (Compiler::profile) {
-    cs << BC::recordBinop();
-}
-if (is2d) {
-    if (fun2 == symbol::DoubleBracket) {
-        cs << BC::subassign2_2();
-    } else {
-        cs << BC::subassign1_2();
-    }
-} else {
-    if (fun2 == symbol::DoubleBracket) {
-        cs << BC::subassign2_1();
-    } else {
-        cs << BC::subassign1_1();
-    }
-}
-cs.addSrc(ast);
-
-// store the result as "target"
-cs << (superAssign ? BC::stvarSuper(target) : BC::stvar(target));
-
-<<<<<<< HEAD
-cs << BC::invisible();
-return true;
-}
-
-if (fun == symbol::Block) {
-    cs << BC::guardNamePrimitive(fun);
-=======
+
+        return true;
+    }
+
+    if (fun == symbol::If) {
+        if (args.length() < 2 || args.length() > 3)
+            return false;
+
+        cs << BC::guardNamePrimitive(fun);
+        BC::Label trueBranch = cs.mkLabel();
+        BC::Label nextBranch = cs.mkLabel();
+
+        compileExpr(ctx, args[0]);
+        cs << BC::asbool() << BC::brtrue(trueBranch);
+
         if (args.length() < 3) {
             if (!voidContext) {
                 cs << BC::push(R_NilValue);
@@ -685,19 +615,11 @@
 
         cs << trueBranch;
         compileExpr(ctx, args[1], voidContext);
->>>>>>> 85d02776
-
-    if (args.length() == 0) {
-        cs << BC::push(R_NilValue);
-        return true;
-    }
-
-<<<<<<< HEAD
-    for (RListIter e = args.begin(); e != args.end(); ++e) {
-        compileExpr(ctx, *e);
-        if (e + 1 != args.end())
-            cs << BC::pop();
-=======
+
+        cs << nextBranch;
+        return true;
+    }
+
     if (fun == symbol::Parenthesis) {
         if (args.length() != 1 || args[0] == R_DotsSymbol)
             return false;
@@ -710,29 +632,20 @@
             cs << BC::pop();
 
         return true;
->>>>>>> 85d02776
-    }
-
-    return true;
-}
-
-if (fun == symbol::If) {
-    if (args.length() < 2 || args.length() > 3)
-        return false;
-
-    cs << BC::guardNamePrimitive(fun);
-    BC::Label trueBranch = cs.mkLabel();
-    BC::Label nextBranch = cs.mkLabel();
-
-<<<<<<< HEAD
-    compileExpr(ctx, args[0]);
-    cs << BC::asbool() << BC::brtrue(trueBranch);
-
-    if (args.length() < 3) {
-        cs << BC::push(R_NilValue) << BC::invisible();
-    } else {
-        compileExpr(ctx, args[2]);
-=======
+    }
+
+    if (fun == symbol::Return && args.length() < 2) {
+        cs << BC::guardNamePrimitive(fun);
+
+        if (args.length() == 0)
+            cs << BC::push(R_NilValue);
+        else
+            compileExpr(ctx, args[0]);
+
+        cs << BC::return_();
+        return true;
+    }
+
     if (fun == symbol::isnull && args.length() == 1) {
         cs << BC::guardNamePrimitive(fun);
         compileExpr(ctx, args[0]);
@@ -751,80 +664,34 @@
         else
             cs << BC::is(VECSXP);
         return true;
->>>>>>> 85d02776
-    }
-    cs << BC::br(nextBranch);
-
-    cs << trueBranch;
-    compileExpr(ctx, args[1]);
-
-    cs << nextBranch;
-    return true;
-}
-
-if (fun == symbol::Parenthesis) {
-    if (args.length() != 1 || args[0] == R_DotsSymbol)
-        return false;
-
-    cs << BC::guardNamePrimitive(fun);
-    compileExpr(ctx, args[0]);
-    cs << BC::visible();
-    return true;
-}
-
-if (fun == symbol::Return && args.length() < 2) {
-    cs << BC::guardNamePrimitive(fun);
-
-    if (args.length() == 0)
-        cs << BC::push(R_NilValue);
-    else
+    }
+
+    if (fun == symbol::ispairlist && args.length() == 1) {
+        cs << BC::guardNamePrimitive(fun);
         compileExpr(ctx, args[0]);
-<<<<<<< HEAD
-=======
         if (voidContext)
             cs << BC::pop();
         else
             cs << BC::is(LISTSXP);
         return true;
     }
->>>>>>> 85d02776
-
-    cs << BC::return_();
-    return true;
-}
-
-if (fun == symbol::isnull && args.length() == 1) {
-    cs << BC::guardNamePrimitive(fun);
-    compileExpr(ctx, args[0]);
-    cs << BC::is(NILSXP);
-    return true;
-}
-
-if (fun == symbol::islist && args.length() == 1) {
-    cs << BC::guardNamePrimitive(fun);
-    compileExpr(ctx, args[0]);
-    cs << BC::is(VECSXP);
-    return true;
-}
-
-if (fun == symbol::ispairlist && args.length() == 1) {
-    cs << BC::guardNamePrimitive(fun);
-    compileExpr(ctx, args[0]);
-    cs << BC::is(LISTSXP);
-    return true;
-}
-
-<<<<<<< HEAD
-if (fun == symbol::DoubleBracket || fun == symbol::Bracket) {
-    if (args.length() != 2 && args.length() != 3) {
-        return false;
-    }
-
-    bool is2d = args.length() == 3;
-    SEXP lhs = *args.begin();
-    RListIter idx = args.begin() + 1;
-    RListIter idx2 = args.begin() + 2;
-=======
+
+    if (fun == symbol::DoubleBracket || fun == symbol::Bracket) {
+        if (args.length() != 2 && args.length() != 3) {
+            return false;
+        }
+
+        bool is2d = args.length() == 3;
+        SEXP lhs = *args.begin();
+        RListIter idx = args.begin() + 1;
+        RListIter idx2 = args.begin() + 2;
+
+        if (!isRegularArg(idx) || (is2d && !isRegularArg(idx2)))
+            return false;
+
+        cs << BC::guardNamePrimitive(fun);
+        compileExpr(ctx, lhs);
+
         compileExpr(ctx, *idx);
         if (is2d) {
             compileExpr(ctx, *(idx + 1));
@@ -860,45 +727,15 @@
         }
         return true;
     }
->>>>>>> 85d02776
-
-    if (!isRegularArg(idx) || (is2d && !isRegularArg(idx2)))
-        return false;
-
-    cs << BC::guardNamePrimitive(fun);
-    compileExpr(ctx, lhs);
-
-    compileExpr(ctx, *idx);
-    if (is2d) {
-        compileExpr(ctx, *(idx + 1));
-        if (Compiler::profile) {
-            cs << BC::recordBinop();
-        }
-        if (fun == symbol::DoubleBracket)
-            cs << BC::extract2_2();
-        else
-            cs << BC::extract1_2();
-    } else {
-        if (Compiler::profile) {
-            cs << BC::recordBinop();
-        }
-        if (fun == symbol::DoubleBracket)
-            cs << BC::extract2_1();
-        else
-            cs << BC::extract1_1();
-    }
-    cs.addSrc(ast);
-    cs << BC::visible();
-    return true;
-}
-
-<<<<<<< HEAD
-if (fun == symbol::Missing && args.length() == 1 && TYPEOF(args[0]) == SYMSXP &&
-    !DDVAL(args[0])) {
-    cs << BC::guardNamePrimitive(fun) << BC::missing(args[0]) << BC::visible();
-    return true;
-}
-=======
+
+    if (fun == symbol::While) {
+        assert(args.length() == 2);
+
+        SEXP cond = args[0];
+        SEXP body = args[1];
+
+        cs << BC::guardNamePrimitive(fun);
+
         compileWhile(ctx,
                      [&ctx, &cs, &cond]() {
                          compileExpr(ctx, cond);
@@ -908,173 +745,153 @@
 
         if (!voidContext)
             cs << BC::push(R_NilValue) << BC::invisible();
->>>>>>> 85d02776
-
-if (fun == symbol::While) {
-    assert(args.length() == 2);
-
-    SEXP cond = args[0];
-    SEXP body = args[1];
-
-    cs << BC::guardNamePrimitive(fun);
-
-    compileWhile(ctx,
-                 [&ctx, &cs, &cond]() {
-                     compileExpr(ctx, cond);
-                     cs << BC::asbool();
-                 },
-                 [&ctx, &body]() { compileExpr(ctx, body); });
-
-    return true;
-}
-
-if (fun == symbol::Repeat) {
-    assert(args.length() == 1);
-
-    SEXP body = args[0];
-
-    cs << BC::guardNamePrimitive(fun);
-
-<<<<<<< HEAD
-    BC::Label loopBranch = cs.mkLabel();
-    BC::Label nextBranch = cs.mkLabel();
-=======
+
+        return true;
+    }
+
+    if (fun == symbol::Repeat) {
+        assert(args.length() == 1);
+
+        SEXP body = args[0];
+
+        cs << BC::guardNamePrimitive(fun);
+
+        BC::Label loopBranch = cs.mkLabel();
+        BC::Label nextBranch = cs.mkLabel();
+
+        ctx.pushLoop(loopBranch, nextBranch);
+
+        unsigned beginLoopPos = cs.currentPos();
+
+        cs << BC::beginloop(nextBranch) << loopBranch;
+
         compileExpr(ctx, body, true);
         cs << BC::br(loopBranch) << nextBranch;
->>>>>>> 85d02776
-
-    ctx.pushLoop(loopBranch, nextBranch);
-
-<<<<<<< HEAD
-    unsigned beginLoopPos = cs.currentPos();
-=======
+
+        if (ctx.loopNeedsContext()) {
+            cs << BC::endloop();
+        } else {
+            cs.remove(beginLoopPos);
+        }
+
         if (!voidContext)
             cs << BC::push(R_NilValue) << BC::invisible();
->>>>>>> 85d02776
-
-    cs << BC::beginloop(nextBranch) << loopBranch;
-
-    compileExpr(ctx, body);
-    cs << BC::pop() << BC::br(loopBranch) << nextBranch;
-
-    if (ctx.loopNeedsContext()) {
-        cs << BC::endloop();
-    } else {
-        cs.remove(beginLoopPos);
-    }
-
-    cs << BC::push(R_NilValue) << BC::invisible();
-
-    ctx.popLoop();
-
-    return true;
-}
-
-if (fun == symbol::For) {
-    // TODO: if the seq is not a vector, we need to throw an error!
-    assert(args.length() == 3);
-
-<<<<<<< HEAD
-    SEXP sym = args[0];
-    SEXP seq = args[1];
-    SEXP body = args[2];
-=======
+
+        ctx.popLoop();
+
+        return true;
+    }
+
+    if (fun == symbol::For) {
+        // TODO: if the seq is not a vector, we need to throw an error!
+        assert(args.length() == 3);
+
+        SEXP sym = args[0];
+        SEXP seq = args[1];
+        SEXP body = args[2];
+
+        assert(TYPEOF(sym) == SYMSXP);
+
+        cs << BC::guardNamePrimitive(fun);
+
         if (compileSimpleFor(ctx, sym, seq, body, voidContext))
             return true;
->>>>>>> 85d02776
-
-    assert(TYPEOF(sym) == SYMSXP);
-
-    cs << BC::guardNamePrimitive(fun);
-
-    if (compileSimpleFor(ctx, sym, seq, body))
-        return true;
-
-    BC::Label loopBranch = cs.mkLabel();
-    BC::Label breakBranch = cs.mkLabel();
-    BC::Label endForBranch = cs.mkLabel();
-
-    ctx.pushLoop(loopBranch, breakBranch);
-
-    compileExpr(ctx, seq);
-    if (!isConstant(seq))
-        cs << BC::setShared();
-    cs << BC::forSeqSize() << BC::push((int)0);
-
-    unsigned int beginLoopPos = cs.currentPos();
-    cs << BC::beginloop(breakBranch) << loopBranch;
-
-<<<<<<< HEAD
-    cs << BC::inc() << BC::ensureNamed() << BC::dup2() << BC::lt();
-    // We know this is an int and won't do dispatch.
-    // TODO: add a integer version of lt_
-    cs.addSrc(R_NilValue);
-=======
+
+        BC::Label loopBranch = cs.mkLabel();
+        BC::Label breakBranch = cs.mkLabel();
+        BC::Label endForBranch = cs.mkLabel();
+
+        ctx.pushLoop(loopBranch, breakBranch);
+
+        compileExpr(ctx, seq);
+        if (!isConstant(seq))
+            cs << BC::setShared();
+        cs << BC::forSeqSize() << BC::push((int)0);
+
+        unsigned int beginLoopPos = cs.currentPos();
+        cs << BC::beginloop(breakBranch) << loopBranch;
+
+        cs << BC::inc() << BC::ensureNamed() << BC::dup2() << BC::lt();
+        // We know this is an int and won't do dispatch.
+        // TODO: add a integer version of lt_
+        cs.addSrc(R_NilValue);
+
+        cs << BC::brtrue(endForBranch) << BC::pull(2) << BC::pull(1)
+           << BC::extract2_1();
+        // We know this is a loop sequence and won't do dispatch.
+        // TODO: add a non-object version of extract2_1
+        cs.addSrc(R_NilValue);
+
+        // Set the loop variable
+        cs << BC::stvar(sym);
+
         compileExpr(ctx, body, true);
         cs << BC::br(loopBranch);
->>>>>>> 85d02776
-
-    cs << BC::brtrue(endForBranch) << BC::pull(2) << BC::pull(1)
-       << BC::extract2_1();
-    // We know this is a loop sequence and won't do dispatch.
-    // TODO: add a non-object version of extract2_1
-    cs.addSrc(R_NilValue);
-
-    // Set the loop variable
-    cs << BC::stvar(sym);
-
-    compileExpr(ctx, body);
-    cs << BC::pop() << BC::br(loopBranch);
-
-<<<<<<< HEAD
-    cs << endForBranch;
-=======
+
+        cs << endForBranch;
+
+        cs << breakBranch;
+
+        if (ctx.loopNeedsContext()) {
+            cs << BC::endloop();
+        } else {
+            cs.remove(beginLoopPos);
+        }
+
         cs << BC::popn(3);
         if (!voidContext) {
             cs << BC::push(R_NilValue) << BC::invisible();
         }
->>>>>>> 85d02776
-
-    cs << breakBranch;
-
-    if (ctx.loopNeedsContext()) {
-        cs << BC::endloop();
-    } else {
-        cs.remove(beginLoopPos);
-    }
-
-    cs << BC::pop() << BC::pop() << BC::pop() << BC::push(R_NilValue)
-       << BC::invisible();
-
-    ctx.popLoop();
-
-    return true;
-}
-
-if (fun == symbol::Next) {
-    assert(args.length() == 0);
-
-    if (!ctx.inLoop()) {
-        // notify wrong next
-        return false;
-    }
-
-    if (ctx.loopIsLocal()) {
-        cs << BC::guardNamePrimitive(fun) << BC::br(ctx.loopNext())
-           << BC::push(R_NilValue);
-        return true;
-    }
-}
-
-if (fun == symbol::Break) {
-    assert(args.length() == 0);
-
-<<<<<<< HEAD
-    if (!ctx.inLoop()) {
-        // notify wrong break
-        return false;
-    }
-=======
+
+        ctx.popLoop();
+
+        return true;
+    }
+
+    if (fun == symbol::Next) {
+        assert(args.length() == 0);
+
+        if (!ctx.inLoop()) {
+            // notify wrong next
+            return false;
+        }
+
+        if (ctx.loopIsLocal()) {
+            cs << BC::guardNamePrimitive(fun) << BC::br(ctx.loopNext())
+               << BC::push(R_NilValue);
+            return true;
+        }
+    }
+
+    if (fun == symbol::Break) {
+        assert(args.length() == 0);
+
+        if (!ctx.inLoop()) {
+            // notify wrong break
+            return false;
+        }
+
+        if (ctx.loopIsLocal()) {
+            cs << BC::guardNamePrimitive(fun) << BC::br(ctx.loopBreak())
+               << BC::push(R_NilValue);
+            return true;
+        }
+    }
+
+    if (fun == symbol::Internal) {
+        SEXP inAst = args[0];
+        SEXP args_ = CDR(inAst);
+        RList args(args_);
+        SEXP fun = CAR(inAst);
+
+        if (TYPEOF(fun) == SYMSXP) {
+            for (RListIter a = args.begin(); a != args.end(); ++a)
+                if (a.hasTag() || *a == R_DotsSymbol || *a == R_MissingArg)
+                    return false;
+
+            SEXP internal = fun->u.symsxp.internal;
+            int i = ((sexprec_rjit*)internal)->u.i;
+
             // If the .Internal call goes to a builtin, then we call eagerly
             if (R_FunTab[i].eval % 10 == 1) {
                 cs << BC::guardNamePrimitive(symbol::Internal);
@@ -1083,64 +900,35 @@
                 cs << BC::callBuiltin(args.length(), inAst, internal);
                 if (voidContext)
                     cs << BC::pop();
->>>>>>> 85d02776
-
-    if (ctx.loopIsLocal()) {
-        cs << BC::guardNamePrimitive(fun) << BC::br(ctx.loopBreak())
-           << BC::push(R_NilValue);
-        return true;
-    }
-}
-
-if (fun == symbol::Internal) {
-    SEXP inAst = args[0];
-    SEXP args_ = CDR(inAst);
-    RList args(args_);
-    SEXP fun = CAR(inAst);
-
-    if (TYPEOF(fun) == SYMSXP) {
-        for (RListIter a = args.begin(); a != args.end(); ++a)
-            if (a.hasTag() || *a == R_DotsSymbol || *a == R_MissingArg)
-                return false;
-
-        SEXP internal = fun->u.symsxp.internal;
-        int i = ((sexprec_rjit*)internal)->u.i;
-
-        // If the .Internal call goes to a builtin, then we call eagerly
-        if (R_FunTab[i].eval % 10 == 1) {
-            cs << BC::guardNamePrimitive(symbol::Internal);
-            for (SEXP a : args)
-                compileExpr(ctx, a);
-            cs << BC::callBuiltin(args.length(), inAst, internal);
-
-            return true;
-        }
-    }
-}
-
-// The code bellow hardwires any call to a function that also exists as a
-// builtin in the global namespace. That is probably not the best idea and
-// much broader than the unsound optimizations of the gnu R BC interpreter.
-// Let's just disable that for now.
-//
-// SEXP builtin = fun->u.symsxp.value;
-// if (TYPEOF(builtin) == BUILTINSXP) {
-//     for (RListIter a = args.begin(); a != args.end(); ++a)
-//         if (a.hasTag() || *a == R_DotsSymbol || *a == R_MissingArg)
-//             return false;
-
-//     // Those are somehow overloaded in std libs
-//     if (fun == symbol::standardGeneric)
-//         return false;
-
-//     cs << BC::guardNamePrimitive(fun);
-
-//     for (SEXP a : args)
-//         compileExpr(ctx, a);
-//     cs << BC::staticCall(args.length(), ast, builtin);
-
-//     return true;
-// }
+
+                return true;
+            }
+        }
+    }
+
+    // The code bellow hardwires any call to a function that also exists as a
+    // builtin in the global namespace. That is probably not the best idea and
+    // much broader than the unsound optimizations of the gnu R BC interpreter.
+    // Let's just disable that for now.
+    //
+    // SEXP builtin = fun->u.symsxp.value;
+    // if (TYPEOF(builtin) == BUILTINSXP) {
+    //     for (RListIter a = args.begin(); a != args.end(); ++a)
+    //         if (a.hasTag() || *a == R_DotsSymbol || *a == R_MissingArg)
+    //             return false;
+
+    //     // Those are somehow overloaded in std libs
+    //     if (fun == symbol::standardGeneric)
+    //         return false;
+
+    //     cs << BC::guardNamePrimitive(fun);
+
+    //     for (SEXP a : args)
+    //         compileExpr(ctx, a);
+    //     cs << BC::staticCall(args.length(), ast, builtin);
+
+    //     return true;
+    // }
 
 #define V(NESTED, name, Name)                                                  \
     if (fun == symbol::name) {                                                 \
@@ -1148,14 +936,15 @@
         cs.addSrc(ast);                                                        \
         return true;                                                           \
     }
-SIMPLE_INSTRUCTIONS(V, _)
+    SIMPLE_INSTRUCTIONS(V, _)
 #undef V
 
-return false;
+    return false;
 }
 
 // function application
-void compileCall(CompilerContext& ctx, SEXP ast, SEXP fun, SEXP args, bool voidContext) {
+void compileCall(CompilerContext& ctx, SEXP ast, SEXP fun, SEXP args,
+                 bool voidContext) {
     CodeStream& cs = ctx.cs();
 
     // application has the form:
@@ -1259,7 +1048,9 @@
     // Dispatch on the current type of AST node
     Match(exp) {
         // Function application
-        Case(LANGSXP, fun, args) { compileCall(ctx, exp, fun, args, voidContext); }
+        Case(LANGSXP, fun, args) {
+            compileCall(ctx, exp, fun, args, voidContext);
+        }
         // Variable lookup
         Case(SYMSXP) {
             compileGetvar(ctx.cs(), exp, !voidContext);
