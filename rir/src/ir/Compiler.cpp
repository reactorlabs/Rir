--- conflicted
+++ resolved
@@ -147,7 +147,8 @@
 // context, but `b` is not. In `while(...) {...}` all loop body expressions are
 // in a void context, since the loop as an expression is always nil.
 void compileExpr(CompilerContext& ctx, SEXP exp, bool voidContext = false);
-void compileCall(CompilerContext& ctx, SEXP ast, SEXP fun, SEXP args, bool voidContext);
+void compileCall(CompilerContext& ctx, SEXP ast, SEXP fun, SEXP args,
+                 bool voidContext);
 
 void compileWhile(CompilerContext& ctx, std::function<void()> compileCond,
                   std::function<void()> compileBody) {
@@ -244,26 +245,27 @@
     cs << BC::push(R_FalseValue);
     cs << BC::put(3) << BC::put(2) << startBranch;
     // while
-    compileWhile(ctx,
-                 [&cs]() {
-                     // ((i' > n') ...
-                     cs << BC::dup2() << BC::lt();
-                     cs.addSrc(R_NilValue);
-                     // ... == gt')
-                     cs << BC::pull(4) << BC::eq();
-                     cs.addSrc(R_NilValue);
-                 },
-                 [&ctx, &cs, &sym, &body]() {
-                     // {
-                     // i <- i'
-                     cs << BC::dup() << BC::stvar(sym);
-                     // i' <- i' + diff'
-                     cs << BC::pull(2) << BC::add();
-                     cs.addSrc(R_NilValue);
-                     // ...
-                     compileExpr(ctx, body, true);
-                     // }
-                 });
+    compileWhile(
+        ctx,
+        [&cs]() {
+            // ((i' > n') ...
+            cs << BC::dup2() << BC::lt();
+            cs.addSrc(R_NilValue);
+            // ... == gt')
+            cs << BC::pull(4) << BC::eq();
+            cs.addSrc(R_NilValue);
+        },
+        [&ctx, &cs, &sym, &body]() {
+            // {
+            // i <- i'
+            cs << BC::dup() << BC::stvar(sym);
+            // i' <- i' + diff'
+            cs << BC::pull(2) << BC::add();
+            cs.addSrc(R_NilValue);
+            // ...
+            compileExpr(ctx, body, true);
+            // }
+        });
     // } else {
     cs << BC::popn(4);
     if (!voidContext)
@@ -280,7 +282,8 @@
 // Inline some specials
 // TODO: once we have sufficiently powerful analysis this should (maybe?) go
 //       away and move to an optimization phase.
-bool compileSpecialCall(CompilerContext& ctx, SEXP ast, SEXP fun, SEXP args_, bool voidContext) {
+bool compileSpecialCall(CompilerContext& ctx, SEXP ast, SEXP fun, SEXP args_,
+                        bool voidContext) {
     // `true` if an argument isn't missing, labeled, or `...`.
     auto isRegularArg = [](RListIter& arg) {
         return *arg != R_DotsSymbol && *arg != R_MissingArg && !arg.hasTag();
@@ -453,14 +456,13 @@
         }
 
         // 2) Specialcalse normal assignment (ie. "i <- expr")
-<<<<<<< HEAD
         Match(lhs){Case(SYMSXP){cs << BC::guardNamePrimitive(fun);
         compileExpr(ctx, rhs);
-        cs << BC::dup();
-        if (!isConstant(rhs))
-            cs << BC::ensureNamed();
-        cs << (superAssign ? BC::stvarSuper(lhs) : BC::stvar(lhs))
-           << BC::invisible();
+        if (!voidContext) {
+            // No ensureNamed needed, stvar already ensures named
+            cs << BC::dup() << BC::invisible();
+        }
+        cs << (superAssign ? BC::stvarSuper(lhs) : BC::stvar(lhs));
         return true;
     }
     Else(break)
@@ -485,115 +487,6 @@
             assert(Rf_length(l) == 1);
             target = Rf_install(CHAR(STRING_ELT(l, 0)));
             lhsParts.push_back(target);
-=======
-        Match(lhs) {
-            Case(SYMSXP) {
-                cs << BC::guardNamePrimitive(fun);
-                compileExpr(ctx, rhs);
-                if (!voidContext) {
-                    // No ensureNamed needed, stvar already ensures named
-                    cs << BC::dup() << BC::invisible();
-                }
-                cs << (superAssign ? BC::stvarSuper(lhs) : BC::stvar(lhs));
-                return true;
-            }
-            Else(break)
-        }
-
-        // Find all parts of the lhs
-        SEXP target = nullptr;
-        l = lhs;
-        std::vector<SEXP> lhsParts;
-        while (!target) {
-            Match(l) {
-                Case(LANGSXP, fun, args) {
-                    assert(TYPEOF(fun) == SYMSXP);
-                    lhsParts.push_back(l);
-                    l = CAR(args);
-                }
-                Case(SYMSXP) {
-                    lhsParts.push_back(l);
-                    target = l;
-                }
-                Case(STRSXP) {
-                    assert(Rf_length(l) == 1);
-                    target = Rf_install(CHAR(STRING_ELT(l, 0)));
-                    lhsParts.push_back(target);
-                }
-                Else({
-                    errorcall(ast,
-                              "invalid (do_set) left-hand side to assignment");
-                })
-            }
-        }
-
-        // 3) Special case [ and [[
-
-        if (lhsParts.size() != 2) {
-            return false;
-        }
-
-        RList g(lhsParts[0]);
-        if (g.length() != 3 && g.length() != 4) {
-            return false;
-        }
-
-        bool is2d = g.length() == 4;
-        SEXP fun2 = *g.begin();
-        RListIter idx = g.begin() + 2;
-        RListIter idx2 = is2d ? (g.begin() + 3) : idx;
-        if ((fun2 != symbol::Bracket && fun2 != symbol::DoubleBracket) ||
-            !isRegularArg(idx) || (is2d && !isRegularArg(idx2))) {
-            return false;
-        }
-
-        cs << BC::guardNamePrimitive(fun);
-
-        // First rhs (assign is right-associative)
-        compileExpr(ctx, rhs);
-        if (!voidContext) {
-            // Keep a copy of rhs since it's the result of this expression
-            cs << BC::dup();
-            if (!isConstant(rhs))
-                cs << BC::setShared();
-        }
-
-        // Again, subassign bytecodes override objects with named count of 1. If
-        // the target is from the outer scope that would be wrong. For example
-        //
-        //     a <- 1
-        //     f <- function()
-        //         a[[1]] <- 2
-        //
-        // the f function should not override a.
-        // The ldvarForUpdate BC increments the named count if the target is
-        // not local to the current environment.
-
-        cs << (superAssign ? BC::ldvarSuper(target)
-                           : BC::ldvarForUpdate(target));
-
-        if (Compiler::profile)
-            cs << BC::recordType();
-
-        // And index
-        compileExpr(ctx, *idx);
-        if (is2d) {
-            compileExpr(ctx, *idx2);
-        }
-
-        if (is2d) {
-            if (fun2 == symbol::DoubleBracket) {
-                cs << BC::subassign2_2();
-            } else {
-                cs << BC::subassign1_2();
-            }
-        } else {
-            if (fun2 == symbol::DoubleBracket) {
-                cs << BC::subassign2_1();
-            } else {
-                cs << BC::subassign1_1();
-            }
->>>>>>> 89f2cca9
         }
         Else({
             errorcall(ast, "invalid (do_set) left-hand side to assignment");
@@ -603,23 +496,15 @@
 
 // 3) Special case [ and [[
 
-<<<<<<< HEAD
 if (lhsParts.size() != 2) {
     return false;
 }
-=======
-        if (!voidContext)
-            cs << BC::invisible();
-        return true;
-    }
->>>>>>> 89f2cca9
 
 RList g(lhsParts[0]);
 if (g.length() != 3 && g.length() != 4) {
     return false;
 }
 
-<<<<<<< HEAD
 bool is2d = g.length() == 4;
 SEXP fun2 = *g.begin();
 RListIter idx = g.begin() + 2;
@@ -630,40 +515,38 @@
 }
 
 cs << BC::guardNamePrimitive(fun);
-=======
-        if (args.length() == 0) {
-            if (!voidContext)
-                cs << BC::push(R_NilValue);
-            return true;
-        }
-
-        for (RListIter e = args.begin(); e != args.end(); ++e) {
-            if (e + 1 != args.end()) {
-                compileExpr(ctx, *e, true);
-            } else {
-                compileExpr(ctx, *e, voidContext);
-            }
-        }
->>>>>>> 89f2cca9
 
 // First rhs (assign is right-associative)
 compileExpr(ctx, rhs);
-// Keep a copy of rhs since it's the result of this expression
-cs << BC::dup();
-if (!isConstant(rhs))
-    cs << BC::ensureNamed();
-
-// Now load index and target
-cs << (superAssign ? BC::ldvarSuper(target) : BC::ldvar(target));
+if (!voidContext) {
+    // Keep a copy of rhs since it's the result of this expression
+    cs << BC::dup();
+    if (!isConstant(rhs))
+        cs << BC::setShared();
+}
+
+// Again, subassign bytecodes override objects with named count of 1. If
+// the target is from the outer scope that would be wrong. For example
+//
+//     a <- 1
+//     f <- function()
+//         a[[1]] <- 2
+//
+// the f function should not override a.
+// The ldvarForUpdate BC increments the named count if the target is
+// not local to the current environment.
+
+cs << (superAssign ? BC::ldvarSuper(target) : BC::ldvarForUpdate(target));
+
+if (Compiler::profile)
+    cs << BC::recordType();
+
+// And index
 compileExpr(ctx, *idx);
 if (is2d) {
     compileExpr(ctx, *idx2);
 }
 
-// do the thing
-if (Compiler::profile) {
-    cs << BC::recordBinop();
-}
 if (is2d) {
     if (fun2 == symbol::DoubleBracket) {
         cs << BC::subassign2_2();
@@ -682,52 +565,26 @@
 // store the result as "target"
 cs << (superAssign ? BC::stvarSuper(target) : BC::stvar(target));
 
-<<<<<<< HEAD
-cs << BC::invisible();
+if (!voidContext)
+    cs << BC::invisible();
 return true;
 }
 
 if (fun == symbol::Block) {
     cs << BC::guardNamePrimitive(fun);
-=======
-        if (args.length() < 3) {
-            if (!voidContext) {
-                cs << BC::push(R_NilValue);
-                cs << BC::invisible();
-            }
+
+    if (args.length() == 0) {
+        if (!voidContext)
+            cs << BC::push(R_NilValue);
+        return true;
+    }
+
+    for (RListIter e = args.begin(); e != args.end(); ++e) {
+        if (e + 1 != args.end()) {
+            compileExpr(ctx, *e, true);
         } else {
-            compileExpr(ctx, args[2], voidContext);
-        }
-        cs << BC::br(nextBranch);
-
-        cs << trueBranch;
-        compileExpr(ctx, args[1], voidContext);
->>>>>>> 89f2cca9
-
-    if (args.length() == 0) {
-        cs << BC::push(R_NilValue);
-        return true;
-    }
-
-<<<<<<< HEAD
-    for (RListIter e = args.begin(); e != args.end(); ++e) {
-        compileExpr(ctx, *e);
-        if (e + 1 != args.end())
-            cs << BC::pop();
-=======
-    if (fun == symbol::Parenthesis) {
-        if (args.length() != 1 || args[0] == R_DotsSymbol)
-            return false;
-
-        cs << BC::guardNamePrimitive(fun);
-        compileExpr(ctx, args[0]);
-        if (!voidContext)
-            cs << BC::visible();
-        else
-            cs << BC::pop();
-
-        return true;
->>>>>>> 89f2cca9
+            compileExpr(ctx, *e, voidContext);
+        }
     }
 
     return true;
@@ -741,39 +598,21 @@
     BC::Label trueBranch = cs.mkLabel();
     BC::Label nextBranch = cs.mkLabel();
 
-<<<<<<< HEAD
     compileExpr(ctx, args[0]);
     cs << BC::asbool() << BC::brtrue(trueBranch);
 
     if (args.length() < 3) {
-        cs << BC::push(R_NilValue) << BC::invisible();
+        if (!voidContext) {
+            cs << BC::push(R_NilValue);
+            cs << BC::invisible();
+        }
     } else {
-        compileExpr(ctx, args[2]);
-=======
-    if (fun == symbol::isnull && args.length() == 1) {
-        cs << BC::guardNamePrimitive(fun);
-        compileExpr(ctx, args[0]);
-        if (voidContext)
-            cs << BC::pop();
-        else
-            cs << BC::is(NILSXP);
-        return true;
-    }
-
-    if (fun == symbol::islist && args.length() == 1) {
-        cs << BC::guardNamePrimitive(fun);
-        compileExpr(ctx, args[0]);
-        if (voidContext)
-            cs << BC::pop();
-        else
-            cs << BC::is(VECSXP);
-        return true;
->>>>>>> 89f2cca9
+        compileExpr(ctx, args[2], voidContext);
     }
     cs << BC::br(nextBranch);
 
     cs << trueBranch;
-    compileExpr(ctx, args[1]);
+    compileExpr(ctx, args[1], voidContext);
 
     cs << nextBranch;
     return true;
@@ -785,7 +624,11 @@
 
     cs << BC::guardNamePrimitive(fun);
     compileExpr(ctx, args[0]);
-    cs << BC::visible();
+    if (!voidContext)
+        cs << BC::visible();
+    else
+        cs << BC::pop();
+
     return true;
 }
 
@@ -796,15 +639,6 @@
         cs << BC::push(R_NilValue);
     else
         compileExpr(ctx, args[0]);
-<<<<<<< HEAD
-=======
-        if (voidContext)
-            cs << BC::pop();
-        else
-            cs << BC::is(LISTSXP);
-        return true;
-    }
->>>>>>> 89f2cca9
 
     cs << BC::return_();
     return true;
@@ -813,25 +647,33 @@
 if (fun == symbol::isnull && args.length() == 1) {
     cs << BC::guardNamePrimitive(fun);
     compileExpr(ctx, args[0]);
-    cs << BC::is(NILSXP);
+    if (voidContext)
+        cs << BC::pop();
+    else
+        cs << BC::is(NILSXP);
     return true;
 }
 
 if (fun == symbol::islist && args.length() == 1) {
     cs << BC::guardNamePrimitive(fun);
     compileExpr(ctx, args[0]);
-    cs << BC::is(VECSXP);
+    if (voidContext)
+        cs << BC::pop();
+    else
+        cs << BC::is(VECSXP);
     return true;
 }
 
 if (fun == symbol::ispairlist && args.length() == 1) {
     cs << BC::guardNamePrimitive(fun);
     compileExpr(ctx, args[0]);
-    cs << BC::is(LISTSXP);
-    return true;
-}
-
-<<<<<<< HEAD
+    if (voidContext)
+        cs << BC::pop();
+    else
+        cs << BC::is(LISTSXP);
+    return true;
+}
+
 if (fun == symbol::DoubleBracket || fun == symbol::Bracket) {
     if (args.length() != 2 && args.length() != 3) {
         return false;
@@ -841,40 +683,6 @@
     SEXP lhs = *args.begin();
     RListIter idx = args.begin() + 1;
     RListIter idx2 = args.begin() + 2;
-=======
-        compileExpr(ctx, *idx);
-        if (is2d) {
-            compileExpr(ctx, *(idx + 1));
-            if (fun == symbol::DoubleBracket)
-                cs << BC::extract2_2();
-            else
-                cs << BC::extract1_2();
-        } else {
-            if (fun == symbol::DoubleBracket)
-                cs << BC::extract2_1();
-            else
-                cs << BC::extract1_1();
-        }
-        cs.addSrc(ast);
-        if (!voidContext) {
-            if (Compiler::profile)
-                cs << BC::recordType();
-            cs << BC::visible();
-        } else {
-            cs << BC::pop();
-        }
-        return true;
-    }
-
-    if (fun == symbol::Missing && args.length() == 1 &&
-        TYPEOF(args[0]) == SYMSXP && !DDVAL(args[0])) {
-        cs << BC::guardNamePrimitive(fun);
-        if (!voidContext) {
-            cs << BC::missing(args[0]) << BC::visible();
-        }
-        return true;
-    }
->>>>>>> 89f2cca9
 
     if (!isRegularArg(idx) || (is2d && !isRegularArg(idx2)))
         return false;
@@ -885,44 +693,35 @@
     compileExpr(ctx, *idx);
     if (is2d) {
         compileExpr(ctx, *(idx + 1));
-        if (Compiler::profile) {
-            cs << BC::recordBinop();
-        }
         if (fun == symbol::DoubleBracket)
             cs << BC::extract2_2();
         else
             cs << BC::extract1_2();
     } else {
-        if (Compiler::profile) {
-            cs << BC::recordBinop();
-        }
         if (fun == symbol::DoubleBracket)
             cs << BC::extract2_1();
         else
             cs << BC::extract1_1();
     }
     cs.addSrc(ast);
-    cs << BC::visible();
-    return true;
-}
-
-<<<<<<< HEAD
+    if (!voidContext) {
+        if (Compiler::profile)
+            cs << BC::recordType();
+        cs << BC::visible();
+    } else {
+        cs << BC::pop();
+    }
+    return true;
+}
+
 if (fun == symbol::Missing && args.length() == 1 && TYPEOF(args[0]) == SYMSXP &&
     !DDVAL(args[0])) {
-    cs << BC::guardNamePrimitive(fun) << BC::missing(args[0]) << BC::visible();
-    return true;
-}
-=======
-        compileWhile(ctx,
-                     [&ctx, &cs, &cond]() {
-                         compileExpr(ctx, cond);
-                         cs << BC::asbool();
-                     },
-                     [&ctx, &body]() { compileExpr(ctx, body, true); });
-
-        if (!voidContext)
-            cs << BC::push(R_NilValue) << BC::invisible();
->>>>>>> 89f2cca9
+    cs << BC::guardNamePrimitive(fun);
+    if (!voidContext) {
+        cs << BC::missing(args[0]) << BC::visible();
+    }
+    return true;
+}
 
 if (fun == symbol::While) {
     assert(args.length() == 2);
@@ -932,12 +731,16 @@
 
     cs << BC::guardNamePrimitive(fun);
 
-    compileWhile(ctx,
-                 [&ctx, &cs, &cond]() {
-                     compileExpr(ctx, cond);
-                     cs << BC::asbool();
-                 },
-                 [&ctx, &body]() { compileExpr(ctx, body); });
+    compileWhile(
+        ctx,
+        [&ctx, &cs, &cond]() {
+            compileExpr(ctx, cond);
+            cs << BC::asbool();
+        },
+        [&ctx, &body]() { compileExpr(ctx, body, true); });
+
+    if (!voidContext)
+        cs << BC::push(R_NilValue) << BC::invisible();
 
     return true;
 }
@@ -949,27 +752,17 @@
 
     cs << BC::guardNamePrimitive(fun);
 
-<<<<<<< HEAD
     BC::Label loopBranch = cs.mkLabel();
     BC::Label nextBranch = cs.mkLabel();
-=======
-        compileExpr(ctx, body, true);
-        cs << BC::br(loopBranch) << nextBranch;
->>>>>>> 89f2cca9
 
     ctx.pushLoop(loopBranch, nextBranch);
 
-<<<<<<< HEAD
     unsigned beginLoopPos = cs.currentPos();
-=======
-        if (!voidContext)
-            cs << BC::push(R_NilValue) << BC::invisible();
->>>>>>> 89f2cca9
 
     cs << BC::beginloop(nextBranch) << loopBranch;
 
-    compileExpr(ctx, body);
-    cs << BC::pop() << BC::br(loopBranch) << nextBranch;
+    compileExpr(ctx, body, true);
+    cs << BC::br(loopBranch) << nextBranch;
 
     if (ctx.loopNeedsContext()) {
         cs << BC::endloop();
@@ -977,7 +770,8 @@
         cs.remove(beginLoopPos);
     }
 
-    cs << BC::push(R_NilValue) << BC::invisible();
+    if (!voidContext)
+        cs << BC::push(R_NilValue) << BC::invisible();
 
     ctx.popLoop();
 
@@ -988,20 +782,15 @@
     // TODO: if the seq is not a vector, we need to throw an error!
     assert(args.length() == 3);
 
-<<<<<<< HEAD
     SEXP sym = args[0];
     SEXP seq = args[1];
     SEXP body = args[2];
-=======
-        if (compileSimpleFor(ctx, sym, seq, body, voidContext))
-            return true;
->>>>>>> 89f2cca9
 
     assert(TYPEOF(sym) == SYMSXP);
 
     cs << BC::guardNamePrimitive(fun);
 
-    if (compileSimpleFor(ctx, sym, seq, body))
+    if (compileSimpleFor(ctx, sym, seq, body, voidContext))
         return true;
 
     BC::Label loopBranch = cs.mkLabel();
@@ -1018,15 +807,10 @@
     unsigned int beginLoopPos = cs.currentPos();
     cs << BC::beginloop(breakBranch) << loopBranch;
 
-<<<<<<< HEAD
     cs << BC::inc() << BC::ensureNamed() << BC::dup2() << BC::lt();
     // We know this is an int and won't do dispatch.
     // TODO: add a integer version of lt_
     cs.addSrc(R_NilValue);
-=======
-        compileExpr(ctx, body, true);
-        cs << BC::br(loopBranch);
->>>>>>> 89f2cca9
 
     cs << BC::brtrue(endForBranch) << BC::pull(2) << BC::pull(1)
        << BC::extract2_1();
@@ -1037,17 +821,10 @@
     // Set the loop variable
     cs << BC::stvar(sym);
 
-    compileExpr(ctx, body);
-    cs << BC::pop() << BC::br(loopBranch);
-
-<<<<<<< HEAD
+    compileExpr(ctx, body, true);
+    cs << BC::br(loopBranch);
+
     cs << endForBranch;
-=======
-        cs << BC::popn(3);
-        if (!voidContext) {
-            cs << BC::push(R_NilValue) << BC::invisible();
-        }
->>>>>>> 89f2cca9
 
     cs << breakBranch;
 
@@ -1057,8 +834,10 @@
         cs.remove(beginLoopPos);
     }
 
-    cs << BC::pop() << BC::pop() << BC::pop() << BC::push(R_NilValue)
-       << BC::invisible();
+    cs << BC::popn(3);
+    if (!voidContext) {
+        cs << BC::push(R_NilValue) << BC::invisible();
+    }
 
     ctx.popLoop();
 
@@ -1083,21 +862,10 @@
 if (fun == symbol::Break) {
     assert(args.length() == 0);
 
-<<<<<<< HEAD
     if (!ctx.inLoop()) {
         // notify wrong break
         return false;
     }
-=======
-            // If the .Internal call goes to a builtin, then we call eagerly
-            if (R_FunTab[i].eval % 10 == 1) {
-                cs << BC::guardNamePrimitive(symbol::Internal);
-                for (SEXP a : args)
-                    compileExpr(ctx, a);
-                cs << BC::callBuiltin(args.length(), inAst, internal);
-                if (voidContext)
-                    cs << BC::pop();
->>>>>>> 89f2cca9
 
     if (ctx.loopIsLocal()) {
         cs << BC::guardNamePrimitive(fun) << BC::br(ctx.loopBreak())
@@ -1126,6 +894,8 @@
             for (SEXP a : args)
                 compileExpr(ctx, a);
             cs << BC::callBuiltin(args.length(), inAst, internal);
+            if (voidContext)
+                cs << BC::pop();
 
             return true;
         }
@@ -1169,7 +939,8 @@
 }
 
 // function application
-void compileCall(CompilerContext& ctx, SEXP ast, SEXP fun, SEXP args, bool voidContext) {
+void compileCall(CompilerContext& ctx, SEXP ast, SEXP fun, SEXP args,
+                 bool voidContext) {
     CodeStream& cs = ctx.cs();
 
     // application has the form:
@@ -1277,7 +1048,9 @@
     // Dispatch on the current type of AST node
     Match(exp) {
         // Function application
-        Case(LANGSXP, fun, args) { compileCall(ctx, exp, fun, args, voidContext); }
+        Case(LANGSXP, fun, args) {
+            compileCall(ctx, exp, fun, args, voidContext);
+        }
         // Variable lookup
         Case(SYMSXP) {
             compileGetvar(ctx.cs(), exp, !voidContext);
