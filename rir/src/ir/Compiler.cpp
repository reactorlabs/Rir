--- conflicted
+++ resolved
@@ -327,7 +327,7 @@
          fun == symbol::Eq || fun == symbol::Ne ||
          fun == symbol::Colon)) {
         emitGuardForNamePrimitive(cs, fun);
-        
+
         compileExpr(ctx, args[0]);
         compileExpr(ctx, args[1]);
 
@@ -476,21 +476,11 @@
         }
 
         // 2) Specialcalse normal assignment (ie. "i <- expr")
-<<<<<<< HEAD
-        Match(lhs){Case(SYMSXP){cs << BC::guardNamePrimitive(fun);
+        Match(lhs){Case(SYMSXP){emitGuardForNamePrimitive(cs, fun);
         compileExpr(ctx, rhs);
         if (!voidContext) {
             // No ensureNamed needed, stvar already ensures named
             cs << BC::dup() << BC::invisible();
-=======
-        Match(lhs) {
-            Case(SYMSXP) {
-                emitGuardForNamePrimitive(cs, fun);
-                compileExpr(ctx, rhs);
-                if (!voidContext) {
-                    // No ensureNamed needed, stvar already ensures named
-                    cs << BC::dup() << BC::invisible();
->>>>>>> 19446894
                 }
                 cs << (superAssign
                            ? BC::stvarSuper(lhs)
@@ -752,15 +742,9 @@
         return true;
     }
 
-<<<<<<< HEAD
     if (fun == symbol::Missing && args.length() == 1 &&
         TYPEOF(args[0]) == SYMSXP && !DDVAL(args[0])) {
-        cs << BC::guardNamePrimitive(fun);
-=======
-    if (fun == symbol::Missing && args.length() == 1 && TYPEOF(args[0]) == SYMSXP &&
-        !DDVAL(args[0])) {
-        emitGuardForNamePrimitive(cs, fun);
->>>>>>> 19446894
+        emitGuardForNamePrimitive(cs, fun);
         if (!voidContext) {
             cs << BC::missing(args[0]) << BC::visible();
         }
@@ -896,12 +880,8 @@
         }
 
         if (ctx.loopIsLocal()) {
-<<<<<<< HEAD
-            cs << BC::guardNamePrimitive(fun) << BC::br(ctx.loopNext())
-=======
             emitGuardForNamePrimitive(cs, fun);
             cs << BC::br(ctx.loopNext())
->>>>>>> 19446894
                << BC::push(R_NilValue);
             return true;
         }
@@ -916,12 +896,8 @@
         }
 
         if (ctx.loopIsLocal()) {
-<<<<<<< HEAD
-            cs << BC::guardNamePrimitive(fun) << BC::br(ctx.loopBreak())
-=======
             emitGuardForNamePrimitive(cs, fun);
             cs << BC::br(ctx.loopBreak())
->>>>>>> 19446894
                << BC::push(R_NilValue);
             return true;
         }
