--- conflicted
+++ resolved
@@ -51,11 +51,7 @@
     V(NESTED, ne, ne)                                                          \
     V(NESTED, seq, seq)                                                        \
     V(NESTED, colon, colon)                                                    \
-<<<<<<< HEAD
-    V(NESTED, makeUnique, make_unique)                                         \
-=======
     V(NESTED, setShared, set_shared)                                           \
->>>>>>> 39a72e72
     V(NESTED, ensureNamed, ensure_named)                                       \
     V(NESTED, asLogical, aslogical)                                            \
     V(NESTED, ceil, ceil)                                                      \
