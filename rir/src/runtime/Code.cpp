--- conflicted
+++ resolved
@@ -24,15 +24,9 @@
           (intptr_t)&locals_ - (intptr_t)this,
           // GC area has only 1 pointer
           NumLocals),
-<<<<<<< HEAD
       uid(UUID::random()), funInvocationCount(0), src(src), stackLength(0),
-      localsCount(localsCnt), bindingsCount(bindingsCnt), codeSize(cs),
+      localsCount(localsCnt), bindingCacheSize(bindingsCnt), codeSize(cs),
       srcLength(sourceLength), extraPoolSize(0) {
-=======
-      funInvocationCount(0), src(src), stackLength(0), localsCount(localsCnt),
-      bindingCacheSize(bindingsCnt), codeSize(cs), srcLength(sourceLength),
-      extraPoolSize(0) {
->>>>>>> e2fb29a4
     setEntry(0, R_NilValue);
     allCodes.emplace(uid, this);
 }
