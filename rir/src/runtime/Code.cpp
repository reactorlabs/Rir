#include "Code.h"
#include "Function.h"
#include "R/Printing.h"
#include "R/Serialize.h"
#include "ir/BC.h"
#include "utils/Pool.h"

#include <iomanip>
#include <sstream>

namespace rir {
std::unordered_map<UUID, Code*> allCodes;

Code* Code::withUid(UUID uid) { return allCodes.at(uid); }

// cppcheck-suppress uninitMemberVar symbol=data
Code::Code(FunctionSEXP fun, unsigned src, unsigned cs, unsigned sourceLength,
           size_t localsCnt, size_t bindingsCnt)
    : RirRuntimeObject(
          // GC area starts just after the header
          (intptr_t)&locals_ - (intptr_t)this,
          // GC area has only 1 pointer
          NumLocals),
      nativeCode(nullptr), uid(UUID::random()), funInvocationCount(0), src(src),
      stackLength(0), localsCount(localsCnt), bindingCacheSize(bindingsCnt),
      codeSize(cs), srcLength(sourceLength), extraPoolSize(0) {
    setEntry(0, R_NilValue);
    allCodes.emplace(uid, this);
}

Code::~Code() {
    // TODO: Not sure if this is actually called
    // Otherwise the pointer will leak a few bytes
    allCodes.erase(uid);
}

unsigned Code::getSrcIdxAt(const Opcode* pc, bool allowMissing) const {
    if (srcLength == 0) {
        assert(allowMissing);
        return 0;
    }

    SrclistEntry* sl = srclist();
    Opcode* start = code();
    auto pcOffset = pc - start;

    if (srcLength == 1) {
        auto sidx = sl[0].pcOffset == pcOffset ? sl[0].srcIdx : 0;
        SLOWASSERT(allowMissing || sidx);
        return sidx;
    }

    // Binary search through src list
    int lower = 0;
    int upper = srcLength - 1;
    int finger = upper / 2;
    unsigned sidx = 0;

    while (lower <= upper) {
        if (sl[finger].pcOffset == pcOffset) {
            sidx = sl[finger].srcIdx;
            break;
        }
        if (sl[finger].pcOffset < pcOffset)
            lower = finger + 1;
        else
            upper = finger - 1;
        finger = lower + (upper - lower) / 2;
    }
    SLOWASSERT(sidx == 0 || sl[finger].pcOffset == pcOffset);
    SLOWASSERT(allowMissing || sidx);

    return sidx;
}

Code* Code::deserialize(SEXP refTable, R_inpstream_t inp) {
    size_t size = InInteger(inp);
    Code* code = (Code*)::operator new(size);
<<<<<<< HEAD
    code->nativeCode = NULL;
    code->uid = UUID::deserialize(refTable, inp);
=======
    code->uid = UUID::deserialize(refTable, inp) ^ uidHash;
    code->nativeCode = nullptr; // not serialized for now
>>>>>>> 12aac524
    code->funInvocationCount = InInteger(inp);
    code->src = InInteger(inp);
    code->stackLength = InInteger(inp);
    *const_cast<unsigned*>(&code->localsCount) = InInteger(inp);
    *const_cast<unsigned*>(&code->bindingCacheSize) = InInteger(inp);
    code->codeSize = InInteger(inp);
    code->srcLength = InInteger(inp);
    code->extraPoolSize = InInteger(inp);
    SEXP extraPool = ReadItem(refTable, inp);
    PROTECT(extraPool);

    // Bytecode
    BC::deserialize(refTable, inp, code->code(), code->codeSize, code);

    // Srclist
    for (unsigned i = 0; i < code->srcLength; i++) {
        code->srclist()[i].pcOffset = InInteger(inp);
        code->srclist()[i].srcIdx =
            src_pool_add(globalContext(), ReadItem(refTable, inp));
    }
    SEXP store = Rf_allocVector(EXTERNALSXP, size);
    memcpy(DATAPTR(store), code, size);
    Code* old = code;
    code = (Code*)DATAPTR(store);
    ::operator delete(old);
    code->info = {// GC area starts just after the header
                  (uint32_t)((intptr_t)&code->locals_ - (intptr_t)code),
                  // GC area has only 1 pointer
                  NumLocals, CODE_MAGIC};
    code->setEntry(0, extraPool);
    UNPROTECT(1);
    allCodes.emplace(code->uid, code);

    return code;
}

void Code::serialize(SEXP refTable, R_outpstream_t out) const {
    OutInteger(out, size());
    // Header
    uid.serialize(refTable, out);
    OutInteger(out, funInvocationCount);
    OutInteger(out, src);
    OutInteger(out, stackLength);
    OutInteger(out, localsCount);
    OutInteger(out, bindingCacheSize);
    OutInteger(out, codeSize);
    OutInteger(out, srcLength);
    OutInteger(out, extraPoolSize);
    WriteItem(getEntry(0), refTable, out);

    // Bytecode
    BC::serialize(refTable, out, code(), codeSize, this);

    // Srclist
    for (unsigned i = 0; i < srcLength; i++) {
        OutInteger(out, srclist()[i].pcOffset);
        WriteItem(src_pool_at(globalContext(), srclist()[i].srcIdx), refTable,
                  out);
    }
}

void Code::disassemble(std::ostream& out, const std::string& prefix) const {
    Opcode* pc = code();
    size_t label = 0;
    std::map<Opcode*, size_t> targets;
    targets[pc] = label++;
    while (pc < endCode()) {
        if (BC::decodeShallow(pc).isJmp()) {
            auto t = BC::jmpTarget(pc);
            if (!targets.count(t))
                targets[t] = label++;
        }
        pc = BC::next(pc);
    }
    // sort labels ascending
    label = 0;
    for (auto& t : targets)
        t.second = label++;

    auto formatLabel = [&](size_t label) { out << label; };

    pc = code();
    std::vector<BC::FunIdx> promises;

    while (pc < endCode()) {

        if (targets.count(pc)) {
            formatLabel(targets[pc]);
            out << ":\n";
        }

        BC bc = BC::decode(pc, this);
        bc.addMyPromArgsTo(promises);

        const size_t OFFSET_WIDTH = 7;
        out << std::right << std::setw(OFFSET_WIDTH)
            << ((uintptr_t)pc - (uintptr_t)code()) << std::left;

        unsigned s = getSrcIdxAt(pc, true);
        if (s != 0)
            out << "   ; " << dumpSexp(src_pool_at(globalContext(), s)) << "\n"
                << std::setw(OFFSET_WIDTH) << "";

        // Print call ast
        switch (bc.bc) {
        case Opcode::call_:
        case Opcode::named_call_:
            out << "   ; "
                << dumpSexp(Pool::get(bc.immediate.callFixedArgs.ast)).c_str()
                << "\n"
                << std::setw(OFFSET_WIDTH) << "";
            break;
        case Opcode::static_call_:
            out << "   ; "
                << dumpSexp(Pool::get(bc.immediate.staticCallFixedArgs.ast))
                       .c_str()
                << "\n"
                << std::setw(OFFSET_WIDTH) << "";
            break;
        default: {}
        }

        if (bc.isJmp()) {
            out << "   ";
            bc.printOpcode(out);
            formatLabel(targets[BC::jmpTarget(pc)]);
            out << "\n";
        } else {
            bc.print(out);
        }

        pc = BC::next(pc);
    }

    for (auto i : promises) {
        auto c = getPromise(i);
        out << "\n[Prom (index " << prefix << i << ")]\n";
        std::stringstream ss;
        ss << prefix << i << ".";
        c->disassemble(out, ss.str());
    }
}

void Code::print(std::ostream& out) const {
    out << "Code object\n";
    out << std::left << std::setw(20) << "   Source: " << src
        << " (index into src pool)\n";
    out << std::left << std::setw(20) << "   Magic: " << std::hex << info.magic
        << std::dec << " (hex)\n";
    out << std::left << std::setw(20) << "   Stack (o): " << stackLength
        << "\n";
    out << std::left << std::setw(20) << "   Code size: " << codeSize
        << "[B]\n";

    if (info.magic != CODE_MAGIC) {
        out << "Wrong magic number -- corrupted IR bytecode";
        Rf_error("Wrong magic number -- corrupted IR bytecode");
    }

    out << "\n";
    disassemble(out);
}

unsigned Code::addExtraPoolEntry(SEXP v) {
    SEXP cur = getEntry(0);
    unsigned curLen = cur == R_NilValue ? 0 : (unsigned)LENGTH(cur);
    if (curLen == extraPoolSize) {
        unsigned newCapacity = curLen ? curLen * 2 : 2;
        SEXP newPool = PROTECT(Rf_allocVector(VECSXP, newCapacity));
        for (unsigned i = 0; i < curLen; ++i) {
            SET_VECTOR_ELT(newPool, i, VECTOR_ELT(cur, i));
        }
        setEntry(0, newPool);
        UNPROTECT(1);
        cur = newPool;
    }
    SET_VECTOR_ELT(cur, extraPoolSize, v);
    return extraPoolSize++;
}

} // namespace rir<|MERGE_RESOLUTION|>--- conflicted
+++ resolved
@@ -76,13 +76,8 @@
 Code* Code::deserialize(SEXP refTable, R_inpstream_t inp) {
     size_t size = InInteger(inp);
     Code* code = (Code*)::operator new(size);
-<<<<<<< HEAD
-    code->nativeCode = NULL;
     code->uid = UUID::deserialize(refTable, inp);
-=======
-    code->uid = UUID::deserialize(refTable, inp) ^ uidHash;
     code->nativeCode = nullptr; // not serialized for now
->>>>>>> 12aac524
     code->funInvocationCount = InInteger(inp);
     code->src = InInteger(inp);
     code->stackLength = InInteger(inp);
