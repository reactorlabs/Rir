#include "Code.h"
#include "Function.h"
#include "R/Printing.h"
#include "R/Serialize.h"
#include "ir/BC.h"
#include "utils/Pool.h"

#include <iomanip>
#include <sstream>

namespace rir {
UUID uidHash = UUID::random();
std::unordered_map<UUID, Code*> allCodes;

void Code::rehashDeserializedUids() { uidHash = UUID::random(); }

Code* Code::withUid(UUID uid) { return allCodes.at(uid ^ uidHash); }

// cppcheck-suppress uninitMemberVar symbol=data
Code::Code(FunctionSEXP fun, unsigned src, unsigned cs, unsigned sourceLength,
           size_t localsCnt, size_t bindingsCnt)
    : RirRuntimeObject(
          // GC area starts just after the header
          (intptr_t)&locals_ - (intptr_t)this,
          // GC area has only 1 pointer
          NumLocals),
<<<<<<< HEAD
      uid(UUID::random()), funInvocationCount(0), src(src), stackLength(0),
      localsCount(localsCnt), codeSize(cs), srcLength(sourceLength),
=======
      funInvocationCount(0), src(src), stackLength(0), localsCount(localsCnt),
      bindingsCount(bindingsCnt), codeSize(cs), srcLength(sourceLength),
>>>>>>> 758098a9
      extraPoolSize(0) {
    setEntry(0, R_NilValue);
    allCodes.emplace(uid, this);
}

Code::~Code() {
    // TODO: Not sure if this is actually called
    // Otherwise the pointer will leak a few bytes
    allCodes.erase(uid);
}

unsigned Code::getSrcIdxAt(const Opcode* pc, bool allowMissing) const {
    if (srcLength == 0) {
        assert(allowMissing);
        return 0;
    }

    SrclistEntry* sl = srclist();
    Opcode* start = code();
    auto pcOffset = pc - start;

    if (srcLength == 1) {
        auto sidx = sl[0].pcOffset == pcOffset ? sl[0].srcIdx : 0;
        SLOWASSERT(allowMissing || sidx);
        return sidx;
    }

    // Binary search through src list
    int lower = 0;
    int upper = srcLength - 1;
    int finger = upper / 2;
    unsigned sidx = 0;

    while (lower <= upper) {
        if (sl[finger].pcOffset == pcOffset) {
            sidx = sl[finger].srcIdx;
            break;
        }
        if (sl[finger].pcOffset < pcOffset)
            lower = finger + 1;
        else
            upper = finger - 1;
        finger = lower + (upper - lower) / 2;
    }
    SLOWASSERT(sidx == 0 || sl[finger].pcOffset == pcOffset);
    SLOWASSERT(allowMissing || sidx);

    return sidx;
}

Code* Code::deserialize(SEXP refTable, R_inpstream_t inp) {
    size_t size = InInteger(inp);
    Code* code = (Code*)malloc(size);
    code->uid = UUID::deserialize(refTable, inp) ^ uidHash;
    code->funInvocationCount = InInteger(inp);
    code->src = InInteger(inp);
    code->stackLength = InInteger(inp);
    code->localsCount = InInteger(inp);
    code->codeSize = InInteger(inp);
    code->srcLength = InInteger(inp);
    code->extraPoolSize = InInteger(inp);
    SEXP extraPool = ReadItem(refTable, inp);
    PROTECT(extraPool);

    // Bytecode
    BC::deserialize(refTable, inp, code->code(), code->codeSize, code);

    // Srclist
    for (unsigned i = 0; i < code->srcLength; i++) {
        code->srclist()[i].pcOffset = InInteger(inp);
        code->srclist()[i].srcIdx =
            src_pool_add(globalContext(), ReadItem(refTable, inp));
    }
    SEXP store = Rf_allocVector(EXTERNALSXP, size);
    memcpy(DATAPTR(store), code, size);
    Code* old = code;
    code = (Code*)DATAPTR(store);
    delete old;
    code->info = {// GC area starts just after the header
                  (intptr_t)&code->locals_ - (intptr_t)code,
                  // GC area has only 1 pointer
                  NumLocals, CODE_MAGIC};
    code->setEntry(0, extraPool);
    UNPROTECT(1);
    allCodes.emplace(code->uid, code);

    return code;
}

void Code::serialize(SEXP refTable, R_outpstream_t out) const {
    OutInteger(out, size());
    // Header
    uid.serialize(refTable, out);
    OutInteger(out, funInvocationCount);
    OutInteger(out, src);
    OutInteger(out, stackLength);
    OutInteger(out, localsCount);
    OutInteger(out, codeSize);
    OutInteger(out, srcLength);
    OutInteger(out, extraPoolSize);
    WriteItem(getEntry(0), refTable, out);

    // Bytecode
    BC::serialize(refTable, out, code(), codeSize, this);

    // Srclist
    for (unsigned i = 0; i < srcLength; i++) {
        OutInteger(out, srclist()[i].pcOffset);
        WriteItem(src_pool_at(globalContext(), srclist()[i].srcIdx), refTable,
                  out);
    }
}

void Code::disassemble(std::ostream& out, const std::string& prefix) const {
    Opcode* pc = code();
    size_t label = 0;
    std::map<Opcode*, size_t> targets;
    targets[pc] = label++;
    while (pc < endCode()) {
        if (BC::decodeShallow(pc).isJmp()) {
            auto t = BC::jmpTarget(pc);
            if (!targets.count(t))
                targets[t] = label++;
        }
        pc = BC::next(pc);
    }
    // sort labels ascending
    label = 0;
    for (auto& t : targets)
        t.second = label++;

    auto formatLabel = [&](size_t label) { out << label; };

    pc = code();
    std::vector<BC::FunIdx> promises;

    while (pc < endCode()) {

        if (targets.count(pc)) {
            formatLabel(targets[pc]);
            out << ":\n";
        }

        BC bc = BC::decode(pc, this);
        bc.addMyPromArgsTo(promises);

        const size_t OFFSET_WIDTH = 7;
        out << std::right << std::setw(OFFSET_WIDTH)
            << ((uintptr_t)pc - (uintptr_t)code()) << std::left;

        unsigned s = getSrcIdxAt(pc, true);
        if (s != 0)
            out << "   ; " << dumpSexp(src_pool_at(globalContext(), s)) << "\n"
                << std::setw(OFFSET_WIDTH) << "";

        // Print call ast
        switch (bc.bc) {
        case Opcode::call_implicit_:
        case Opcode::named_call_implicit_:
        case Opcode::call_:
        case Opcode::named_call_:
            out << "   ; "
                << dumpSexp(Pool::get(bc.immediate.callFixedArgs.ast)).c_str()
                << "\n"
                << std::setw(OFFSET_WIDTH) << "";
            break;
        case Opcode::static_call_:
            out << "   ; "
                << dumpSexp(Pool::get(bc.immediate.staticCallFixedArgs.ast))
                       .c_str()
                << "\n"
                << std::setw(OFFSET_WIDTH) << "";
            break;
        default: {}
        }

        if (bc.isJmp()) {
            out << "   ";
            bc.printOpcode(out);
            formatLabel(targets[BC::jmpTarget(pc)]);
            out << "\n";
        } else {
            bc.print(out);
        }

        pc = BC::next(pc);
    }

    for (auto i : promises) {
        if (i == MISSING_ARG_IDX || i == DOTS_ARG_IDX)
            continue;
        auto c = getPromise(i);
        out << "\n[Prom (index " << prefix << i << ")]\n";
        std::stringstream ss;
        ss << prefix << i << ".";
        c->disassemble(out, ss.str());
    }
}

void Code::print(std::ostream& out) const {
    out << "Code object\n";
    out << std::left << std::setw(20) << "   Source: " << src
        << " (index into src pool)\n";
    out << std::left << std::setw(20) << "   Magic: " << std::hex << info.magic
        << std::dec << " (hex)\n";
    out << std::left << std::setw(20) << "   Stack (o): " << stackLength
        << "\n";
    out << std::left << std::setw(20) << "   Code size: " << codeSize
        << "[B]\n";

    if (info.magic != CODE_MAGIC) {
        out << "Wrong magic number -- corrupted IR bytecode";
        Rf_error("Wrong magic number -- corrupted IR bytecode");
    }

    out << "\n";
    disassemble(out);
}

unsigned Code::addExtraPoolEntry(SEXP v) {
    SEXP cur = getEntry(0);
    unsigned curLen = cur == R_NilValue ? 0 : (unsigned)LENGTH(cur);
    if (curLen == extraPoolSize) {
        unsigned newCapacity = curLen ? curLen * 2 : 2;
        SEXP newPool = PROTECT(Rf_allocVector(VECSXP, newCapacity));
        for (unsigned i = 0; i < curLen; ++i) {
            SET_VECTOR_ELT(newPool, i, VECTOR_ELT(cur, i));
        }
        setEntry(0, newPool);
        UNPROTECT(1);
        cur = newPool;
    }
    SET_VECTOR_ELT(cur, extraPoolSize, v);
    return extraPoolSize++;
}

} // namespace rir<|MERGE_RESOLUTION|>--- conflicted
+++ resolved
@@ -24,14 +24,9 @@
           (intptr_t)&locals_ - (intptr_t)this,
           // GC area has only 1 pointer
           NumLocals),
-<<<<<<< HEAD
       uid(UUID::random()), funInvocationCount(0), src(src), stackLength(0),
-      localsCount(localsCnt), codeSize(cs), srcLength(sourceLength),
-=======
-      funInvocationCount(0), src(src), stackLength(0), localsCount(localsCnt),
-      bindingsCount(bindingsCnt), codeSize(cs), srcLength(sourceLength),
->>>>>>> 758098a9
-      extraPoolSize(0) {
+      localsCount(localsCnt), bindingsCount(bindingsCnt), codeSize(cs),
+      srcLength(sourceLength), extraPoolSize(0) {
     setEntry(0, R_NilValue);
     allCodes.emplace(uid, this);
 }
@@ -88,7 +83,8 @@
     code->funInvocationCount = InInteger(inp);
     code->src = InInteger(inp);
     code->stackLength = InInteger(inp);
-    code->localsCount = InInteger(inp);
+    *const_cast<unsigned*>(&code->localsCount) = InInteger(inp);
+    *const_cast<unsigned*>(&code->bindingsCount) = InInteger(inp);
     code->codeSize = InInteger(inp);
     code->srcLength = InInteger(inp);
     code->extraPoolSize = InInteger(inp);
@@ -128,6 +124,7 @@
     OutInteger(out, src);
     OutInteger(out, stackLength);
     OutInteger(out, localsCount);
+    OutInteger(out, bindingsCount);
     OutInteger(out, codeSize);
     OutInteger(out, srcLength);
     OutInteger(out, extraPoolSize);
