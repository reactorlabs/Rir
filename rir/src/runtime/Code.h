--- conflicted
+++ resolved
@@ -57,12 +57,8 @@
 
     Code() = delete;
     Code(FunctionSEXP fun, unsigned src, unsigned codeSize, unsigned sourceSize,
-<<<<<<< HEAD
-         size_t localsCnt, size_t bindingsCnt);
+         size_t localsCnt, size_t bindingsCacheSize);
     ~Code();
-=======
-         size_t localsCnt, size_t bindingsCacheSize);
->>>>>>> e2fb29a4
 
   private:
     /*
