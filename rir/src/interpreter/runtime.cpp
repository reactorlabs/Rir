#include "api.h"
#include "interp.h"
#include "utils/configurations.h"

#include <iomanip>

namespace rir {

SEXP envSymbol;
SEXP callSymbol;
SEXP execName;
SEXP promExecName;
InterpreterInstance* globalContext_;
rir::Configurations* configurations;

/** Checks if given closure should be executed using RIR.

  If the given closure is RIR function, returns its Function object, otherwise
  returns nullptr.
 */
bool isValidClosureSEXP(SEXP closure) {
    if (TYPEOF(closure) != CLOSXP) {
        return false;
    }
    if (DispatchTable::check(BODY(closure))) {
        return true;
    }
    return false;
}

void initializeRuntime() {
    envSymbol = Rf_install("environment");
    callSymbol = Rf_install(".Call");
    execName = Rf_mkString("rir_executeWrapper");
    R_PreserveObject(execName);
    promExecName = Rf_mkString("rir_executePromiseWrapper");
    R_PreserveObject(promExecName);
    // initialize the global context
    globalContext_ = context_create();
    registerExternalCode(rirEval_f, rirApplyClosure, rir_compile, rirExpr,
<<<<<<< HEAD
                         materialize);
    configurations = new rir::Configurations();
=======
                         argsLazyCreation);
    configurations = new Configurations();
>>>>>>> da55b6fc
}

InterpreterInstance* globalContext() { return globalContext_; }
Configurations* pirConfigurations() { return configurations; }
}<|MERGE_RESOLUTION|>--- conflicted
+++ resolved
@@ -38,15 +38,10 @@
     // initialize the global context
     globalContext_ = context_create();
     registerExternalCode(rirEval_f, rirApplyClosure, rir_compile, rirExpr,
-<<<<<<< HEAD
                          materialize);
     configurations = new rir::Configurations();
-=======
-                         argsLazyCreation);
-    configurations = new Configurations();
->>>>>>> da55b6fc
 }
 
 InterpreterInstance* globalContext() { return globalContext_; }
 Configurations* pirConfigurations() { return configurations; }
-}+} // namespace rir