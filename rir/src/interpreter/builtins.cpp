#include "builtins.h"
#include "interp.h"

namespace rir {

R_xlen_t asVecSize(R_bcstack_t x) {
    switch (x.tag) {
    case STACK_OBJ_INT:
        return (R_xlen_t)x.u.ival;
    case STACK_OBJ_REAL: {
        double d = x.u.dval;
        if (ISNAN(d))
            break;
        if (!R_FINITE(d))
            break;
        if (d > R_XLEN_T_MAX)
            break;
        return (R_xlen_t)d;
    }
    case STACK_OBJ_LOGICAL:
        break;
    case STACK_OBJ_SEXP: {
        SEXP sexp = stackObjToSexp(x);
        if (isVectorAtomic(sexp) && XLENGTH(sexp) >= 1) {
            switch (TYPEOF(sexp)) {
            case INTSXP: {
                int res = INTEGER(sexp)[0];
                if (res == NA_INTEGER)
                    break;
                return (R_xlen_t)res;
            }
            case REALSXP: {
                double d = REAL(sexp)[0];
                if (ISNAN(d))
                    break;
                if (!R_FINITE(d))
                    break;
                if (d > R_XLEN_T_MAX)
                    break;
                return (R_xlen_t)d;
            }
            case STRSXP: {
                double d = asReal(sexp);
                if (ISNAN(d))
                    break;
                if (!R_FINITE(d))
                    break;
                if (d > R_XLEN_T_MAX)
                    break;
                return (R_xlen_t)d;
            }
            default:
                break;
            }
        }
        break;
    }
    default:
        assert(false);
    }
    return -999; /* which gives error in the caller */
}

R_bcstack_t tryFastSpecialCall(const CallContext& call,
                               InterpreterInstance* ctx) {
    SLOWASSERT(call.hasStackArgs() && !call.hasNames());
    return nullStackObj;
}

R_bcstack_t tryFastBuiltinCall(const CallContext& call,
                               InterpreterInstance* ctx) {
    SLOWASSERT(call.hasStackArgs() && !call.hasNames());

<<<<<<< HEAD
    static constexpr size_t MAXARGS = 32;
    std::array<R_bcstack_t, MAXARGS> args;
=======
    static constexpr size_t MAXARGS = 16;
    std::array<SEXP, MAXARGS> args;
>>>>>>> 67721c39
    auto nargs = call.suppliedArgs;

    if (nargs > MAXARGS)
        return nullStackObj;

    for (size_t i = 0; i < call.suppliedArgs; ++i) {
        auto arg = call.stackArg(i, ctx);
        if (arg.tag == STACK_OBJ_SEXP && TYPEOF(arg.u.sxpval) == PROMSXP)
            arg = sexpToStackObj(PRVALUE(arg.u.sxpval));
        if (arg.tag == STACK_OBJ_SEXP &&
            (arg.u.sxpval == R_UnboundValue || arg.u.sxpval == R_MissingArg ||
             ATTRIB(arg.u.sxpval) != R_NilValue))
            return nullStackObj;
        args[i] = arg;
    }

    switch (call.callee->u.primsxp.offset) {
    case 90: { // "c"
        if (nargs == 0)
            return sexpToStackObj(R_NilValue);

        auto type = stackObjSexpType(args[0]);
        if (type != REALSXP && type != LGLSXP && type != INTSXP)
            return nullStackObj;
        long total = stackObjLength(args[0]);
        for (size_t i = 1; i < nargs; ++i) {
            auto thistype = stackObjSexpType(args[i]);
            if (thistype != REALSXP && thistype != LGLSXP && thistype != INTSXP)
                return nullStackObj;

            if (thistype == INTSXP && type == LGLSXP)
                type = INTSXP;

            if (thistype == REALSXP && type != REALSXP)
                type = REALSXP;

            total += stackObjLength(args[i]);
        }

        if (total == 0)
            return nullStackObj;

        long pos = 0;
        auto res = Rf_allocVector(type, total);
        for (size_t i = 0; i < nargs; ++i) {
            auto len = stackObjLength(args[i]);
            for (long j = 0; j < len; ++j) {
                assert(pos < total);
                // We handle LGL and INT in the same case here. That is fine,
                // because they are essentially the same type.
                SLOWASSERT(NA_INTEGER == NA_LOGICAL);
                if (type == REALSXP) {
                    if (stackObjSexpType(args[i]) == REALSXP) {
                        REAL(res)
                        [pos++] = args[i].tag == STACK_OBJ_REAL
                                      ? args[i].u.dval
                                      : REAL(args[i].u.sxpval)[j];
                    } else {
                        int argInt = (args[i].tag == STACK_OBJ_INT ||
                                      args[i].tag == STACK_OBJ_LOGICAL)
                                         ? args[i].u.ival
                                         : INTEGER(args[i].u.sxpval)[j];
                        if (argInt == NA_INTEGER) {
                            REAL(res)[pos++] = NA_REAL;
                        } else {
                            REAL(res)[pos++] = (double)argInt;
                        }
                    }
                } else {
                    INTEGER(res)
                    [pos++] = (args[i].tag == STACK_OBJ_INT ||
                               args[i].tag == STACK_OBJ_LOGICAL)
                                  ? args[i].u.ival
                                  : INTEGER(args[i].u.sxpval)[j];
                }
            }
        }
        return sexpToStackObj(res);
    }

    case 109: { // "vector"
        if (nargs != 2)
<<<<<<< HEAD
            return nullStackObj;
        if (stackObjSexpType(args[0]) != STRSXP)
            return nullStackObj;
        if (stackObjLength(args[0]) != 1)
            return nullStackObj;
=======
            return nullptr;
        if (TYPEOF(args[0]) != STRSXP)
            return nullptr;
        if (XLENGTH(args[0]) != 1)
            return nullptr;
        if (Rf_length(args[1]) != 1)
            return nullptr;
>>>>>>> 67721c39
        auto length = asVecSize(args[1]);
        if (length < 0)
            return nullStackObj;
        int type = str2type(CHAR(VECTOR_ELT(args[0].u.sxpval, 0)));

        switch (type) {
        case LGLSXP: {
            if (length == 1) {
                return logicalStackObj(0);
            } else {
                auto res = allocVector(type, length);
                Memzero(LOGICAL(res), length);
                return sexpToStackObj(res);
            }
        }
        case INTSXP: {
            if (length == 1) {
                return intStackObj(0);
            } else {
                auto res = allocVector(type, length);
                Memzero(INTEGER(res), length);
                return sexpToStackObj(res);
            }
        }
        case REALSXP: {
            if (length == 1) {
                return realStackObj(0);
            } else {
                auto res = allocVector(type, length);
                Memzero(REAL(res), length);
                return sexpToStackObj(res);
            }
        }
        case CPLXSXP: {
            auto res = allocVector(type, length);
            Memzero(COMPLEX(res), length);
            return sexpToStackObj(res);
        }
        case RAWSXP: {
            auto res = allocVector(type, length);
            Memzero(RAW(res), length);
            return sexpToStackObj(res);
        }
        case STRSXP:
        case EXPRSXP:
        case VECSXP:
            return sexpToStackObj(allocVector(type, length));
        case LISTSXP:
            if (length > INT_MAX)
                return nullStackObj;
            return sexpToStackObj(allocList((int)length));
        default:
            return nullStackObj;
        }
        assert(false);
    }

    case 412: { // "list"
        // "lists" at the R level are VECSXP's in the implementation
        auto res = Rf_allocVector(VECSXP, nargs);
        for (size_t i = 0; i < nargs; ++i)
            SET_VECTOR_ELT(res, i, stackObjToSexp(args[i]));
        return sexpToStackObj(res);
    }

    case 399: { // "is.vector"
        if (nargs != 1)
            return nullStackObj;

        auto arg = args[0];
        if (stackObjLength(arg) != 1)
            return nullStackObj;
        return logicalStackObj(stackObjSexpType(arg) == VECSXP);
    }

    case 395: { // "is.na"
        if (nargs != 1)
            return nullStackObj;

        auto arg = args[0];
        if (stackObjLength(arg) != 1)
            return nullStackObj;

        switch (stackObjSexpType(arg)) {
        case INTSXP:
            return logicalStackObj(tryStackObjToInteger(arg) == NA_INTEGER);
        case LGLSXP:
            return logicalStackObj(tryStackObjToLogical(arg) == NA_LOGICAL);
        case REALSXP:
            return logicalStackObj(ISNAN(tryStackObjToReal(arg)));
        default:
            return nullStackObj;
        }
        assert(false);
    }

    case 393: { // "is.function"
        if (nargs != 1)
            return nullStackObj;
        return logicalStackObj(args[0].tag == STACK_OBJ_SEXP &&
                               isFunction(args[0].u.sxpval));
    }

    case 507: { // "islistfactor"
        if (nargs != 2)
            return nullStackObj;
        if (args[0].tag != STACK_OBJ_SEXP)
            return logicalStackObj(false);
        auto arg0 = args[0].u.sxpval;

        auto n = XLENGTH(arg0);
        if (n == 0 || !isVectorList(arg0))
            return logicalStackObj(false);

        // TODO: This replaces asLogical, is that OK?
        int recursive = tryStackObjToLogicalNa(args[1]);
        if (recursive)
            return nullStackObj;

        for (int i = 0; i < n; i++)
            if (!isFactor(VECTOR_ELT(arg0, i)))
                return logicalStackObj(false);

        return logicalStackObj(true);
    }

    case 88: { // "length"
        if (nargs != 1)
            return nullStackObj;

        switch (stackObjSexpType(args[0])) {
        case INTSXP:
        case REALSXP:
        case LGLSXP:
            return intStackObj(stackObjLength(args[0]));
        default:
            return nullStackObj;
        }
        assert(false);
    }

    case 386: { // "is.numeric"
        if (nargs != 1)
            return nullStackObj;
        switch (args[0].tag) {
        case STACK_OBJ_INT:
        case STACK_OBJ_REAL:
            return logicalStackObj(true);
        case STACK_OBJ_LOGICAL:
            return logicalStackObj(false);
        case STACK_OBJ_SEXP:
            return logicalStackObj(isNumeric(args[0].u.sxpval) &&
                                   !isLogical(args[0].u.sxpval));
        default:
            assert(false);
        }
    }

    case 387: { // "is.matrix"
        if (nargs != 1)
            return nullStackObj;
        return logicalStackObj(args[0].tag == STACK_OBJ_SEXP &&
                               isMatrix(args[0].u.sxpval));
    }

    case 388: { // "is.array"
        if (nargs != 1)
            return nullStackObj;
        return logicalStackObj(args[0].tag == STACK_OBJ_SEXP &&
                               isArray(args[0].u.sxpval));
    }

    case 389: { // "is.atomic"
        if (nargs != 1)
            return nullStackObj;
        switch (stackObjSexpType(args[0])) {
        case NILSXP:
        /* NULL is atomic (S compatibly), but not in isVectorAtomic(.) */
        case CHARSXP:
        case LGLSXP:
        case INTSXP:
        case REALSXP:
        case CPLXSXP:
        case STRSXP:
        case RAWSXP:
            return logicalStackObj(true);
        default:
            return logicalStackObj(false);
        }
        assert(false);
    }

    case 384: { // "is.object"
        if (nargs != 1)
            return nullStackObj;
        return logicalStackObj(args[0].tag == STACK_OBJ_SEXP &&
                               OBJECT(args[0].u.sxpval));
    }

    case 136: { // "which"
        if (nargs != 1)
            return nullStackObj;
        auto arg = args[0];
        if (stackObjSexpType(arg) != LGLSXP)
            return nullStackObj;
        switch (arg.tag) {
        case STACK_OBJ_LOGICAL:
            // TODO: Is R_NilValue NA?
            return (bool)arg.u.ival ? intStackObj(1)
                                    : sexpToStackObj(R_NilValue);
        case STACK_OBJ_SEXP: {
            auto argSexp = arg.u.sxpval;
            std::vector<size_t> which;
            for (long i = 0; i < XLENGTH(argSexp); ++i) {
                if (LOGICAL(argSexp)[i] == TRUE) {
                    which.push_back(i);
                }
            }
            auto res = Rf_allocVector(INTSXP, which.size());
            size_t pos = 0;
            for (auto i : which)
                INTEGER(res)[pos++] = i + 1;
            return sexpToStackObj(res);
        }
        default:
            assert(false);
        }
    }

    case 407: { // "rep.int"
        if (nargs != 2)
            return nullStackObj;

        auto times = tryStackObjToInteger(args[1]);
        if (times == NA_INTEGER)
            return nullStackObj;

        auto x = args[0];
        if (stackObjSexpType(x) != INTSXP && stackObjSexpType(x) != REALSXP)
            return nullStackObj;

        auto len = stackObjLength(x);

        auto res = Rf_allocVector(stackObjSexpType(x), len * times);

        switch (stackObjSexpType(x)) {

        case INTSXP:
            for (long i = 0; i < times; ++i) {
                if (x.tag == STACK_OBJ_INT) {
                    SLOWASSERT(len == 1);
                    INTEGER(res)[i] = x.u.ival;
                } else {
                    SLOWASSERT(x.tag == STACK_OBJ_SEXP);
                    for (long j = 0; j < len; ++j)
                        INTEGER(res)[i * len + j] = INTEGER(x.u.sxpval)[j];
                }
            }
            break;

        case REALSXP:
            for (long i = 0; i < times; ++i) {
                if (x.tag == STACK_OBJ_REAL) {
                    SLOWASSERT(len == 1);
                    REAL(res)[i] = x.u.dval;
                } else {
                    SLOWASSERT(x.tag == STACK_OBJ_SEXP);
                    for (long j = 0; j < len; ++j)
                        REAL(res)[i * len + j] = REAL(x.u.sxpval)[j];
                }
            }
            break;

        default:
            assert(false);
        }

        return sexpToStackObj(res);
    }

    case 301: { // "min"
        if (nargs != 2)
            return nullStackObj;

        auto a = args[0];
        auto b = args[1];

        if (stackObjLength(a) != 1 || stackObjLength(b) != 1)
            return nullStackObj;

        auto combination =
            (stackObjSexpType(args[0]) << 8) + stackObjSexpType(args[1]);

        switch (combination) {
        case (INTSXP << 8) + INTSXP:
            if (tryStackObjToInteger(a) == NA_INTEGER ||
                tryStackObjToInteger(b) == NA_INTEGER)
                return nullStackObj;
            return tryStackObjToInteger(a) < tryStackObjToInteger(b) ? a : b;

        case (INTSXP << 8) + REALSXP:
            if (tryStackObjToInteger(a) == NA_INTEGER ||
                ISNAN(tryStackObjToReal(b)))
                return nullStackObj;
            return tryStackObjToInteger(a) < tryStackObjToReal(b) ? a : b;

        case (REALSXP << 8) + INTSXP:
            if (tryStackObjToInteger(b) == NA_INTEGER ||
                ISNAN(tryStackObjToReal(a)))
                return nullStackObj;
            return tryStackObjToReal(a) < tryStackObjToInteger(b) ? a : b;

        case (REALSXP << 8) + REALSXP:
            if (ISNAN(tryStackObjToReal(a)) || ISNAN(tryStackObjToReal(b)))
                return nullStackObj;
            return tryStackObjToReal(a) < tryStackObjToReal(b) ? a : b;

        default:
            return nullStackObj;
        }
    }
    }

    return nullStackObj;
}
} // namespace rir<|MERGE_RESOLUTION|>--- conflicted
+++ resolved
@@ -71,13 +71,8 @@
                                InterpreterInstance* ctx) {
     SLOWASSERT(call.hasStackArgs() && !call.hasNames());
 
-<<<<<<< HEAD
-    static constexpr size_t MAXARGS = 32;
+    static constexpr size_t MAXARGS = 16;
     std::array<R_bcstack_t, MAXARGS> args;
-=======
-    static constexpr size_t MAXARGS = 16;
-    std::array<SEXP, MAXARGS> args;
->>>>>>> 67721c39
     auto nargs = call.suppliedArgs;
 
     if (nargs > MAXARGS)
@@ -160,21 +155,12 @@
 
     case 109: { // "vector"
         if (nargs != 2)
-<<<<<<< HEAD
             return nullStackObj;
         if (stackObjSexpType(args[0]) != STRSXP)
             return nullStackObj;
         if (stackObjLength(args[0]) != 1)
             return nullStackObj;
-=======
-            return nullptr;
-        if (TYPEOF(args[0]) != STRSXP)
-            return nullptr;
-        if (XLENGTH(args[0]) != 1)
-            return nullptr;
-        if (Rf_length(args[1]) != 1)
-            return nullptr;
->>>>>>> 67721c39
+        // TODO: What about Rf_length check?
         auto length = asVecSize(args[1]);
         if (length < 0)
             return nullStackObj;
