#include <assert.h>
#include <alloca.h>

#include "interp.h"
#include "interp_context.h"
#include "runtime.h"
#include "R/Funtab.h"
#include "interpreter/deoptimizer.h"

#define NOT_IMPLEMENTED assert(false)

#undef eval

extern SEXP R_TrueValue;
extern SEXP R_FalseValue;
extern SEXP Rf_NewEnvironment(SEXP, SEXP, SEXP);
extern Rboolean R_Visible;

// #define UNSOUND_OPTS

// helpers

INLINE SEXP getSrcAt(Code* c, OpcodeT* pc, Context* ctx) {
    unsigned sidx = getSrcIdxAt(c, pc, true);
    if (sidx == 0)
        return src_pool_at(ctx, c->src);
    return src_pool_at(ctx, sidx);
}

INLINE SEXP getSrcForCall(Code* c, OpcodeT* pc, Context* ctx) {
    unsigned sidx = getSrcIdxAt(c, pc, false);
    return src_pool_at(ctx, sidx);
}

#define PC_BOUNDSCHECK(pc, c)                                                  \
    SLOWASSERT((pc) >= code(c) && (pc) < code(c) + (c)->codeSize);

#ifdef THREADED_CODE

#define BEGIN_MACHINE NEXT();
#define INSTRUCTION(name) \
    op_##name:  // debug(c, pc, #name, ostack_length(ctx) - bp, ctx);
#define NEXT() (__extension__ ({goto *opAddr[advanceOpcode()];}))
#define LASTOP {}

#else

#define BEGIN_MACHINE  loop: switch(advanceOpcode())
#define INSTRUCTION(name)  case name:  // debug(c, pc, #name, ostack_length(ctx) - bp, ctx);
#define NEXT()  goto loop
#define LASTOP  default: assert(false && "wrong or unimplemented opcode") /* error(_("bad opcode")) */

#endif

// bytecode accesses

#define advanceOpcode() (*pc++)
#define readImmediate() (*(Immediate*)pc)
#define readSignedImmediate() (*(SignedImmediate*)pc)
#define readJumpOffset() (*(JumpOffset*)(pc))
#define advanceImmediate() pc += sizeof(Immediate)
#define advanceJump() pc += sizeof(JumpOffset)

#define readConst(ctx, idx) (cp_pool_at(ctx, idx))
//INLINE SEXP readConst(Context* ctx, unsigned idx) {
//    return cp_pool_at(ctx, idx);
//}

void initClosureContext(RCNTXT* cntxt, SEXP call, SEXP rho, SEXP sysparent,
                        SEXP arglist, SEXP op) {

    /*  If we have a generic function we need to use the sysparent of
       the generic as the sysparent of the method because the method
       is a straight substitution of the generic.  */

    if (R_GlobalContext->callflag == CTXT_GENERIC)
        begincontext(cntxt, CTXT_RETURN, call, rho, R_GlobalContext->sysparent,
                     arglist, op);
    else
        begincontext(cntxt, CTXT_RETURN, call, rho, sysparent, arglist, op);
}

void endClosureContext(RCNTXT* cntxt, SEXP result) {
    cntxt->returnValue = result;
    endcontext(cntxt);
}

INLINE SEXP createPromise(Code* code, SEXP env) {
    SEXP p = mkPROMISE((SEXP)code, env);
    return p;
}

INLINE SEXP promiseValue(SEXP promise, Context * ctx) {
    // if already evaluated, return the value
    if (PRVALUE(promise) && PRVALUE(promise) != R_UnboundValue) {
        promise = PRVALUE(promise);
        assert(TYPEOF(promise) != PROMSXP);
        SET_NAMED(promise, 2);
        return promise;
    } else {
        return forcePromise(promise);
    }
}

static void jit(SEXP cls, Context* ctx) {
    assert(TYPEOF(cls) == CLOSXP);
    if (TYPEOF(BODY(cls)) == EXTERNALSXP)
        return;
    SEXP cmp = ctx->compiler(cls, NULL);
    SET_BODY(cls, BODY(cmp));
    SET_FORMALS(cls, FORMALS(cmp));
}

void closureDebug(SEXP call, SEXP op, SEXP rho, SEXP newrho, RCNTXT* cntxt) {
    // TODO!!!
}

void endClosureDebug(SEXP op, SEXP call, SEXP rho) {
    // TODO!!!
}

/** Given argument code offsets, creates the argslist from their promises.
 */
// TODO unnamed only at this point
INLINE void __listAppend(SEXP* front, SEXP* last, SEXP value, SEXP name) {
    SLOWASSERT(TYPEOF(*front) == LISTSXP || TYPEOF(*front) == NILSXP);
    SLOWASSERT(TYPEOF(*last) == LISTSXP || TYPEOF(*last) == NILSXP);

    SEXP app = CONS_NR(value, R_NilValue);

    SET_TAG(app, name);

    if (*front == R_NilValue) {
        *front = app;
        PROTECT(*front);
    }

    if (*last != R_NilValue)
        SETCDR(*last, app);
    *last = app;
}

SEXP createArgsListStack(Code* c, size_t nargs, CallSiteStruct* cs, SEXP env,
                         Context* ctx, bool eager) {
    SEXP result = R_NilValue;
    SEXP pos = result;

    bool hasNames = cs->hasNames;

    for (size_t i = 0; i < nargs; ++i) {

        SEXP name =
            hasNames ? cp_pool_at(ctx, CallSite_names(cs)[i]) : R_NilValue;

        SEXP arg = ostack_at(ctx, nargs - i - 1);

        if (!eager && (arg == R_MissingArg || arg == R_DotsSymbol)) {
            // We have to wrap them in a promise, otherwise they are threated
            // as extression to be evaluated, when in fact they are meant to be
            // asts as values
            SEXP promise = mkPROMISE(arg, env);
            SET_PRVALUE(promise, arg);
            __listAppend(&result, &pos, promise, R_NilValue);
        } else {
            if (eager && TYPEOF(arg) == PROMSXP) {
                arg = Rf_eval(arg, env);
            }
            __listAppend(&result, &pos, arg, name);
        }
    }

    if (result != R_NilValue)
        UNPROTECT(1);
    return result;
}

SEXP createArgsList(Code* c, SEXP call, size_t nargs, CallSiteStruct* cs,
                    SEXP env, Context* ctx, bool eager) {
    SEXP result = R_NilValue;
    SEXP pos = result;

    // loop through the arguments and create a promise, unless it is a missing
    // argument
    bool hasNames = cs->hasNames;

    for (size_t i = 0; i < nargs; ++i) {
        unsigned argi = CallSite_args(cs)[i];
        SEXP name =
            hasNames ? cp_pool_at(ctx, CallSite_names(cs)[i]) : R_NilValue;

        // if the argument is an ellipsis, then retrieve it from the environment
        // and
        // flatten the ellipsis
        if (argi == DOTS_ARG_IDX) {
            SEXP ellipsis = findVar(R_DotsSymbol, env);
            if (TYPEOF(ellipsis) == DOTSXP) {
                while (ellipsis != R_NilValue) {
                    name = TAG(ellipsis);
                    if (eager) {
                        SEXP arg = CAR(ellipsis);
                        if (arg != R_MissingArg)
                            arg = Rf_eval(CAR(ellipsis), env);
                        assert(TYPEOF(arg) != PROMSXP);
                        __listAppend(&result, &pos, arg, name);
                    } else {
                        SEXP promise = mkPROMISE(CAR(ellipsis), env);
                        __listAppend(&result, &pos, promise, name);
                    }
                    ellipsis = CDR(ellipsis);
                }
            }
        } else if (argi == MISSING_ARG_IDX) {
            if (eager)
                Rf_errorcall(call, "argument %d is empty", i + 1);
            __listAppend(&result, &pos, R_MissingArg, R_NilValue);
        } else {
            if (eager) {
                SEXP arg = evalRirCode(codeAt(code2function(c), argi), ctx, env, 0);
                assert(TYPEOF(arg) != PROMSXP);
                __listAppend(&result, &pos, arg, name);
            } else {
                Code* arg = codeAt(code2function(c), argi);
                SEXP promise = createPromise(arg, env);
                __listAppend(&result, &pos, promise, name);
            }
        }
    }

    if (result != R_NilValue)
        UNPROTECT(1);
    return result;
}

static SEXP closureArgumentAdaptor(SEXP call, SEXP op, SEXP arglist, SEXP rho,
                                   SEXP suppliedvars) {
    if (FORMALS(op) == R_NilValue && arglist == R_NilValue)
        return Rf_NewEnvironment(R_NilValue, R_NilValue, CLOENV(op));

    /*  Set up a context with the call in it so error has access to it */
    RCNTXT cntxt;
    initClosureContext(&cntxt, call, CLOENV(op), rho, arglist, op);

    /*  Build a list which matches the actual (unevaluated) arguments
        to the formal paramters.  Build a new environment which
        contains the matched pairs.  Ideally this environment sould be
        hashed.  */
    SEXP newrho, a, f;

    SEXP actuals = matchArgs(FORMALS(op), arglist, call);
    PROTECT(newrho = Rf_NewEnvironment(FORMALS(op), actuals, CLOENV(op)));

    /* Turn on reference counting for the binding cells so local
       assignments arguments increment REFCNT values */
    for (a = actuals; a != R_NilValue; a = CDR(a))
        ENABLE_REFCNT(a);

    /*  Use the default code for unbound formals.  FIXME: It looks like
        this code should preceed the building of the environment so that
        this will also go into the hash table.  */

    /* This piece of code is destructively modifying the actuals list,
       which is now also the list of bindings in the frame of newrho.
       This is one place where internal structure of environment
       bindings leaks out of envir.c.  It should be rewritten
       eventually so as not to break encapsulation of the internal
       environment layout.  We can live with it for now since it only
       happens immediately after the environment creation.  LT */

    f = FORMALS(op);
    a = actuals;
    while (f != R_NilValue) {
        if (CAR(a) == R_MissingArg && CAR(f) != R_MissingArg) {
            SETCAR(a, mkPROMISE(CAR(f), newrho));
            SET_MISSING(a, 2);
        }
        assert(CAR(f) != R_DotsSymbol || TYPEOF(CAR(a)) == DOTSXP);
        f = CDR(f);
        a = CDR(a);
    }

    /*  Fix up any extras that were supplied by usemethod. */

    if (suppliedvars != R_NilValue)
        addMissingVarsToNewEnv(newrho, suppliedvars);

    if (R_envHasNoSpecialSymbols(newrho))
        SET_NO_SPECIAL_SYMBOLS(newrho);

    endClosureContext(&cntxt, R_NilValue);

    UNPROTECT(1);

    return newrho;
}

SEXP rirCallTrampoline(RCNTXT* cntxt, Code* code, SEXP env, unsigned nargs,
                       Context* ctx) {
    if ((SETJMP(cntxt->cjmpbuf))) {
        if (R_ReturnedValue == R_RestartToken) {
            cntxt->callflag = CTXT_RETURN; /* turn restart off */
            R_ReturnedValue = R_NilValue;  /* remove restart token */
            return evalRirCode(code, ctx, env, nargs);
        } else {
            return R_ReturnedValue;
        }
    }
    return evalRirCode(code, ctx, env, nargs);
}

static SEXP rirCallClosure(SEXP call, SEXP env, SEXP callee, SEXP actuals,
                           unsigned nargs, Context* ctx) {

    SEXP body = BODY(callee);
    Function* fun = sexp2function(body);

    static bool optimizing = false;

    if (!optimizing &&
        !fun->next
         /* currently there is a bug if we reoptimize a function twice:
          *  Deopt ids from the first optimization and second optimizations
          *  will be mixed and the deoptimizer always only goes back one
          *  optimization level!
          *  To avoid this bug we currently only optimize once
          */
        &&
        !fun->origin) {
        Code* code = bodyCode(fun);
        if (fun->markOpt ||
            (fun->invocationCount == 1 && code->perfCounter > 100) ||
            (fun->invocationCount == 10 && code->perfCounter > 20) ||
            fun->invocationCount == 100) {
            optimizing = true;

            Function* oldFun = fun;
            SEXP oldBody = body;
            cp_pool_add(ctx, oldBody);
            body = globalContext()->optimizer(callee);

            // TODO: there might be promises with references to the old code!
            // Therefore we keep it around.
            // TODO: first I tried to use R_PreserveObject, but it did not work
            // for large vectors, not sure why, need to investigate
            cp_pool_add(ctx, body);

            fun->next = body;

            SET_BODY(callee, body);
            fun = sexp2function(body);
            fun->origin = oldBody;

            fun->invocationCount = oldFun->invocationCount + 1;
            fun->envLeaked = oldFun->envLeaked;
            fun->envChanged = oldFun->envChanged;

            optimizing = false;
        } else if (fun->invocationCount < UINT_MAX)
            fun->invocationCount++;
    }

    // match formal arguments and create the env of this new activation record
    SEXP newEnv =
        closureArgumentAdaptor(call, callee, actuals, env, R_NilValue);

    ostack_push(ctx, newEnv);

    RCNTXT cntxt;
    if (R_GlobalContext->callflag == CTXT_GENERIC)
        Rf_begincontext(&cntxt, CTXT_RETURN, call, newEnv,
                        R_GlobalContext->sysparent, actuals, callee);
    else
        Rf_begincontext(&cntxt, CTXT_RETURN, call, newEnv, env, actuals, callee);

    // Exec the closure
    closureDebug(call, callee, env, newEnv, &cntxt);
    Code* code = bodyCode(fun);

    SEXP result = rirCallTrampoline(&cntxt, code, newEnv, nargs, ctx);

    endClosureDebug(callee, call, env);

    endClosureContext(&cntxt, result);

    if (!fun->envLeaked && FRAME_LEAKED(newEnv))
        fun->envLeaked = true;
    if (!fun->envChanged && FRAME_CHANGED(newEnv))
        fun->envChanged = true;

    if (fun->deopt)
        SET_BODY(callee, fun->origin);

    ostack_pop(ctx); // newEnv
    return result;
}

void warnSpecial(SEXP callee, SEXP call) {
    return;

    static bool isWarning = false;

    if (!isWarning) {
        isWarning = true;
        Rf_PrintValue(call);
        isWarning = false;
    }

    return;
    if (((sexprec_rjit*)callee)->u.i == 26) {
        Rprintf("warning: calling special: .Internal(%s\n",
                CHAR(PRINTNAME(CAR(CADR(call)))));
    } else {
        Rprintf("warning: calling special: %s\n",
                R_FunTab[((sexprec_rjit*)callee)->u.i].name);
    }
}

/** Performs the call.

  TODO this is currently super simple.

 */

void doProfileCall(CallSiteStruct*, SEXP);
INLINE void profileCall(CallSiteStruct* cs, SEXP callee) {
    if (!cs->hasProfile)
        return;
    doProfileCall(cs, callee);
}

void doProfileCall(CallSiteStruct* cs, SEXP callee) {
    CallSiteProfile* p = CallSite_profile(cs);
    if (!p->takenOverflow) {
        if (p->taken + 1 == CallSiteProfile_maxTaken)
            p->takenOverflow = true;
        else
            p->taken++;
    }
    if (!p->targetsOverflow) {
        if (p->numTargets + 1 == CallSiteProfile_maxTargets) {
            p->targetsOverflow = true;
        } else {
            int i = 0;
            for (; i < p->numTargets; ++i)
                if (p->targets[i] == callee)
                    break;
            if (i == p->numTargets)
                p->targets[p->numTargets++] = callee;
        }
    }
}

SEXP doCall(Code* caller, SEXP callee, unsigned nargs, unsigned id, SEXP env,
            Context* ctx) {

    CallSiteStruct* cs = CallSite_get(caller, id);
    profileCall(cs, callee);
    SEXP call = cp_pool_at(ctx, cs->call);

    SEXP result = R_NilValue;
    switch (TYPEOF(callee)) {
    case SPECIALSXP: {
        // get the ccode
        CCODE f = getBuiltin(callee);
        int flag = getFlag(callee);
        R_Visible = flag != 1;
        warnSpecial(callee, call);

        // Store and restore stack status in case we get back here through
        // non-local return
        // call it with the AST only
        result = f(call, callee, CDR(call), env);
        if (flag < 2) R_Visible = flag != 1;
        break;
    }
    case BUILTINSXP: {
        // get the ccode
        CCODE f = getBuiltin(callee);
        int flag = getFlag(callee);
        // create the argslist
        SEXP argslist = createArgsList(caller, call, nargs, cs, env, ctx, true);
        // callit
        PROTECT(argslist);
        if (flag < 2) R_Visible = flag != 1;

        // Store and restore stack status in case we get back here through
        // non-local return
        result = f(call, callee, argslist, env);
        if (flag < 2) R_Visible = flag != 1;
        UNPROTECT(1);
        break;
    }
    case CLOSXP: {
        SEXP argslist =
            createArgsList(caller, call, nargs, cs, env, ctx, false);
        PROTECT(argslist);

        // if body is INTSXP, it is rir serialized code, execute it directly
        SEXP body = BODY(callee);
        if (TYPEOF(body) == EXTERNALSXP) {
            assert(isValidFunctionSEXP(body));
            result =
                rirCallClosure(call, env, callee, argslist, nargs, ctx);
            UNPROTECT(1);
            break;
        }

        Function * f = isValidClosureSEXP(callee);

        // Store and restore stack status in case we get back here through
        // non-local return
        result = applyClosure(call, callee, argslist, env, R_NilValue);
        UNPROTECT(1); // argslist
        break;
    }
    default:
        assert(false && "Don't know how to run other stuff");
    }
    return result;
}

INLINE SEXP fixupAST(SEXP call, Context* ctx, size_t nargs) {
    // This is a hack to support complex assignment's rewritten asts for
    // getters and setters.
    // The rewritten ast has target (and value for setters) marked as
    // placeholders, which we need to fill in here.
    if ((CADR(call) == getterPlaceholderSym ||
         CADR(call) == setterPlaceholderSym)) {
        int setter = CADR(call) == setterPlaceholderSym;
        call = Rf_shallow_duplicate(call);
        PROTECT(call);

        SEXP a = CDR(call);

        SEXP target = ostack_at(ctx, nargs - 1);

        if (target == R_MissingArg) {
            assert(!setter);
            SETCDR(call, R_NilValue);
            UNPROTECT(1);
            return call;
        }

        SEXP p = target;
        // It might be tempting to put the values as consts into the ast, but
        // then they are converted to consts (named = 2) which is bad.
        // therefore we wrap them in fake promises.
        if (TYPEOF(p) != PROMSXP) {
            p = mkPROMISE(getterPlaceholderSym, R_NilValue);
            SET_PRVALUE(p, target);
        }

        SETCAR(a, p);

        if (setter) {
            SEXP prev = call;
            while (CDR(a) != R_NilValue) {
                prev = a;
                a = CDR(a);
            }

            assert(CAR(a) == setterPlaceholderSym);
            SEXP val = ostack_top(ctx);

            SEXP p = val;
            if (TYPEOF(p) != PROMSXP) {
                p = mkPROMISE(setterPlaceholderSym, R_NilValue);
                SET_PRVALUE(p, val);
            }

            SEXP v = CONS_NR(p, R_NilValue);
            SET_TAG(v, R_valueSym);
            SETCDR(prev, v);
        }
        UNPROTECT(1);
    }
    return call;
}

// TODO: unify with the above doCall
SEXP doCallStack(Code* caller, SEXP callee, size_t nargs, unsigned id, SEXP env,
                 Context* ctx) {

    CallSiteStruct* cs = CallSite_get(caller, id);
    SEXP call = cp_pool_at(ctx, cs->call);

    SEXP res = R_NilValue;

    // TODO: in the case of closures we should not do it eagerly
    profileCall(cs, callee);
    if (TYPEOF(callee) == SPECIALSXP || TYPEOF(callee) == CLOSXP)
        call = fixupAST(call, ctx, nargs);
    PROTECT(call);

    switch (TYPEOF(callee)) {
    case SPECIALSXP: {
        assert(call != R_NilValue);
        ostack_popn(ctx, nargs);
        // get the ccode
        CCODE f = getBuiltin(callee);
        int flag = getFlag(callee);
        R_Visible = flag != 1;
        warnSpecial(callee, call);

        // Store and restore stack status in case we get back here through
        // non-local return
        // call it with the AST only
        res = f(call, callee, CDR(call), env);
        if (flag < 2)
            R_Visible = flag != 1;
        break;
    }
    case BUILTINSXP: {
        SEXP argslist = createArgsListStack(caller, nargs, cs, env, ctx, true);
        PROTECT(argslist);
        ostack_popn(ctx, nargs);
        // get the ccode
        CCODE f = getBuiltin(callee);
        int flag = getFlag(callee);
        // create the argslist
        // callit
        if (flag < 2)
            R_Visible = flag != 1;

        // Store and restore stack status in case we get back here through
        // non-local return
        res = f(call, callee, argslist, env);
        if (flag < 2)
            R_Visible = flag != 1;
        UNPROTECT(1);
        break;
    }
    case CLOSXP: {
        SEXP argslist = createArgsListStack(caller, nargs, cs, env, ctx, false);
        PROTECT(argslist);
        ostack_popn(ctx, nargs);

        // if body is INTSXP, it is rir serialized code, execute it directly
        SEXP body = BODY(callee);
        if (TYPEOF(body) == EXTERNALSXP) {
            assert(isValidFunctionSEXP(body));
            res = rirCallClosure(call, env, callee, argslist, nargs, ctx);
            UNPROTECT(1);
            break;
        }

        Function* f = isValidClosureSEXP(callee);

        // Store and restore stack status in case we get back here through
        // non-local return
        res = applyClosure(call, callee, argslist, env, R_NilValue);
        UNPROTECT(1);
        break;
    }
    default:
        assert(false && "Don't know how to run other stuff");
    }
    UNPROTECT(1);
    return res;
}

SEXP doDispatchStack(Code* caller, size_t nargs, uint32_t id, SEXP env,
                     Context* ctx) {

    CallSiteStruct* cs = CallSite_get(caller, id);
    profileCall(cs, Rf_install("*dispatch*"));
    SEXP call = cp_pool_at(ctx, cs->call);
    SEXP selector = cp_pool_at(ctx, *CallSite_selector(cs));
    SEXP op = SYMVALUE(selector);

    SEXP obj = ostack_at(ctx, nargs - 1);
    assert(isObject(obj));

    call = fixupAST(call, ctx, nargs);
    PROTECT(call);

    SEXP actuals = createArgsListStack(caller, nargs, cs, env, ctx, true);

    ostack_popn(ctx, nargs);

    ostack_push(ctx, actuals);
    ostack_push(ctx, call);
    UNPROTECT(1);

    SEXP res;

    do {
        // ===============================================
        // First try S4
        if (IS_S4_OBJECT(obj) && R_has_methods(op)) {
            res = R_possible_dispatch(call, op, actuals, env, TRUE);
            if (res) {
                break;
            }
        }

        // ===============================================
        // Then try S3
        const char* generic = CHAR(PRINTNAME(selector));
        RCNTXT cntxt;
        SEXP rho1 = Rf_NewEnvironment(R_NilValue, R_NilValue, env);
        ostack_push(ctx, rho1);
        initClosureContext(&cntxt, call, rho1, env, actuals, op);
        bool success =
            usemethod(generic, obj, call, actuals, rho1, env, R_BaseEnv, &res);
        ostack_pop(ctx);
        endClosureContext(&cntxt, success ? res : R_NilValue);
        if (success) {
            break;
        }

        // ===============================================
        // Now normal dispatch (mostly a copy from doCall)
        SEXP callee = findFun(selector, env);

        // TODO something should happen here
        if (callee == R_UnboundValue)
            assert(false && "Unbound var");
        else if (callee == R_MissingArg)
            assert(false && "Missing argument");

        switch (TYPEOF(callee)) {
        case SPECIALSXP: {
            // get the ccode
            CCODE f = getBuiltin(callee);
            int flag = getFlag(callee);
            R_Visible = flag != 1;
            warnSpecial(callee, call);

            // call it with the AST only
            res = f(call, callee, CDR(call), env);

            if (flag < 2)
                R_Visible = flag != 1;
            break;
        }
        case BUILTINSXP: {
            // get the ccode
            CCODE f = getBuiltin(callee);
            int flag = getFlag(callee);
            // force all promises in the args list
            for (SEXP a = actuals; a != R_NilValue; a = CDR(a))
                SETCAR(a, Rf_eval(CAR(a), env));
            if (flag < 2)
                R_Visible = flag != 1;

            // Store and restore stack status in case we get back here through
            // non-local return
            res = f(call, callee, actuals, env);

            if (flag < 2)
                R_Visible = flag != 1;
            break;
        }
        case CLOSXP: {
            // if body is INTSXP, it is rir serialized code, execute it directly
            SEXP body = BODY(callee);
            if (TYPEOF(body) == EXTERNALSXP) {
                assert(isValidFunctionSEXP(body));
                res =
                    rirCallClosure(call, env, callee, actuals, nargs, ctx);
                break;
            }
            // Store and restore stack status in case we get back here through
            // non-local return
            res = applyClosure(call, callee, actuals, env, R_NilValue);
            break;
        }
        default:
            assert(false && "Don't know how to run other stuff");
        }
    } while (false);

    ostack_popn(ctx, 2);
    // This line resets the sp after possible non-local return
    assert(res);
    return res;
}

SEXP doDispatch(Code* caller, uint32_t nargs, uint32_t id, SEXP env,
                Context* ctx) {

    SEXP obj = ostack_top(ctx);
    assert(isObject(obj));

    CallSiteStruct* cs = CallSite_get(caller, id);
    profileCall(cs, Rf_install("*dispatch*"));
    SEXP call = cp_pool_at(ctx, cs->call);
    SEXP selector = cp_pool_at(ctx, *CallSite_selector(cs));
    SEXP op = SYMVALUE(selector);

    SEXP actuals = createArgsList(caller, call, nargs, cs, env, ctx, false);
    ostack_push(ctx, actuals);
    SEXP res = NULL;

    // Patch the already evaluated object into the first entry of the promise
    // args list
    SET_PRVALUE(CAR(actuals), obj);

    do {
        // ===============================================
        // First try S4
        if (IS_S4_OBJECT(obj) && R_has_methods(op)) {
            res = R_possible_dispatch(call, op, actuals, env, TRUE);
            if (res) {
                break;
            }
        }

        // ===============================================
        // Then try S3
        const char* generic = CHAR(PRINTNAME(selector));
        RCNTXT cntxt;
        SEXP rho1 = Rf_NewEnvironment(R_NilValue, R_NilValue, env);
        ostack_push(ctx, rho1);
        initClosureContext(&cntxt, call, rho1, env, actuals, op);
        bool success = Rf_usemethod(generic, obj, call, actuals, rho1, env,
                                    R_BaseEnv, &res);
        ostack_pop(ctx);
        endClosureContext(&cntxt, success ? res : R_NilValue);
        if (success) {
            break;
        }

        // ===============================================
        // Now normal dispatch (mostly a copy from doCall)
        SEXP callee = findFun(selector, env);

        // TODO something should happen here
        if (callee == R_UnboundValue)
            assert(false && "Unbound var");
        else if (callee == R_MissingArg)
            assert(false && "Missing argument");

        switch (TYPEOF(callee)) {
        case SPECIALSXP: {
            // get the ccode
            CCODE f = getBuiltin(callee);
            int flag = getFlag(callee);
            R_Visible = flag != 1;
            warnSpecial(callee, call);

            // call it with the AST only
            res = f(call, callee, CDR(call), env);

            if (flag < 2)
                R_Visible = flag != 1;
            break;
        }
        case BUILTINSXP: {
            // get the ccode
            CCODE f = getBuiltin(callee);
            int flag = getFlag(callee);
            // force all promises in the args list
            for (SEXP a = actuals; a != R_NilValue; a = CDR(a))
                SETCAR(a, Rf_eval(CAR(a), env));
            if (flag < 2)
                R_Visible = flag != 1;

            // Store and restore stack status in case we get back here through
            // non-local return
            res = f(call, callee, actuals, env);

            if (flag < 2)
                R_Visible = flag != 1;
            break;
        }
        case CLOSXP: {
            // if body is INTSXP, it is rir serialized code, execute it directly
            SEXP body = BODY(callee);
            if (TYPEOF(body) == EXTERNALSXP) {
                assert(isValidFunctionSEXP(body));
                res = rirCallClosure(call, env, callee, actuals, nargs, ctx);
                break;
            }

            // Store and restore stack status in case we get back here through
            // non-local return
            res = applyClosure(call, callee, actuals, env, R_NilValue);
            break;
        }
        default:
            assert(false && "Don't know how to run other stuff");
        }
    } while (false);

    ostack_popn(ctx, 2);
    // This line resets the sp after possible non-local return
    assert(res);
    return res;
}

#define R_INT_MAX INT_MAX
#define R_INT_MIN -INT_MAX
// .. relying on fact that NA_INTEGER is outside of these

static R_INLINE int R_integer_plus(int x, int y, Rboolean* pnaflag) {
    if (x == NA_INTEGER || y == NA_INTEGER)
        return NA_INTEGER;

    if (((y > 0) && (x > (R_INT_MAX - y))) ||
        ((y < 0) && (x < (R_INT_MIN - y)))) {
        if (pnaflag != NULL)
            *pnaflag = TRUE;
        return NA_INTEGER;
    }
    return x + y;
}

static R_INLINE int R_integer_minus(int x, int y, Rboolean* pnaflag) {
    if (x == NA_INTEGER || y == NA_INTEGER)
        return NA_INTEGER;

    if (((y < 0) && (x > (R_INT_MAX + y))) ||
        ((y > 0) && (x < (R_INT_MIN + y)))) {
        if (pnaflag != NULL)
            *pnaflag = TRUE;
        return NA_INTEGER;
    }
    return x - y;
}

#define GOODIPROD(x, y, z) ((double)(x) * (double)(y) == (z))
static R_INLINE int R_integer_times(int x, int y, Rboolean* pnaflag) {
    if (x == NA_INTEGER || y == NA_INTEGER)
        return NA_INTEGER;
    else {
        int z = x * y;
        if (GOODIPROD(x, y, z) && z != NA_INTEGER)
            return z;
        else {
            if (pnaflag != NULL)
                *pnaflag = TRUE;
            return NA_INTEGER;
        }
    }
}

enum op { PLUSOP, MINUSOP, TIMESOP, DIVOP, POWOP, MODOP, IDIVOP };
#define INTEGER_OVERFLOW_WARNING "NAs produced by integer overflow"

#define CHECK_INTEGER_OVERFLOW(ans, naflag)                                    \
    do {                                                                       \
        if (naflag) {                                                          \
            PROTECT(ans);                                                      \
            SEXP call = getSrcForCall(c, pc - 1, ctx);                         \
            Rf_warningcall(call, INTEGER_OVERFLOW_WARNING);                    \
            UNPROTECT(1);                                                      \
        }                                                                      \
    } while (0)

#define BINOP_FALLBACK(op)                                                     \
    do {                                                                       \
        static SEXP prim = NULL;                                               \
        static CCODE blt;                                                      \
        static int flag;                                                       \
        if (!prim) {                                                           \
            prim = findFun(Rf_install(op), R_GlobalEnv);                       \
            blt = getBuiltin(prim);                                            \
            flag = getFlag(prim);                                              \
        }                                                                      \
        SEXP call = getSrcForCall(c, pc - 1, ctx);                             \
        SEXP argslist = CONS_NR(lhs, CONS_NR(rhs, R_NilValue));                \
        ostack_push(ctx, argslist);                                            \
        if (flag < 2)                                                          \
            R_Visible = flag != 1;                                             \
        res = blt(call, prim, argslist, env);                                  \
        if (flag < 2)                                                          \
            R_Visible = flag != 1;                                             \
        ostack_pop(ctx);                                                       \
    } while (false)

#define DO_FAST_BINOP(op, op2)                                                 \
    do {                                                                       \
        if (IS_SIMPLE_SCALAR(lhs, REALSXP)) {                                  \
            if (IS_SIMPLE_SCALAR(rhs, REALSXP)) {                              \
                res_type = REALSXP;                                            \
                real_res = (*REAL(lhs) == NA_REAL || *REAL(rhs) == NA_REAL)    \
                               ? NA_REAL                                       \
                               : *REAL(lhs) op * REAL(rhs);                    \
            } else if (IS_SIMPLE_SCALAR(rhs, INTSXP)) {                        \
                res_type = REALSXP;                                            \
                real_res =                                                     \
                    (*REAL(lhs) == NA_REAL || *INTEGER(rhs) == NA_INTEGER)     \
                        ? NA_REAL                                              \
                        : *REAL(lhs) op * INTEGER(rhs);                        \
            }                                                                  \
        } else if (IS_SIMPLE_SCALAR(lhs, INTSXP)) {                            \
            if (IS_SIMPLE_SCALAR(rhs, INTSXP)) {                               \
                Rboolean naflag = FALSE;                                       \
                switch (op2) {                                                 \
                case PLUSOP:                                                   \
                    int_res =                                                  \
                        R_integer_plus(*INTEGER(lhs), *INTEGER(rhs), &naflag); \
                    break;                                                     \
                case MINUSOP:                                                  \
                    int_res = R_integer_minus(*INTEGER(lhs), *INTEGER(rhs),    \
                                              &naflag);                        \
                    break;                                                     \
                case TIMESOP:                                                  \
                    int_res = R_integer_times(*INTEGER(lhs), *INTEGER(rhs),    \
                                              &naflag);                        \
                    break;                                                     \
                }                                                              \
                res_type = INTSXP;                                             \
                CHECK_INTEGER_OVERFLOW(R_NilValue, naflag);                    \
            } else if (IS_SIMPLE_SCALAR(rhs, REALSXP)) {                       \
                res_type = REALSXP;                                            \
                real_res =                                                     \
                    (*INTEGER(lhs) == NA_INTEGER || *REAL(rhs) == NA_REAL)     \
                        ? NA_REAL                                              \
                        : *INTEGER(lhs) op * REAL(rhs);                        \
            }                                                                  \
        }                                                                      \
    } while (false)

#define STORE_BINOP(res_type, int_res, real_res)                               \
    do {                                                                       \
        res = ostack_at(ctx, 1);                                               \
        if (TYPEOF(res) != res_type || !NO_REFERENCES(res)) {                  \
            res = allocVector(res_type, 1);                                    \
        }                                                                      \
        switch (res_type) {                                                    \
        case INTSXP:                                                           \
            INTEGER(res)[0] = int_res;                                         \
            break;                                                             \
        case REALSXP:                                                          \
            REAL(res)[0] = real_res;                                           \
            break;                                                             \
        }                                                                      \
    } while (false)

#define DO_BINOP(op, op2)                                                      \
    do {                                                                       \
        int int_res;                                                           \
        double real_res;                                                       \
        int res_type = 0;                                                      \
        DO_FAST_BINOP(op, op2);                                                \
        if (res_type) {                                                        \
            STORE_BINOP(res_type, int_res, real_res);                          \
        } else {                                                               \
            BINOP_FALLBACK(#op);                                               \
        }                                                                      \
        ostack_pop(ctx);                                                       \
        ostack_set(ctx, 0, res);                                               \
    } while (false)

static double myfloor(double x1, double x2) {
    double q = x1 / x2, tmp;

    if (x2 == 0.0)
        return q;
    tmp = x1 - floor(q) * x2;
    return floor(q) + floor(tmp / x2);
}

typedef struct {
    int ibeta, it, irnd, ngrd, machep, negep, iexp, minexp, maxexp;
    double eps, epsneg, xmin, xmax;
} AccuracyInfo;
LibExtern AccuracyInfo R_AccuracyInfo;
static double myfmod(double x1, double x2) {
    if (x2 == 0.0)
        return R_NaN;
    double q = x1 / x2, tmp = x1 - floor(q) * x2;
    if (R_FINITE(q) && (fabs(q) > 1 / R_AccuracyInfo.eps))
        warning("probable complete loss of accuracy in modulus");
    q = floor(tmp / x2);
    return tmp - q * x2;
}

static R_INLINE int R_integer_uplus(int x, Rboolean* pnaflag) {
    if (x == NA_INTEGER)
        return NA_INTEGER;

    return x;
}

static R_INLINE int R_integer_uminus(int x, Rboolean* pnaflag) {
    if (x == NA_INTEGER)
        return NA_INTEGER;

    return -x;
}

#define UNOP_FALLBACK(op)                                                      \
    do {                                                                       \
        static SEXP prim = NULL;                                               \
        static CCODE blt;                                                      \
        static int flag;                                                       \
        if (!prim) {                                                           \
            prim = findFun(Rf_install(op), R_GlobalEnv);                       \
            blt = getBuiltin(prim);                                            \
            flag = getFlag(prim);                                              \
        }                                                                      \
        SEXP call = getSrcForCall(c, pc - 1, ctx);                             \
        SEXP argslist = CONS_NR(val, R_NilValue);                              \
        ostack_push(ctx, argslist);                                            \
        if (flag < 2)                                                          \
            R_Visible = flag != 1;                                             \
        res = blt(call, prim, argslist, env);                                  \
        if (flag < 2)                                                          \
            R_Visible = flag != 1;                                             \
        ostack_pop(ctx);                                                       \
    } while (false)

#define DO_UNOP(op, op2)                                                       \
    do {                                                                       \
        if (IS_SIMPLE_SCALAR(val, REALSXP)) {                                  \
            res = Rf_allocVector(REALSXP, 1);                                  \
            *REAL(res) = (*REAL(val) == NA_REAL) ? NA_REAL : op * REAL(val);   \
        } else if (IS_SIMPLE_SCALAR(val, INTSXP)) {                            \
            Rboolean naflag = FALSE;                                           \
            res = Rf_allocVector(INTSXP, 1);                                   \
            switch (op2) {                                                     \
            case PLUSOP:                                                       \
                *INTEGER(res) = R_integer_uplus(*INTEGER(val), &naflag);       \
                break;                                                         \
            case MINUSOP:                                                      \
                *INTEGER(res) = R_integer_uminus(*INTEGER(val), &naflag);      \
                break;                                                         \
            }                                                                  \
            CHECK_INTEGER_OVERFLOW(res, naflag);                               \
        } else {                                                               \
            UNOP_FALLBACK(#op);                                                \
        }                                                                      \
        ostack_set(ctx, 0, res);                                               \
    } while (false)

#define DO_RELOP(op)                                                           \
    do {                                                                       \
        if (IS_SIMPLE_SCALAR(lhs, LGLSXP)) {                                   \
            if (IS_SIMPLE_SCALAR(rhs, LGLSXP)) {                               \
                if (*LOGICAL(lhs) == NA_LOGICAL ||                             \
                    *LOGICAL(rhs) == NA_LOGICAL) {                             \
                    res = R_LogicalNAValue;                                    \
                } else {                                                       \
                    res = *LOGICAL(lhs) op * LOGICAL(rhs) ? R_TrueValue        \
                                                          : R_FalseValue;      \
                }                                                              \
                break;                                                         \
            }                                                                  \
        } else if (IS_SIMPLE_SCALAR(lhs, REALSXP)) {                           \
            if (IS_SIMPLE_SCALAR(rhs, REALSXP)) {                              \
                if (*REAL(lhs) == NA_REAL || *REAL(rhs) == NA_REAL) {          \
                    res = R_LogicalNAValue;                                    \
                } else {                                                       \
                    res = *REAL(lhs) op * REAL(rhs) ? R_TrueValue              \
                                                    : R_FalseValue;            \
                }                                                              \
                break;                                                         \
            } else if (IS_SIMPLE_SCALAR(rhs, INTSXP)) {                        \
                if (*REAL(lhs) == NA_REAL || *INTEGER(rhs) == NA_INTEGER) {    \
                    res = R_LogicalNAValue;                                    \
                } else {                                                       \
                    res = *REAL(lhs) op * INTEGER(rhs) ? R_TrueValue           \
                                                       : R_FalseValue;         \
                }                                                              \
                break;                                                         \
            }                                                                  \
        } else if (IS_SIMPLE_SCALAR(lhs, INTSXP)) {                            \
            if (IS_SIMPLE_SCALAR(rhs, INTSXP)) {                               \
                if (*INTEGER(lhs) == NA_INTEGER ||                             \
                    *INTEGER(rhs) == NA_INTEGER) {                             \
                    res = R_LogicalNAValue;                                    \
                } else {                                                       \
                    res = *INTEGER(lhs) op * INTEGER(rhs) ? R_TrueValue        \
                                                          : R_FalseValue;      \
                }                                                              \
                break;                                                         \
            } else if (IS_SIMPLE_SCALAR(rhs, REALSXP)) {                       \
                if (*INTEGER(lhs) == NA_INTEGER || *REAL(rhs) == NA_REAL) {    \
                    res = R_LogicalNAValue;                                    \
                } else {                                                       \
                    res = *INTEGER(lhs) op * REAL(rhs) ? R_TrueValue           \
                                                       : R_FalseValue;         \
                }                                                              \
                break;                                                         \
            }                                                                  \
        }                                                                      \
        BINOP_FALLBACK(#op);                                                   \
    } while (false)

static SEXP seq_int(int n1, int n2) {
    int n = n1 <= n2 ? n2 - n1 + 1 : n1 - n2 + 1;
    SEXP ans = Rf_allocVector(INTSXP, n);
    int *data = INTEGER(ans);
    if (n1 <= n2) {
        while (n1 <= n2) *data++ = n1++;
    } else {
        while (n1 >= n2) *data++ = n1--;
    }
    return ans;
}

INLINE SEXP findRootPromise(SEXP p) {
    if (TYPEOF(p) == PROMSXP) {
        while (TYPEOF(PREXPR(p)) == PROMSXP) {
            p = PREXPR(p);
        }
    }
    return p;
}

extern void printCode(Code* c);
extern void printFunction(Function* f);

extern SEXP Rf_deparse1(SEXP call, Rboolean abbrev, int opts);

INLINE void incPerfCount(Code* c) {
    if (c->perfCounter < UINT_MAX) {
        c->perfCounter++;
        // if (c->perfCounter == 200000)
        //     printCode(c);
    }
}

static int debugging = 0;
void debug(Code* c, OpcodeT* pc, const char* name, unsigned depth, Context* ctx) {
    return;
    if (debugging == 0) {
        debugging = 1;
        printf("%p : %d, %s, s: %d\n", c, *pc, name, depth);
        for (int i = 0; i < depth; ++i) {
            printf("%3d: ", i);
            Rf_PrintValue(ostack_at(ctx, i));
        }
        printf("\n");
        debugging = 0;
    }
}

#define BINDING_CACHE_SIZE 5
typedef struct {
    SEXP loc;
    Immediate idx;
} BindingCache;

INLINE SEXP cachedGetBindingCell(SEXP env, Immediate idx, Context* ctx,
                                 BindingCache* bindingCache) {
    if (env == R_BaseEnv || env == R_BaseNamespace)
        return NULL;

    Immediate cidx = idx % BINDING_CACHE_SIZE;
    if (bindingCache[cidx].idx == idx) {
        return bindingCache[cidx].loc;
    }

    SEXP sym = cp_pool_at(ctx, idx);
    SLOWASSERT(TYPEOF(sym) == SYMSXP);
    R_varloc_t loc = R_findVarLocInFrame(env, sym);
    if (!R_VARLOC_IS_NULL(loc)) {
        bindingCache[cidx].loc = loc.cell;
        bindingCache[cidx].idx = idx;
        return loc.cell;
    }
    return NULL;
}

static SEXP cachedGetVar(SEXP env, Immediate idx, Context* ctx,
                         BindingCache* bindingCache) {
    SEXP loc = cachedGetBindingCell(env, idx, ctx, bindingCache);
    if (loc) {
        SEXP res = CAR(loc);
        if (res != R_UnboundValue)
            return res;
    }
    SEXP sym = cp_pool_at(ctx, idx);
    SLOWASSERT(TYPEOF(sym) == SYMSXP);
    return findVar(sym, env);
}

#define ACTIVE_BINDING_MASK (1 << 15)
#define BINDING_LOCK_MASK (1 << 14)
#define IS_ACTIVE_BINDING(b) ((b)->sxpinfo.gp & ACTIVE_BINDING_MASK)
#define BINDING_IS_LOCKED(b) ((b)->sxpinfo.gp & BINDING_LOCK_MASK)
static void cachedSetVar(SEXP val, SEXP env, Immediate idx, Context* ctx,
                         BindingCache* bindingCache) {
    SEXP loc = cachedGetBindingCell(env, idx, ctx, bindingCache);
    if (loc && !BINDING_IS_LOCKED(loc) && !IS_ACTIVE_BINDING(loc)) {
        SEXP cur = CAR(loc);
        if (cur == val)
            return;
        INCREMENT_NAMED(val);
        SETCAR(loc, val);
        if (MISSING(loc))
            SET_MISSING(loc, 0);
        return;
    }

    SEXP sym = cp_pool_at(ctx, idx);
    SLOWASSERT(TYPEOF(sym) == SYMSXP);
    INCREMENT_NAMED(val);
    PROTECT(val);
    defineVar(sym, val, env);
    UNPROTECT(1);
}

SEXP evalRirCode(Code* c, Context* ctx, SEXP env, unsigned numArgs) {

#ifdef THREADED_CODE
    static void* opAddr[numInsns_] = {
#define DEF_INSTR(name, ...) (__extension__ && op_##name),
#include "ir/insns.h"
#undef DEF_INSTR
    };
#endif

    assert(c->magic == CODE_MAGIC);

    BindingCache bindingCache[BINDING_CACHE_SIZE];
    memset(&bindingCache, 0, sizeof(bindingCache));

    if (!env) {
        error("'rho' cannot be C NULL: detected in C-level eval");
    }
    if (!isEnvironment(env)) {
        error("'rho' must be an environment not %s: detected in C-level eval",
              type2char(TYPEOF(env)));
    }

    // make sure there is enough room on the stack
    // there is some slack of 5 to make sure the call instruction can store
    // some intermediate values on the stack
    ostack_ensureSize(ctx, c->stackLength + 5);
    unsigned bp = ostack_length(ctx);

    OpcodeT* pc = code(c);
    SEXP res;

    R_Visible = TRUE;

    // main loop
    BEGIN_MACHINE {

        INSTRUCTION(invalid_) assert(false && "wrong or unimplemented opcode");

        INSTRUCTION(nop_) NEXT();

        INSTRUCTION(ldfun_) {
            SEXP sym = readConst(ctx, readImmediate());
            advanceImmediate();
            res = findFun(sym, env);

            // TODO something should happen here
            if (res == R_UnboundValue)
                assert(false && "Unbound var");
            else if (res == R_MissingArg)
                assert(false && "Missing argument");

            switch (TYPEOF(res)) {
            case CLOSXP:
                jit(res, ctx);
                break;
            case SPECIALSXP:
            case BUILTINSXP:
                // special and builtin functions are ok
                break;
            default:
                error("attempt to apply non-function");
            }
            ostack_push(ctx, res);
            NEXT();
        }

        INSTRUCTION(ldvar_) {
            Immediate id = readImmediate();
            advanceImmediate();
            res = cachedGetVar(env, id, ctx, bindingCache);
            R_Visible = TRUE;

            if (res == R_UnboundValue) {
                Rf_error("object not found");
            } else if (res == R_MissingArg) {
                SEXP sym = cp_pool_at(ctx, id);
                Rf_error("argument \"%s\" is missing, with no default", CHAR(PRINTNAME(sym)));
            }

            // if promise, evaluate & return
            if (TYPEOF(res) == PROMSXP)
                res = promiseValue(res, ctx);

            if (NAMED(res) == 0 && res != R_NilValue)
                SET_NAMED(res, 1);

            ostack_push(ctx, res);
            NEXT();
        }

        INSTRUCTION(ldvar2_) {
            SEXP sym = readConst(ctx, readImmediate());
            advanceImmediate();
            res = findVar(sym, ENCLOS(env));
            R_Visible = TRUE;

            if (res == R_UnboundValue) {
                Rf_error("object not found");
            } else if (res == R_MissingArg) {
                Rf_error("argument \"%s\" is missing, with no default", CHAR(PRINTNAME(res)));
            }

            // if promise, evaluate & return
            if (TYPEOF(res) == PROMSXP)
                res = promiseValue(res, ctx);

            if (NAMED(res) == 0 && res != R_NilValue)
                SET_NAMED(res, 1);

            ostack_push(ctx, res);
            NEXT();
        }

        INSTRUCTION(ldddvar_) {
            SEXP sym = readConst(ctx, readImmediate());
            advanceImmediate();
            res = Rf_ddfindVar(sym, env);
            R_Visible = TRUE;

            // TODO better errors
            if (res == R_UnboundValue) {
                Rf_error("object not found");
            } else if (res == R_MissingArg) {
                error("argument is missing, with no default");
            }

            // if promise, evaluate & return
            if (TYPEOF(res) == PROMSXP)
                res = promiseValue(res, ctx);

            if (NAMED(res) == 0 && res != R_NilValue)
                SET_NAMED(res, 1);

            ostack_push(ctx, res);
            NEXT();
        }

        INSTRUCTION(ldlval_) {
            Immediate id = readImmediate();
            advanceImmediate();
            res = cachedGetBindingCell(env, id, ctx, bindingCache);
            assert(res);
            res = CAR(res);
            assert(res != R_UnboundValue);

            R_Visible = TRUE;

            if (TYPEOF(res) == PROMSXP)
                res = PRVALUE(res);

            assert(res != R_UnboundValue);
            assert(res != R_MissingArg);

            if (NAMED(res) == 0 && res != R_NilValue)
                SET_NAMED(res, 1);

            ostack_push(ctx, res);
            NEXT();
        }

        INSTRUCTION(ldarg_) {
            Immediate id = readImmediate();
            advanceImmediate();
            res = cachedGetBindingCell(env, id, ctx, bindingCache);
            assert(res);
            res = CAR(res);
            assert(res != R_UnboundValue);

            R_Visible = TRUE;

            if (res == R_UnboundValue) {
                Rf_error("object not found");
            } else if (res == R_MissingArg) {
                SEXP sym = cp_pool_at(ctx, id);
                Rf_error("argument \"%s\" is missing, with no default",
                         CHAR(PRINTNAME(sym)));
            }

<<<<<<< HEAD
    INSTRUCTION(ldarg_) {
        id = readImmediate();
        advanceImmediate();
        res = cachedGetBindingCell(env, id, ctx, bindingCache);
        assert(res);
        res = CAR(res);
=======
            // if promise, evaluate & return
            if (TYPEOF(res) == PROMSXP)
                res = promiseValue(res, ctx);
>>>>>>> 2bd0c9d7

            if (NAMED(res) == 0 && res != R_NilValue)
                SET_NAMED(res, 1);

            ostack_push(ctx, res);
            NEXT();
        }

        INSTRUCTION(call_) {
            Immediate id = readImmediate();
            advanceImmediate();
            Immediate n = readImmediate();
            advanceImmediate();
            // get the closure itself
            res = ostack_at(ctx, 0);
            res = doCall(c, res, n, id, env, ctx);
            ostack_pop(ctx);
            ostack_push(ctx, res);
            NEXT();
        }

        INSTRUCTION(call_stack_) {
            Immediate id = readImmediate();
            advanceImmediate();
            Immediate n = readImmediate();
            advanceImmediate();
            res = ostack_at(ctx, n);
            res = doCallStack(c, res, n, id, env, ctx);
            ostack_pop(ctx); // callee
            ostack_push(ctx, res);
            NEXT();
        }

        INSTRUCTION(static_call_stack_) {
            Immediate id = readImmediate();
            advanceImmediate();
            Immediate n = readImmediate();
            advanceImmediate();
            res = cp_pool_at(ctx, *CallSite_target(CallSite_get(c, id)));
            res = doCallStack(c, res, n, id, env, ctx);
            ostack_push(ctx, res);
            NEXT();
        }

        INSTRUCTION(dispatch_stack_) {
            Immediate id = readImmediate();
            advanceImmediate();
            Immediate n = readImmediate();
            advanceImmediate();
            ostack_push(ctx, doDispatchStack(c, n, id, env, ctx));
            NEXT();
        }

        INSTRUCTION(dispatch_) {
            Immediate id = readImmediate();
            advanceImmediate();
            Immediate n = readImmediate();
            advanceImmediate();
            ostack_push(ctx, doDispatch(c, n, id, env, ctx));
            NEXT();
        }

        INSTRUCTION(close_) {
            SEXP srcref = ostack_at(ctx, 0);
            SEXP body = ostack_at(ctx, 1);
            SEXP formals = ostack_at(ctx, 2);
            res = allocSExp(CLOSXP);

            assert(isValidFunctionSEXP(body));
            // Make sure to use the most optimized version of this function
            while ((sexp2function(body))->next)
                body = ((sexp2function(body))->next);
            assert(isValidFunctionSEXP(body));

            SET_FORMALS(res, formals);
            SET_BODY(res, body);
            SET_CLOENV(res, env);
            Rf_setAttrib(res, Rf_install("srcref"), srcref);
            ostack_popn(ctx, 3);
            ostack_push(ctx, res);
            NEXT();
        }

        INSTRUCTION(isfun_) {
            SEXP val = ostack_top(ctx);

            switch (TYPEOF(val)) {
            case CLOSXP:
                jit(val, ctx);
                break;
            case SPECIALSXP:
            case BUILTINSXP:
                // builtins and specials are fine
                // TODO for now - we might be fancier here later
                break;
            default:
                error("attempt to apply non-function");
            }
            NEXT();
        }

        INSTRUCTION(promise_) {
            // get the Code * pointer we need
            Immediate id = readImmediate();
            advanceImmediate();
            Code* promiseCode = codeAt(code2function(c), id);
            // create the promise and push it on stack
            ostack_push(ctx, createPromise(promiseCode, env));
            NEXT();
        }

        INSTRUCTION(force_) {
            SEXP val = ostack_pop(ctx);
            assert(TYPEOF(val) == PROMSXP);
            // If the promise is already evaluated then push the value inside the promise
            // onto the stack, otherwise push the value from forcing the promise
            ostack_push(ctx, promiseValue(val, ctx));
            NEXT();
        }

        INSTRUCTION(push_) {
            res = readConst(ctx, readImmediate());
            advanceImmediate();
            R_Visible = TRUE;
            ostack_push(ctx, res);
            NEXT();
        }

        INSTRUCTION(push_code_) {
            // get the Code * pointer we need
            Immediate n = readImmediate();
            advanceImmediate();
            Code* promiseCode = codeAt(code2function(c), n);
            // create the promise and push it on stack
            ostack_push(ctx, (SEXP)promiseCode);
            NEXT();
        }

        INSTRUCTION(dup_) {
            ostack_push(ctx, ostack_top(ctx));
            NEXT();
        }

        INSTRUCTION(dup2_) {
            ostack_push(ctx, ostack_at(ctx, 1));
            ostack_push(ctx, ostack_at(ctx, 1));
            NEXT();
        }

        INSTRUCTION(pop_) {
            ostack_pop(ctx);
            NEXT();
        }

        INSTRUCTION(swap_) {
            SEXP lhs = ostack_pop(ctx);
            SEXP rhs = ostack_pop(ctx);
            ostack_push(ctx, lhs);
            ostack_push(ctx, rhs);
            NEXT();
        }

        INSTRUCTION(put_) {
            Immediate i = readImmediate();
            advanceImmediate();
            R_bcstack_t* pos = ostack_cell_at(ctx, 0);
    #ifdef TYPED_STACK
            SEXP val = pos->u.sxpval;
            while (i--) {
                pos->u.sxpval = (pos - 1)->u.sxpval;
                pos--;
            }
            pos->u.sxpval = val;
    #else
            SEXP val = *pos;
            while (i--) {
                *pos = *(pos - 1);
                pos--;
            }
            *pos = val;
    #endif
            NEXT();
        }

        INSTRUCTION(pick_) {
            Immediate i = readImmediate();
            advanceImmediate();
            R_bcstack_t* pos = ostack_cell_at(ctx, i);
    #ifdef TYPED_STACK
            SEXP val = pos->u.sxpval;
            while (i--) {
                pos->u.sxpval = (pos + 1)->u.sxpval;
                pos++;
            }
            pos->u.sxpval = val;
    #else
            SEXP val = *pos;
            while (i--) {
                *pos = *(pos + 1);
                pos++;
            }
            *pos = val;
    #endif
            NEXT();
        }

        INSTRUCTION(pull_) {
            Immediate i = readImmediate();
            advanceImmediate();
            SEXP val = ostack_at(ctx, i);
            ostack_push(ctx, val);
            NEXT();
        }

        INSTRUCTION(stvar_) {
            Immediate id = readImmediate();
            advanceImmediate();
            int wasChanged = FRAME_CHANGED(env);
            SEXP val = ostack_pop(ctx);
            cachedSetVar(val, env, id, ctx, bindingCache);
            if (!wasChanged)
                CLEAR_FRAME_CHANGED(env);
            NEXT();
        }

<<<<<<< HEAD
    INSTRUCTION(stvar_) {
        id = readImmediate();
        advanceImmediate();
        int wasChanged = FRAME_CHANGED(env);
        SEXP val = ostack_pop(ctx);

        cachedSetVar(val, env, id, ctx, bindingCache);

        if (!wasChanged)
            CLEAR_FRAME_CHANGED(env);
        NEXT();
    }
=======
        INSTRUCTION(stvar2_) {
            SEXP sym = readConst(ctx, readImmediate());
            advanceImmediate();
            SLOWASSERT(TYPEOF(sym) == SYMSXP);
            SEXP val = ostack_pop(ctx);
            INCREMENT_NAMED(val);
            setVar(sym, val, ENCLOS(env));
            NEXT();
        }
>>>>>>> 2bd0c9d7

        INSTRUCTION(add_) {
            SEXP lhs = ostack_at(ctx, 1);
            SEXP rhs = ostack_at(ctx, 0);
            DO_BINOP(+, PLUSOP);
            NEXT();
        }

        INSTRUCTION(uplus_) {
            SEXP val = ostack_at(ctx, 0);
            DO_UNOP(+, PLUSOP);
            NEXT();
        }

        INSTRUCTION(inc_) {
            SEXP val = ostack_top(ctx);
            assert(TYPEOF(val) == INTSXP);
            int i = INTEGER(val)[0];
            if (MAYBE_SHARED(val)) {
                ostack_pop(ctx);
                SEXP n = Rf_allocVector(INTSXP, 1);
                INTEGER(n)[0] = i + 1;
                ostack_push(ctx, n);
            } else {
                INTEGER(val)[0]++;
            }
            NEXT();
        }

        INSTRUCTION(sub_) {
            SEXP lhs = ostack_at(ctx, 1);
            SEXP rhs = ostack_at(ctx, 0);
            DO_BINOP(-, MINUSOP);
            NEXT();
        }

        INSTRUCTION(uminus_) {
            SEXP val = ostack_at(ctx, 0);
            DO_UNOP(-, MINUSOP);
            NEXT();
        }

        INSTRUCTION(mul_) {
            SEXP lhs = ostack_at(ctx, 1);
            SEXP rhs = ostack_at(ctx, 0);
            DO_BINOP(*, TIMESOP);
            NEXT();
        }

        INSTRUCTION(div_) {
            SEXP lhs = ostack_at(ctx, 1);
            SEXP rhs = ostack_at(ctx, 0);

            if (IS_SIMPLE_SCALAR(lhs, REALSXP) && IS_SIMPLE_SCALAR(rhs, REALSXP)) {
                double real_res = (*REAL(lhs) == NA_REAL || *REAL(rhs) == NA_REAL)
                                      ? NA_REAL
                                      : *REAL(lhs) / *REAL(rhs);
                STORE_BINOP(REALSXP, 0, real_res);
            } else if (IS_SIMPLE_SCALAR(lhs, INTSXP) &&
                       IS_SIMPLE_SCALAR(rhs, INTSXP)) {
                double real_res;
                int l = *INTEGER(lhs);
                int r = *INTEGER(rhs);
                if (l == NA_INTEGER || r == NA_INTEGER)
                    real_res = NA_REAL;
                else
                    real_res = (double)l / (double)r;
                STORE_BINOP(REALSXP, 0, real_res);
            } else {
                BINOP_FALLBACK("/");
            }

            ostack_popn(ctx, 2);
            ostack_push(ctx, res);
            NEXT();
        }

        INSTRUCTION(idiv_) {
            SEXP lhs = ostack_at(ctx, 1);
            SEXP rhs = ostack_at(ctx, 0);

            if (IS_SIMPLE_SCALAR(lhs, REALSXP) && IS_SIMPLE_SCALAR(rhs, REALSXP)) {
                double real_res = myfloor(*REAL(lhs), *REAL(rhs));
                STORE_BINOP(REALSXP, 0, real_res);
            } else if (IS_SIMPLE_SCALAR(lhs, INTSXP) &&
                       IS_SIMPLE_SCALAR(rhs, INTSXP)) {
                int int_res;
                int l = *INTEGER(lhs);
                int r = *INTEGER(rhs);
                /* This had x %/% 0 == 0 prior to 2.14.1, but
                   it seems conventionally to be undefined */
                if (l == NA_INTEGER || r == NA_INTEGER || r == 0)
                    int_res = NA_INTEGER;
                else
                    int_res = (int)floor((double)l / (double)r);
                STORE_BINOP(INTSXP, int_res, 0);
            } else {
                BINOP_FALLBACK("%/%");
            }

            ostack_popn(ctx, 2);
            ostack_push(ctx, res);
            NEXT();
        }

        INSTRUCTION(mod_) {
            SEXP lhs = ostack_at(ctx, 1);
            SEXP rhs = ostack_at(ctx, 0);

            if (IS_SIMPLE_SCALAR(lhs, REALSXP) && IS_SIMPLE_SCALAR(rhs, REALSXP)) {
                double real_res = myfmod(*REAL(lhs), *REAL(rhs));
                STORE_BINOP(REALSXP, 0, real_res);
            } else if (IS_SIMPLE_SCALAR(lhs, INTSXP) &&
                       IS_SIMPLE_SCALAR(rhs, INTSXP)) {
                int int_res;
                int l = *INTEGER(lhs);
                int r = *INTEGER(rhs);
                if (l == NA_INTEGER || r == NA_INTEGER || r == 0) {
                    int_res = NA_INTEGER;
                } else {
                    int_res = (l >= 0 && r > 0) ? l % r
                                                : (int)myfmod((double)l, (double)r);
                }
                STORE_BINOP(INTSXP, int_res, 0);
            } else {
                BINOP_FALLBACK("%%");
            }

            ostack_popn(ctx, 2);
            ostack_push(ctx, res);
            NEXT();
        }

        INSTRUCTION(pow_) {
            SEXP lhs = ostack_at(ctx, 1);
            SEXP rhs = ostack_at(ctx, 0);
            BINOP_FALLBACK("^");
            ostack_popn(ctx, 2);
            ostack_push(ctx, res);
            NEXT();
        }

        INSTRUCTION(lt_) {
            SEXP lhs = ostack_at(ctx, 1);
            SEXP rhs = ostack_at(ctx, 0);
            DO_RELOP(<);
            ostack_popn(ctx, 2);
            ostack_push(ctx, res);
            NEXT();
        }

        INSTRUCTION(gt_) {
            SEXP lhs = ostack_at(ctx, 1);
            SEXP rhs = ostack_at(ctx, 0);
            DO_RELOP(>);
            ostack_popn(ctx, 2);
            ostack_push(ctx, res);
            NEXT();
        }

        INSTRUCTION(le_) {
            SEXP lhs = ostack_at(ctx, 1);
            SEXP rhs = ostack_at(ctx, 0);
            DO_RELOP(<=);
            ostack_popn(ctx, 2);
            ostack_push(ctx, res);
            NEXT();
        }

        INSTRUCTION(ge_) {
            SEXP lhs = ostack_at(ctx, 1);
            SEXP rhs = ostack_at(ctx, 0);
            DO_RELOP(>=);
            ostack_popn(ctx, 2);
            ostack_push(ctx, res);
            NEXT();
        }

        INSTRUCTION(eq_) {
            SEXP lhs = ostack_at(ctx, 1);
            SEXP rhs = ostack_at(ctx, 0);
            DO_RELOP(==);
            ostack_popn(ctx, 2);
            ostack_push(ctx, res);
            NEXT();
        }

        INSTRUCTION(ne_) {
            SEXP lhs = ostack_at(ctx, 1);
            SEXP rhs = ostack_at(ctx, 0);
            DO_RELOP(!=);
            ostack_popn(ctx, 2);
            ostack_push(ctx, res);
            NEXT();
        }

        INSTRUCTION(not_) {
            SEXP val = ostack_at(ctx, 0);

            if (IS_SIMPLE_SCALAR(val, LGLSXP)) {
                if (*LOGICAL(val) == NA_LOGICAL) {
                    res = R_LogicalNAValue;
                } else {
                    res = *LOGICAL(val) == 0 ? R_TrueValue : R_FalseValue;
                }
            } else if (IS_SIMPLE_SCALAR(val, REALSXP)) {
                if (*REAL(val) == NA_REAL) {
                    res = R_LogicalNAValue;
                } else {
                    res = *REAL(val) == 0.0 ? R_TrueValue : R_FalseValue;
                }
            } else if (IS_SIMPLE_SCALAR(val, INTSXP)) {
                if (*INTEGER(val) == NA_INTEGER) {
                    res = R_LogicalNAValue;
                } else {
                    res = *INTEGER(val) == 0 ? R_TrueValue : R_FalseValue;
                }
            } else {
                UNOP_FALLBACK("!");
            }

            ostack_popn(ctx, 1);
            ostack_push(ctx, res);
            NEXT();
        }

        INSTRUCTION(lgl_or_) {
            int x2 = LOGICAL(ostack_pop(ctx))[0];
            int x1 = LOGICAL(ostack_pop(ctx))[0];
            assert(x1 == 1 || x1 == 0 || x1 == NA_LOGICAL);
            assert(x2 == 1 || x2 == 0 || x2 == NA_LOGICAL);
            if (x1 == 1 || x2 == 1)
                ostack_push(ctx, R_TrueValue);
            else if (x1 == 0 && x2 == 0)
                ostack_push(ctx, R_FalseValue);
            else
                ostack_push(ctx, R_LogicalNAValue);
            NEXT();
        }

        INSTRUCTION(lgl_and_) {
            int x2 = LOGICAL(ostack_pop(ctx))[0];
            int x1 = LOGICAL(ostack_pop(ctx))[0];
            assert(x1 == 1 || x1 == 0 || x1 == NA_LOGICAL);
            assert(x2 == 1 || x2 == 0 || x2 == NA_LOGICAL);
            if (x1 == 1 && x2 == 1)
                ostack_push(ctx, R_TrueValue);
            else if (x1 == 0 || x2 == 0)
                ostack_push(ctx, R_FalseValue);
            else
                ostack_push(ctx, R_LogicalNAValue);
            NEXT();
        }

        INSTRUCTION(aslogical_) {
            SEXP val = ostack_top(ctx);
            int x1 = asLogical(val);
            res = ScalarLogical(x1);
            ostack_pop(ctx);
            ostack_push(ctx, res);
            NEXT();
        }

        INSTRUCTION(asbool_) {
            SEXP val = ostack_top(ctx);
            int cond = NA_LOGICAL;
            if (XLENGTH(val) > 1)
                warningcall(getSrcAt(c, pc - 1, ctx),
                            ("the condition has length > 1 and only the first "
                             "element will be used"));

            if (XLENGTH(val) > 0) {
                switch (TYPEOF(val)) {
                case LGLSXP:
                    cond = LOGICAL(val)[0];
                    break;
                case INTSXP:
                    cond = INTEGER(val)[0]; // relies on NA_INTEGER == NA_LOGICAL
                    break;
                default:
                    cond = asLogical(val);
                }
            }

            if (cond == NA_LOGICAL) {
                const char* msg =
                    XLENGTH(val)
                        ? (isLogical(val) ? ("missing value where TRUE/FALSE needed")
                                          : ("argument is not interpretable as logical"))
                        : ("argument is of length zero");
                errorcall(getSrcAt(c, pc - 1, ctx), msg);
            }

            ostack_pop(ctx);
            ostack_push(ctx, cond ? R_TrueValue : R_FalseValue);
            NEXT();
        }

        INSTRUCTION(asast_) {
            SEXP val = ostack_pop(ctx);
            assert(TYPEOF(val) == PROMSXP);
            res = PRCODE(val);
            // if the code is NILSXP then it is rir Code object, get its ast
            if (TYPEOF(res) == NILSXP)
                res = cp_pool_at(ctx, ((Code*)res)->src);
            // otherwise return whatever we had, make sure we do not see bytecode
            assert(TYPEOF(res) != BCODESXP);
            ostack_push(ctx, res);
            NEXT();
        }

        INSTRUCTION(is_) {
            SEXP val = ostack_pop(ctx);
            Immediate i = readImmediate();
            advanceImmediate();
            bool res;
            switch (i) {
            case NILSXP:
            case LGLSXP:
            case REALSXP:
                res = TYPEOF(val) == i;
                break;

            case VECSXP:
                res = TYPEOF(val) == VECSXP || TYPEOF(val) == LISTSXP;
                break;

            case LISTSXP:
                res = TYPEOF(val) == LISTSXP || TYPEOF(val) == NILSXP;
                break;

            default:
                assert(false);
                break;
            }
            ostack_push(ctx, res ? R_TrueValue : R_FalseValue);
            NEXT();
        }

        INSTRUCTION(missing_) {
            SEXP sym = readConst(ctx, readImmediate());
            advanceImmediate();
            SLOWASSERT(TYPEOF(sym) == SYMSXP);
            SLOWASSERT(!DDVAL(sym));
            SEXP val = R_findVarLocInFrame(env, sym).cell;
            if (val == NULL)
                errorcall(getSrcAt(c, pc - 1, ctx),
                          "'missing' can only be used for arguments");

            if (MISSING(val) || CAR(val) == R_MissingArg) {
                ostack_push(ctx, R_TrueValue);
                NEXT();
            }

            val = CAR(val);

            if (TYPEOF(val) != PROMSXP) {
                ostack_push(ctx, R_FalseValue);
                NEXT();
            }

            val = findRootPromise(val);
            if (!isSymbol(PREXPR(val)))
                ostack_push(ctx, R_FalseValue);
            else {
                ostack_push(ctx, R_isMissing(PREXPR(val), PRENV(val)) ? R_TrueValue
                                                                      : R_FalseValue);
            }
            NEXT();
        }

        INSTRUCTION(brobj_) {
            JumpOffset offset = readJumpOffset();
            advanceJump();
            if (OBJECT(ostack_top(ctx)))
                pc = pc + offset;
            PC_BOUNDSCHECK(pc, c);
            NEXT();
        }

        INSTRUCTION(brtrue_) {
            JumpOffset offset = readJumpOffset();
            advanceJump();
            if (ostack_pop(ctx) == R_TrueValue) {
                pc = pc + offset;
                if (offset < 0)
                    incPerfCount(c);
            }
            PC_BOUNDSCHECK(pc, c);
            NEXT();
        }

        INSTRUCTION(brfalse_) {
            JumpOffset offset = readJumpOffset();
            advanceJump();
            if (ostack_pop(ctx) == R_FalseValue) {
                pc = pc + offset;
                if (offset < 0)
                    incPerfCount(c);
            }
            PC_BOUNDSCHECK(pc, c);
            NEXT();
        }

        INSTRUCTION(br_) {
            JumpOffset offset = readJumpOffset();
            advanceJump();
            if (offset < 0)
                incPerfCount(c);
            pc = pc + offset;
            PC_BOUNDSCHECK(pc, c);
            NEXT();
        }

        INSTRUCTION(subset1_) {
            SEXP idx = ostack_at(ctx, 0);
            SEXP val = ostack_at(ctx, 1);

            SEXP args = CONS_NR(idx, R_NilValue);
            args = CONS_NR(val, args);
            ostack_push(ctx, args);
            res = do_subset_dflt(R_NilValue, R_SubsetSym, args, env);
            ostack_popn(ctx, 3);

            R_Visible = 1;
            ostack_push(ctx, res);
            NEXT();
        }

        INSTRUCTION(subset2_) {
            SEXP idx2 = ostack_at(ctx, 0);
            SEXP idx = ostack_at(ctx, 1);
            SEXP val = ostack_at(ctx, 2);

            SEXP args = CONS_NR(idx2, R_NilValue);
            args = CONS_NR(idx, args);
            args = CONS_NR(val, args);
            ostack_push(ctx, args);
            res = do_subset_dflt(R_NilValue, R_SubsetSym, args, env);
            ostack_popn(ctx, 4);

            R_Visible = 1;
            ostack_push(ctx, res);
            NEXT();
        }

        INSTRUCTION(subassign_) {
            SEXP val = ostack_at(ctx, 2);
            SEXP idx = ostack_at(ctx, 1);
            SEXP orig = ostack_at(ctx, 0);

            INCREMENT_NAMED(orig);
            SEXP args = CONS_NR(val, R_NilValue);
            args = CONS_NR(idx, args);
            args = CONS_NR(orig, args);
            PROTECT(args);
            res = do_subassign_dflt(R_NilValue, R_SubassignSym, args, env);
            ostack_popn(ctx, 3);
            UNPROTECT(1);

            ostack_push(ctx, res);
            NEXT();
        }

        INSTRUCTION(subassign2_) {
            SEXP val = ostack_at(ctx, 2);
            SEXP idx = ostack_at(ctx, 1);
            SEXP orig = ostack_at(ctx, 0);

            unsigned targetI = readImmediate();
            advanceImmediate();

            // Fast case
            if (!MAYBE_SHARED(orig)) {
                SEXPTYPE vectorT = TYPEOF(orig);
                SEXPTYPE valT = TYPEOF(val);
                SEXPTYPE idxT = TYPEOF(idx);

                // Fast case only if
                // 1. index is numerical and scalar
                // 2. vector is real and shape of value fits into real
                //      or vector is int and shape of value is int
                //      or vector is generic
                // 3. value fits into one cell of the vector
                if ((idxT == INTSXP || idxT == REALSXP) && (XLENGTH(idx) == 1) &&   // 1
                    ((vectorT == REALSXP && (valT == REALSXP || valT == INTSXP)) || // 2
                     (vectorT == INTSXP && (valT == INTSXP)) || (vectorT == VECSXP)) &&
                    (XLENGTH(val) == 1 || vectorT == VECSXP)) { // 3

                    // if the target == R_NilValue that means this is a stack allocated
                    // vector
                    SEXP target = cp_pool_at(ctx, targetI);
                    bool localBinding =
                        (target == R_NilValue) ||
                        !R_VARLOC_IS_NULL(R_findVarLocInFrame(env, target));

                    if (localBinding) {
                        int idx_ = -1;

                        if (idxT == REALSXP) {
                            if (*REAL(idx) != NA_REAL)
                                idx_ = (int)*REAL(idx) - 1;
                        } else {
                            if (*INTEGER(idx) != NA_INTEGER)
                                idx_ = *INTEGER(idx) - 1;
                        }

                        if (idx_ >= 0 && idx_ < XLENGTH(orig)) {
                            switch (vectorT) {
                            case REALSXP:
                                REAL(orig)[idx_] = valT == REALSXP
                                                       ? *REAL(val)
                                                       : (double)*INTEGER(val);
                                break;
                            case INTSXP:
                                INTEGER(orig)[idx_] = *INTEGER(val);
                                break;
                            case VECSXP:
                                SET_VECTOR_ELT(orig, idx_, val);
                                break;
                            }
                            ostack_popn(ctx, 3);

                            // this is a very nice and dirty hack...
                            // if the next instruction is a matching stvar
                            // (which is highly probably) then we do not
                            // have to execute it, since we changed the value inline
                            if (target != R_NilValue && *pc == stvar_ &&
                                *(int*)(pc - sizeof(int)) == *(int*)(pc + 1)) {
                                pc = pc + sizeof(int) + 1;
                                if (NAMED(orig) == 0)
                                    SET_NAMED(orig, 1);
                            } else {
                                ostack_push(ctx, orig);
                            }
                            NEXT();
                        }
                    }
                }
            }

            INCREMENT_NAMED(orig);
            SEXP args = CONS_NR(val, R_NilValue);
            args = CONS_NR(idx, args);
            args = CONS_NR(orig, args);
            PROTECT(args);
            res = do_subassign2_dflt(R_NilValue, R_Subassign2Sym, args, env);
            ostack_popn(ctx, 3);
            UNPROTECT(1);

            ostack_push(ctx, res);
            NEXT();
        }

        INSTRUCTION(extract1_) {
            SEXP idx = ostack_at(ctx, 0);
            SEXP val = ostack_at(ctx, 1);

            if (getAttrib(val, R_NamesSymbol) != R_NilValue || ATTRIB(idx) != R_NilValue)
                goto fallback;

            int i = -1;
            switch (TYPEOF(idx)) {
            case REALSXP:
                if (SHORT_VEC_LENGTH(idx) != 1 || *REAL(idx) == NA_REAL)
                    goto fallback;
                i = (int)*REAL(idx) - 1;
                break;
            case INTSXP:
                if (SHORT_VEC_LENGTH(idx) != 1 || *INTEGER(idx) == NA_INTEGER)
                    goto fallback;
                i = *INTEGER(idx) - 1;
                break;
            case LGLSXP:
                if (SHORT_VEC_LENGTH(idx) != 1 || *LOGICAL(idx) == NA_LOGICAL)
                    goto fallback;
                i = (int)*LOGICAL(idx) - 1;
                break;
            default:
                goto fallback;
            }

            if (i >= XLENGTH(val) || i < 0)
                goto fallback;

            switch (TYPEOF(val)) {

    #define SIMPLECASE(vectype, vecaccess)                                         \
        case vectype: {                                                            \
            if (XLENGTH(val) == 1 && NO_REFERENCES(val)) {                         \
                res = val;                                                         \
            } else {                                                               \
                res = allocVector(vectype, 1);                                     \
                vecaccess(res)[0] = vecaccess(val)[i];                             \
            }                                                                      \
            break;                                                                 \
        }

                SIMPLECASE(REALSXP, REAL);
                SIMPLECASE(INTSXP, INTEGER);
                SIMPLECASE(LGLSXP, LOGICAL);
    #undef SIMPLECASE

            case VECSXP: {
                res = VECTOR_ELT(val, i);
                break;
            }

            default:
                goto fallback;
            }

            R_Visible = 1;
            ostack_popn(ctx, 2);
            ostack_push(ctx, res);
            NEXT();

        // ---------
            fallback : {
                SEXP args = CONS_NR(idx, R_NilValue);
                args = CONS_NR(val, args);
                ostack_push(ctx, args);
                res = do_subset2_dflt(R_NilValue, R_Subset2Sym, args, env);
                ostack_popn(ctx, 3);

                R_Visible = 1;
                ostack_push(ctx, res);
                NEXT();
            }
        }

        INSTRUCTION(extract2_) {
            SEXP idx2 = ostack_at(ctx, 0);
            SEXP idx = ostack_at(ctx, 1);
            SEXP val = ostack_at(ctx, 2);

            SEXP args = CONS_NR(idx2, R_NilValue);
            args = CONS_NR(idx, args);
            args = CONS_NR(val, args);
            ostack_push(ctx, args);
            res = do_subset_dflt(R_NilValue, R_Subset2Sym, args, env);
            ostack_popn(ctx, 4);

            R_Visible = 1;
            ostack_push(ctx, res);
            NEXT();
        }

        INSTRUCTION(guard_env_) {
            uint32_t deoptId = readImmediate();
            advanceImmediate();
            if (FRAME_CHANGED(env) || FRAME_LEAKED(env)) {
                Function* fun = code2function(c);
                assert(bodyCode(fun) == c && "Cannot deopt from promise");
                fun->deopt = true;
                SEXP val = fun->origin;
                Function* deoptFun = sexp2function(val);
                Code* deoptCode = bodyCode(deoptFun);
                c = deoptCode;
                pc = Deoptimizer_pc(deoptId);
                PC_BOUNDSCHECK(pc, c);
            }
            NEXT();
        }

        INSTRUCTION(guard_fun_) {
            SEXP sym = readConst(ctx, readImmediate());
            advanceImmediate();
            res = readConst(ctx, readImmediate());
            advanceImmediate();
            advanceImmediate();
    #ifndef UNSOUND_OPTS
            assert(res = findFun(sym, env));
    #endif
            NEXT();
        }

        INSTRUCTION(seq_) {
            static SEXP prim = NULL;
            if (!prim) {
                // TODO: we could call seq.default here, but it messes up the error
                // call :(
                prim = findFun(Rf_install("seq"), R_GlobalEnv);
            }

            // TODO: add a real guard here...
            assert(prim == findFun(Rf_install("seq"), env));

            SEXP from = ostack_at(ctx, 2);
            SEXP to = ostack_at(ctx, 1);
            SEXP by = ostack_at(ctx, 0);
            res = NULL;

            if (IS_SIMPLE_SCALAR(from, INTSXP) && IS_SIMPLE_SCALAR(to, INTSXP) &&
                IS_SIMPLE_SCALAR(by, INTSXP)) {
                int f = *INTEGER(from);
                int t = *INTEGER(to);
                int b = *INTEGER(by);
                if (f != NA_INTEGER && t != NA_INTEGER && b != NA_INTEGER) {
                    if ((f < t && b > 0) || (t < f && b < 0)) {
                        int size = 1 + (t - f) / b;
                        res = Rf_allocVector(INTSXP, size);
                        int v = f;
                        for (int i = 0; i < size; ++i) {
                            INTEGER(res)[i] = v;
                            v += b;
                        }
                    } else if (f == t) {
                        res = Rf_allocVector(INTSXP, 1);
                        *INTEGER(res) = f;
                    }
                }
            }

            if (!res) {
                SLOWASSERT(!isObject(from));
                SEXP call = getSrcForCall(c, pc - 1, ctx);
                SEXP argslist = CONS_NR(from, CONS_NR(to, CONS_NR(by, R_NilValue)));
                ostack_push(ctx, argslist);
                res = applyClosure(call, prim, argslist, env, R_NilValue);
                ostack_pop(ctx);
            }

            ostack_popn(ctx, 3);
            ostack_push(ctx, res);
            NEXT();
        }

        INSTRUCTION(colon_) {

            SEXP lhs = ostack_at(ctx, 1);
            SEXP rhs = ostack_at(ctx, 0);
            res = NULL;

            if (IS_SIMPLE_SCALAR(lhs, INTSXP)) {
                int from = *INTEGER(lhs);
                if (IS_SIMPLE_SCALAR(rhs, INTSXP)) {
                    int to = *INTEGER(rhs);
                    if (from != NA_INTEGER && to != NA_INTEGER) {
                        res = seq_int(from, to);
                    }
                } else if (IS_SIMPLE_SCALAR(rhs, REALSXP)) {
                    double to = *REAL(rhs);
                    if (from != NA_INTEGER && to != NA_REAL &&
                            R_FINITE(to) &&	INT_MIN <= to &&
                            INT_MAX >= to && to == (int)to) {
                        res = seq_int(from, (int)to);
                    }
                }
            } else if (IS_SIMPLE_SCALAR(lhs, REALSXP)) {
                double from = *REAL(lhs);
                if (IS_SIMPLE_SCALAR(rhs, INTSXP)) {
                    int to = *INTEGER(rhs);
                    if (from != NA_REAL && to != NA_INTEGER &&
                            R_FINITE(from) &&	INT_MIN <= from &&
                            INT_MAX >= from && from == (int)from) {
                        res = seq_int((int)from, to);
                    }
                } else if (IS_SIMPLE_SCALAR(rhs, REALSXP)) {
                    double to = *REAL(rhs);
                    if (from != NA_REAL && to != NA_REAL &&
                            R_FINITE(from) && R_FINITE(to) &&
                            INT_MIN <= from && INT_MAX >= from &&
                            INT_MIN <= to && INT_MAX >= to &&
                            from == (int)from && to == (int)to) {
                        res = seq_int((int)from, (int)to);
                    }
                }
            }

            if (res == NULL) {
                BINOP_FALLBACK(":");
            }

            ostack_popn(ctx, 2);
            ostack_push(ctx, res);
            NEXT();
        }

        INSTRUCTION(names_) {
            ostack_push(ctx, getAttrib(ostack_pop(ctx), R_NamesSymbol));
            NEXT();
        }

        INSTRUCTION(set_names_) {
            SEXP val = ostack_pop(ctx);
            if (!isNull(val))
                setAttrib(ostack_top(ctx), R_NamesSymbol, val);
            NEXT();
        }

        INSTRUCTION(alloc_) {
            SEXP val = ostack_pop(ctx);
            assert(TYPEOF(val) == INTSXP);
            int type = readSignedImmediate();
            advanceImmediate();
            res = Rf_allocVector(type, INTEGER(val)[0]);
            ostack_push(ctx, res);
            NEXT();
        }

        INSTRUCTION(length_) {
            SEXP val = ostack_pop(ctx);
            R_xlen_t len = XLENGTH(val);
            ostack_push(ctx, Rf_allocVector(INTSXP, 1));
            INTEGER(ostack_top(ctx))[0] = len;
            NEXT();
        }

        INSTRUCTION(test_bounds_) {
            SEXP val = ostack_at(ctx, 1);
            SEXP idx = ostack_at(ctx, 0);
            // TODO: we should extract the length just once at the begining of
            // the loop and generally have somthing more clever here...
            R_xlen_t len;
            if (isVector(val)) {
                len = LENGTH(val);
            } else if (isList(val) || isNull(val)) {
                len = Rf_length(val);
            } else {
                errorcall(R_NilValue, "invalid for() loop sequence");
            }
            int x1 = asInteger(idx);
            ostack_push(ctx, x1 > 0 && x1 <= len ? R_TrueValue : R_FalseValue);
            NEXT();
        }

        INSTRUCTION(visible_) {
            R_Visible = 1;
            NEXT();
        }

        INSTRUCTION(invisible_) {
            R_Visible = 0;
            NEXT();
        }

        INSTRUCTION(set_shared_) {
            SEXP val = ostack_top(ctx);
            if (NAMED(val) < 2) {
                SET_NAMED(val, 2);
            }
            NEXT();
        }

        INSTRUCTION(make_unique_) {
            SEXP val = ostack_top(ctx);
            if (NAMED(val) == 2) {
                val = shallow_duplicate(val);
                ostack_set(ctx, 0, val);
                SET_NAMED(val, 1);
            }
            NEXT();
        }

        INSTRUCTION(beginloop_) {
            // Allocate a RCNTXT on the stack
            SEXP val = Rf_allocVector(RAWSXP, sizeof(RCNTXT) + sizeof(pc));
            ostack_push(ctx, val);

            RCNTXT* cntxt = (RCNTXT*)RAW(val);

            // (ab)use the same buffe to store the current pc
            OpcodeT** oldPc = (OpcodeT**)(cntxt + 1);
            *oldPc = pc;

            Rf_begincontext(cntxt, CTXT_LOOP, R_NilValue, env, R_BaseEnv,
                            R_NilValue, R_NilValue);
            // (ab)use the unused cenddata field to store sp
            cntxt->cenddata = (void*)ostack_length(ctx);

            advanceJump();

            int s;
            if ((s = SETJMP(cntxt->cjmpbuf))) {
                // incoming non-local break/continue:
                // restore our stack state

                // get the RCNTXT from the stack
                val = ostack_top(ctx);
                assert(TYPEOF(val) == RAWSXP && "stack botched");
                RCNTXT* cntxt = (RCNTXT*)RAW(val);
                assert(cntxt == R_GlobalContext && "stack botched");
                OpcodeT** oldPc = (OpcodeT**)(cntxt + 1);
                pc = *oldPc;

                int offset = readJumpOffset();
                advanceJump();

                if (s == CTXT_BREAK)
                    pc = pc + offset;
                PC_BOUNDSCHECK(pc, c);
            }
            NEXT();
        }

        INSTRUCTION(endcontext_) {
            SEXP val = ostack_top(ctx);
            assert(TYPEOF(val) == RAWSXP);
            RCNTXT* cntxt = (RCNTXT*)RAW(val);
            Rf_endcontext(cntxt);
            ostack_pop(ctx); // Context
            NEXT();
        }

        INSTRUCTION(return_) {
            res = ostack_top(ctx);
            Rf_findcontext(CTXT_BROWSER | CTXT_FUNCTION, env, res);
            NEXT();
        }

        INSTRUCTION(ret_) {
            goto eval_done;
        }

        INSTRUCTION(int3_) {
            asm("int3");
            NEXT();
        }

        LASTOP;
    }

eval_done:
    return ostack_pop(ctx);
}

SEXP rirExpr(SEXP f) {
    if (isValidCodeObject(f)) {
        Code* c = (Code*)f;
        return src_pool_at(globalContext(), c->src);
    }
    if (isValidFunctionObject(f)) {
        Function* ff = sexp2function(f);
        return src_pool_at(globalContext(), bodyCode(ff)->src);
    }
    return f;
}

SEXP rirEval_f(SEXP f, SEXP env) {
    assert(TYPEOF(f) == EXTERNALSXP);
    // TODO we do not really need the arg counts now
    if (isValidCodeObject(f)) {
        Code* c = (Code*)f;
        SEXP x = evalRirCode(c, globalContext(), env, 0);
        return x;
    } else {
        Function* ff = sexp2function(f);
        return evalRirCode(bodyCode(ff), globalContext(), env, 0);
    }
}<|MERGE_RESOLUTION|>--- conflicted
+++ resolved
@@ -1474,18 +1474,9 @@
                          CHAR(PRINTNAME(sym)));
             }
 
-<<<<<<< HEAD
-    INSTRUCTION(ldarg_) {
-        id = readImmediate();
-        advanceImmediate();
-        res = cachedGetBindingCell(env, id, ctx, bindingCache);
-        assert(res);
-        res = CAR(res);
-=======
             // if promise, evaluate & return
             if (TYPEOF(res) == PROMSXP)
                 res = promiseValue(res, ctx);
->>>>>>> 2bd0c9d7
 
             if (NAMED(res) == 0 && res != R_NilValue)
                 SET_NAMED(res, 1);
@@ -1705,26 +1696,14 @@
             advanceImmediate();
             int wasChanged = FRAME_CHANGED(env);
             SEXP val = ostack_pop(ctx);
+
             cachedSetVar(val, env, id, ctx, bindingCache);
+
             if (!wasChanged)
                 CLEAR_FRAME_CHANGED(env);
             NEXT();
         }
 
-<<<<<<< HEAD
-    INSTRUCTION(stvar_) {
-        id = readImmediate();
-        advanceImmediate();
-        int wasChanged = FRAME_CHANGED(env);
-        SEXP val = ostack_pop(ctx);
-
-        cachedSetVar(val, env, id, ctx, bindingCache);
-
-        if (!wasChanged)
-            CLEAR_FRAME_CHANGED(env);
-        NEXT();
-    }
-=======
         INSTRUCTION(stvar2_) {
             SEXP sym = readConst(ctx, readImmediate());
             advanceImmediate();
@@ -1734,7 +1713,6 @@
             setVar(sym, val, ENCLOS(env));
             NEXT();
         }
->>>>>>> 2bd0c9d7
 
         INSTRUCTION(add_) {
             SEXP lhs = ostack_at(ctx, 1);
