--- conflicted
+++ resolved
@@ -1,30 +1,9 @@
 #ifndef RIR_INTERPRETER_C_H
 #define RIR_INTERPRETER_C_H
 
-<<<<<<< HEAD
-#include <R/r.h>
-
-#undef length
-
-#include "interp_context.h"
-#include "interp_data.h"
-
-#ifdef __cplusplus
-extern "C" {
-#endif
-
-struct CallContext;
-typedef rir::Code Code;
-
-SEXP evalRirCodeExtCaller(Code* c, Context* ctx, SEXP* env);
-R_bcstack_t evalRirCode(Code* c, Context* ctx, SEXP* env,
-                        const CallContext* callContext);
-=======
 #include "builtins.h"
 #include "call_context.h"
 #include "instance.h"
->>>>>>> da55b6fc
-
 #include "interp_incl.h"
 
 #include <R/r.h>
