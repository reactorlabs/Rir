#include "interp.h"
#include "ArgsLazyData.h"
#include "LazyEnvironment.h"
#include "R/Funtab.h"
#include "R/RList.h"
#include "R/Symbols.h"
#include "compiler/translations/rir_2_pir/rir_2_pir_compiler.h"
#include "ir/Deoptimization.h"
#include "ir/RuntimeFeedback_inl.h"
#include "safe_force.h"
#include "utils/Pool.h"

#include <assert.h>
#include <deque>
#include <set>

#define NOT_IMPLEMENTED assert(false)

#undef eval

extern "C" {
extern SEXP Rf_NewEnvironment(SEXP, SEXP, SEXP);
extern Rboolean R_Visible;
}

namespace rir {

static RIR_INLINE SEXP getSrcAt(Code* c, Opcode* pc, InterpreterInstance* ctx) {
    unsigned sidx = c->getSrcIdxAt(pc, true);
    if (sidx == 0)
        return src_pool_at(ctx, c->src);
    return src_pool_at(ctx, sidx);
}

static RIR_INLINE SEXP getSrcForCall(Code* c, Opcode* pc,
                                     InterpreterInstance* ctx) {
    unsigned sidx = c->getSrcIdxAt(pc, false);
    return src_pool_at(ctx, sidx);
}

#define PC_BOUNDSCHECK(pc, c)                                                  \
    SLOWASSERT((pc) >= (c)->code() && (pc) < (c)->endCode());

#ifdef THREADED_CODE
#define BEGIN_MACHINE NEXT();
#define INSTRUCTION(name)                                                      \
    op_##name: /* debug(c, pc, #name, ostack_length(ctx) - bp, ctx); */
#define NEXT()                                                                 \
    (__extension__({ goto* opAddr[static_cast<uint8_t>(advanceOpcode())]; }))
#define LASTOP                                                                 \
    {}
#else
#define BEGIN_MACHINE                                                          \
    loop:                                                                      \
    switch (advanceOpcode())
#define INSTRUCTION(name)                                                      \
    case Opcode::name:                                                         \
        /* debug(c, pc, #name, ostack_length(ctx) - bp, ctx); */
#define NEXT() goto loop
#define LASTOP                                                                 \
    default:                                                                   \
        assert(false && "wrong or unimplemented opcode")
#endif

// bytecode accesses
#define advanceOpcode() (*(pc++))
#define readImmediate() (*(Immediate*)pc)
#define readSignedImmediate() (*(SignedImmediate*)pc)
#define readJumpOffset() (*(JumpOffset*)(pc))
#define advanceImmediate() pc += sizeof(Immediate)
#define advanceImmediateN(n) pc += n * sizeof(Immediate)
#define advanceJump() pc += sizeof(JumpOffset)

#define readConst(ctx, idx) (cp_pool_at(ctx, idx))

void initClosureContext(SEXP ast, RCNTXT* cntxt, SEXP rho, SEXP sysparent,
                        SEXP arglist, SEXP op) {
    /*  If we have a generic function we need to use the sysparent of
       the generic as the sysparent of the method because the method
       is a straight substitution of the generic.  */

    if (R_GlobalContext->callflag == CTXT_GENERIC)
        Rf_begincontext(cntxt, CTXT_RETURN, ast, rho,
                        R_GlobalContext->sysparent, arglist, op);
    else
        Rf_begincontext(cntxt, CTXT_RETURN, ast, rho, sysparent, arglist, op);
}

static void endClosureContext(RCNTXT* cntxt, SEXP result) {
    cntxt->returnValue = result;
    Rf_endcontext(cntxt);
}

static RIR_INLINE SEXP createPromise(Code* code, SEXP env) {
    SEXP p = Rf_mkPROMISE(code->container(), env);
    return p;
}

static RIR_INLINE SEXP promiseValue(SEXP promise, InterpreterInstance* ctx) {
    // if already evaluated, return the value
    if (PRVALUE(promise) && PRVALUE(promise) != R_UnboundValue) {
        promise = PRVALUE(promise);
        assert(TYPEOF(promise) != PROMSXP);
        return promise;
    } else {
        SEXP res = forcePromise(promise);
        assert(TYPEOF(res) != PROMSXP && "promise returned promise");
        return res;
    }
}

static void jit(SEXP cls, SEXP name, InterpreterInstance* ctx) {
    assert(TYPEOF(cls) == CLOSXP);
    if (TYPEOF(BODY(cls)) == EXTERNALSXP)
        return;
    SEXP cmp = ctx->closureCompiler(cls, name);
    SET_BODY(cls, BODY(cmp));
}

static void closureDebug(SEXP call, SEXP op, SEXP rho, SEXP newrho,
                         RCNTXT* cntxt) {
    // TODO!!!
}

static void endClosureDebug(SEXP call, SEXP op, SEXP rho) {
    // TODO!!!
}

/** Given argument code offsets, creates the argslist from their promises.
 */
// TODO unnamed only at this point
static RIR_INLINE void __listAppend(SEXP* front, SEXP* last, SEXP value,
                                    SEXP name) {
    SLOWASSERT(TYPEOF(*front) == LISTSXP || TYPEOF(*front) == NILSXP);
    SLOWASSERT(TYPEOF(*last) == LISTSXP || TYPEOF(*last) == NILSXP);

    SEXP app = CONS_NR(value, R_NilValue);

    SET_TAG(app, name);

    if (*front == R_NilValue) {
        *front = app;
        PROTECT(*front);
    }

    if (*last != R_NilValue)
        SETCDR(*last, app);
    *last = app;
}

#pragma GCC diagnostic push
#pragma GCC diagnostic ignored "-Wcast-align"

SEXP createEnvironment(std::vector<SEXP>* args, const SEXP parent,
                       const Opcode* pc, InterpreterInstance* ctx,
                       R_bcstack_t* localsBase, SEXP stub) {
    SEXP arglist = R_NilValue;
    auto names = (Immediate*)pc;
    int j = 0;
    for (long i = args->size() - 1; i >= 0; --i) {
        SEXP val = args->at(j);
        SEXP name = cp_pool_at(ctx, names[i]);
        arglist = CONS_NR(val, arglist);
        SET_TAG(arglist, name);
        SET_MISSING(arglist, val == R_MissingArg ? 2 : 0);
        j++;
    }

    SEXP environment = Rf_NewEnvironment(R_NilValue, arglist, parent);
    for (auto i = 0; i < R_BCNodeStackTop - localsBase; i++) {
        if (ostack_at(ctx, i) == stub)
            ostack_set(ctx, i, environment);
    }
    return environment;
}

SEXP createLegacyArgsListFromStackValues(const CallContext& call,
                                         bool eagerCallee,
                                         InterpreterInstance* ctx) {
    SEXP result = R_NilValue;
    SEXP pos = result;

    for (size_t i = 0; i < call.suppliedArgs; ++i) {

        SEXP name = call.hasNames() ? call.name(i, ctx) : R_NilValue;

        SEXP arg = call.stackArg(i);

        if (eagerCallee && TYPEOF(arg) == PROMSXP) {
            arg = Rf_eval(arg, call.callerEnv);
        }
        __listAppend(&result, &pos, arg, name);
    }

    if (result != R_NilValue)
        UNPROTECT(1);

    return result;
}

static SEXP createLegacyArgsList(const CallContext& call, bool eagerCallee,
                                 InterpreterInstance* ctx) {
    SEXP result = R_NilValue;
    SEXP pos = result;

    // loop through the arguments and create a promise, unless it is a missing
    // argument
    for (size_t i = 0; i < call.suppliedArgs; ++i) {
        unsigned argi = call.implicitArgIdx(i);
        SEXP name = call.hasNames() ? call.name(i, ctx) : R_NilValue;

        // if the argument is an ellipsis, then retrieve it from the environment
        // and
        // flatten the ellipsis
        if (argi == DOTS_ARG_IDX) {
            SEXP ellipsis = Rf_findVar(R_DotsSymbol, call.callerEnv);
            if (TYPEOF(ellipsis) == DOTSXP) {
                while (ellipsis != R_NilValue) {
                    name = TAG(ellipsis);
                    if (eagerCallee) {
                        SEXP arg = CAR(ellipsis);
                        if (arg != R_MissingArg)
                            arg = Rf_eval(CAR(ellipsis), call.callerEnv);
                        assert(TYPEOF(arg) != PROMSXP);
                        __listAppend(&result, &pos, arg, name);
                    } else {
                        SEXP promise =
                            Rf_mkPROMISE(CAR(ellipsis), call.callerEnv);
                        __listAppend(&result, &pos, promise, name);
                    }
                    ellipsis = CDR(ellipsis);
                }
            }
        } else if (argi == MISSING_ARG_IDX) {
            if (eagerCallee)
                Rf_errorcall(call.ast, "argument %d is empty", i + 1);
            __listAppend(&result, &pos, R_MissingArg, R_NilValue);
        } else {
            if (eagerCallee) {
                SEXP arg = evalRirCodeExtCaller(call.implicitArg(i), ctx,
                                                call.callerEnv);
                assert(TYPEOF(arg) != PROMSXP);
                __listAppend(&result, &pos, arg, name);
            } else {
                Code* arg = call.implicitArg(i);
                SEXP promise = createPromise(arg, call.callerEnv);
                __listAppend(&result, &pos, promise, name);
            }
        }
    }

    if (result != R_NilValue)
        UNPROTECT(1);
    return result;
}

SEXP materialize(void* rirDataWrapper) {
    if (auto promargs = ArgsLazyData::cast(rirDataWrapper)) {
        return promargs->createArgsLists();
    } else if (auto stub = LazyEnvironment::cast(rirDataWrapper)) {
        return stub->create();
    }
    assert(false);
    return nullptr;
}

SEXP* keepAliveSEXPs(void* rirDataWrapper) {
    if (auto env = LazyEnvironment::cast(rirDataWrapper)) {
        return env->gcData();
    }
    assert(false);
    return nullptr;
}

SEXP lazyPromargsCreation(void* rirDataWrapper) {
    return ArgsLazyData::cast(rirDataWrapper)->createArgsLists();
}

SEXP lazyEnvCreation(void* rirDataWrapper) {
    return LazyEnvironment::cast(rirDataWrapper)->create();
}

static RIR_INLINE SEXP createLegacyLazyArgsList(const CallContext& call,
                                                InterpreterInstance* ctx) {
    if (call.hasStackArgs()) {
        return createLegacyArgsListFromStackValues(call, false, ctx);
    } else {
        return createLegacyArgsList(call, false, ctx);
    }
}

static RIR_INLINE SEXP createLegacyArgsList(const CallContext& call,
                                            InterpreterInstance* ctx) {
    if (call.hasStackArgs()) {
        return createLegacyArgsListFromStackValues(call, call.hasEagerCallee(),
                                                   ctx);
    } else {
        return createLegacyArgsList(call, call.hasEagerCallee(), ctx);
    }
}

SEXP evalRirCode(Code*, InterpreterInstance*, SEXP, const CallContext*, Opcode*,
                 R_bcstack_t* = nullptr);
static SEXP rirCallTrampoline_(RCNTXT& cntxt, const CallContext& call,
                               Code* code, SEXP env, InterpreterInstance* ctx) {
    if ((SETJMP(cntxt.cjmpbuf))) {
        if (R_ReturnedValue == R_RestartToken) {
            cntxt.callflag = CTXT_RETURN; /* turn restart off */
            R_ReturnedValue = R_NilValue; /* remove restart token */
            return evalRirCode(code, ctx, cntxt.cloenv, &call);
        } else {
            return R_ReturnedValue;
        }
    }
    return evalRirCode(code, ctx, env, &call);
}

static RIR_INLINE SEXP rirCallTrampoline(const CallContext& call, Function* fun,
                                         SEXP env, SEXP arglist,
                                         InterpreterInstance* ctx) {
    assert(TYPEOF(env) == ENVSXP ||
           fun->signature().envCreation ==
               FunctionSignature::Environment::CalleeCreated);

    RCNTXT cntxt;

    // This code needs to be protected, because its slot in the dispatch table
    // could get overwritten while we are executing it.
    PROTECT(fun->container());

    initClosureContext(call.ast, &cntxt, env, call.callerEnv, arglist,
                       call.callee);
    R_Srcref = getAttrib(call.callee, symbol::srcref);

    closureDebug(call.ast, call.callee, env, R_NilValue, &cntxt);

    // Warning: call.popArgs() between initClosureContext and trampoline will
    // result in broken stack on non-local returns.

    Code* code = fun->body();
    // Pass &cntxt.cloenv, to let evalRirCode update the env of the current
    // context
    SEXP result = rirCallTrampoline_(cntxt, call, code, env, ctx);
    PROTECT(result);

    endClosureDebug(call.ast, call.callee, env);
    endClosureContext(&cntxt, result);

    R_Srcref = cntxt.srcref;
    R_ReturnedValue = R_NilValue;

    UNPROTECT(2);
    return result;
}

static RIR_INLINE SEXP rirCallTrampoline(const CallContext& call, Function* fun,
                                         SEXP arglist,
                                         InterpreterInstance* ctx) {
    return rirCallTrampoline(call, fun, symbol::delayedEnv, arglist, ctx);
}

#pragma GCC diagnostic push
#pragma GCC diagnostic ignored "-Wunused-variable"
const static SEXP loopTrampolineMarker = (SEXP)0x7007;
static void loopTrampoline(Code* c, InterpreterInstance* ctx, SEXP env,
                           const CallContext* callCtxt, Opcode* pc,
                           R_bcstack_t* localsBase) {
    assert(env);

    RCNTXT cntxt;
    Rf_begincontext(&cntxt, CTXT_LOOP, R_NilValue, env, R_BaseEnv, R_NilValue,
                    R_NilValue);

    if (int s = SETJMP(cntxt.cjmpbuf)) {
        // incoming non-local break/continue:
        if (s == CTXT_BREAK) {
            Rf_endcontext(&cntxt);
            return;
        }
        // continue case: fall through to do another iteration
    }

    // execute the loop body
    SEXP res = evalRirCode(c, ctx, env, callCtxt, pc, localsBase);
    assert(res == loopTrampolineMarker);
    Rf_endcontext(&cntxt);
}
#pragma GCC diagnostic pop

static SEXP inlineContextTrampoline(Code* c, const CallContext* callCtx,
                                    SEXP ast, SEXP sysparent, SEXP op,
                                    InterpreterInstance* ctx, Opcode* pc,
                                    R_bcstack_t* localsBase) {
    RCNTXT cntxt;
    // The first env should be the callee env, but that will be done by the
    // callee. We store sysparent there, because our optimizer may actually
    // delay instructions into the inlinee and might assume that we still have
    // to outer env.
    initClosureContext(ast, &cntxt, symbol::delayedEnv, sysparent,
                       symbol::delayedArglist, op);
    auto trampoline = [&]() {
        if ((SETJMP(cntxt.cjmpbuf))) {
            if (R_ReturnedValue == R_RestartToken) {
                cntxt.callflag = CTXT_RETURN; /* turn restart off */
                R_ReturnedValue = R_NilValue; /* remove restart token */
                return evalRirCode(c, ctx, cntxt.cloenv, callCtx, pc);
            } else {
                return R_ReturnedValue;
            }
        }
        return evalRirCode(c, ctx, sysparent, callCtx, pc, localsBase);
    };

    // execute the inlined function
    auto res = trampoline();
    endClosureContext(&cntxt, res);
    return res;
}

static RIR_INLINE SEXP legacySpecialCall(const CallContext& call,
                                         InterpreterInstance* ctx) {
    assert(call.ast != R_NilValue);
    assert(TYPEOF(call.callerEnv) == ENVSXP);

    // get the ccode
    CCODE f = getBuiltin(call.callee);
    int flag = getFlag(call.callee);
    R_Visible = static_cast<Rboolean>(flag != 1);
    // call it with the AST only
    SEXP result = f(call.ast, call.callee, CDR(call.ast), call.callerEnv);
    if (flag < 2)
        R_Visible = static_cast<Rboolean>(flag != 1);
    return result;
}

static RIR_INLINE SEXP legacyCallWithArgslist(const CallContext& call,
                                              SEXP argslist,
                                              InterpreterInstance* ctx) {
    if (TYPEOF(call.callee) == BUILTINSXP) {
        // get the ccode
        CCODE f = getBuiltin(call.callee);
        int flag = getFlag(call.callee);
        if (flag < 2)
            R_Visible = static_cast<Rboolean>(flag != 1);
        // call it
        SEXP result = f(call.ast, call.callee, argslist, call.callerEnv);
        if (flag < 2)
            R_Visible = static_cast<Rboolean>(flag != 1);
        return result;
    }

    assert(TYPEOF(call.callee) == CLOSXP &&
           TYPEOF(BODY(call.callee)) != EXTERNALSXP);
    return Rf_applyClosure(call.ast, call.callee, argslist, call.callerEnv,
                           R_NilValue);
}

static RIR_INLINE SEXP legacyCall(const CallContext& call,
                                  InterpreterInstance* ctx) {
    // create the argslist
    SEXP argslist = createLegacyArgsList(call, ctx);
    PROTECT(argslist);
    SEXP res = legacyCallWithArgslist(call, argslist, ctx);
    UNPROTECT(1);
    return res;
}

static SEXP closureArgumentAdaptor(const CallContext& call, SEXP arglist,
                                   SEXP suppliedvars) {
    SEXP op = call.callee;
    if (FORMALS(op) == R_NilValue && arglist == R_NilValue)
        return Rf_NewEnvironment(R_NilValue, R_NilValue, CLOENV(op));

    /*  Set up a context with the call in it so error has access to it */
    RCNTXT cntxt;
    initClosureContext(call.ast, &cntxt, CLOENV(op), call.callerEnv, arglist,
                       op);

    /*  Build a list which matches the actual (unevaluated) arguments
        to the formal paramters.  Build a new environment which
        contains the matched pairs.  Ideally this environment sould be
        hashed.  */
    SEXP newrho, a, f;

    SEXP actuals = Rf_matchArgs(FORMALS(op), arglist, call.ast);
    PROTECT(newrho = Rf_NewEnvironment(FORMALS(op), actuals, CLOENV(op)));

    /* Turn on reference counting for the binding cells so local
       assignments arguments increment REFCNT values */
    for (a = actuals; a != R_NilValue; a = CDR(a))
        ENABLE_REFCNT(a);

    /*  Use the default code for unbound formals.  FIXME: It looks like
        this code should preceed the building of the environment so that
        this will also go into the hash table.  */

    /* This piece of code is destructively modifying the actuals list,
       which is now also the list of bindings in the frame of newrho.
       This is one place where internal structure of environment
       bindings leaks out of envir.c.  It should be rewritten
       eventually so as not to break encapsulation of the internal
       environment layout.  We can live with it for now since it only
       happens immediately after the environment creation.  LT */

    f = FORMALS(op);
    a = actuals;
    // get the first Code that is a compiled default value of a formal arg
    // (or nullptr if no such exist)
    Function* fun = DispatchTable::unpack(BODY(op))->baseline();
    size_t pos = 0;
    while (f != R_NilValue) {
        Code* c = fun->defaultArg(pos++);
        if (CAR(f) != R_MissingArg) {
            if (CAR(a) == R_MissingArg) {
                assert(c != nullptr && "No more compiled formals available.");
                SETCAR(a, createPromise(c, newrho));
                SET_MISSING(a, 2);
            }
            // Either just used the compiled formal or it was not needed.
            // Skip over current compiled formal and find the next default arg.
        }
        assert(CAR(f) != R_DotsSymbol || TYPEOF(CAR(a)) == DOTSXP);
        f = CDR(f);
        a = CDR(a);
    }

    /*  Fix up any extras that were supplied by usemethod. */

    if (suppliedvars != R_NilValue)
        Rf_addMissingVarsToNewEnv(newrho, suppliedvars);

    if (R_envHasNoSpecialSymbols(newrho))
        SET_NO_SPECIAL_SYMBOLS(newrho);

    endClosureContext(&cntxt, R_NilValue);

    UNPROTECT(1);

    return newrho;
};

static SEXP findRootPromise(SEXP p) {
    if (TYPEOF(p) == PROMSXP) {
        while (TYPEOF(PREXPR(p)) == PROMSXP) {
            p = PREXPR(p);
        }
    }
    return p;
}

static void addDynamicAssumptionsFromContext(CallContext& call) {
    Assumptions& given = call.givenAssumptions;

    if (!call.hasNames())
        given.add(Assumption::CorrectOrderOfArguments);

    given.add(Assumption::NoExplicitlyMissingArgs);
    if (call.hasStackArgs()) {
        // Always true in this case, since we will pad missing args on the stack
        // later with R_MissingArg's
        given.add(Assumption::NotTooFewArguments);

        auto testArg = [&](size_t i) {
            SEXP arg = call.stackArg(i);
            bool notObj = true;
            bool isEager = true;
            if (TYPEOF(arg) == PROMSXP) {
                SEXP val = safeForcePromise(arg);
                if (val == R_UnboundValue) {
                    notObj = false;
                    isEager = false;
                } else if (isObject(val)) {
                    notObj = false;
                }
            } else if (isObject(arg)) {
                notObj = false;
            } else if (arg == R_MissingArg) {
                given.remove(Assumption::NoExplicitlyMissingArgs);
            }
            if (isEager)
                given.setEager(i);
            if (notObj)
                given.setNotObj(i);
        };

        for (size_t i = 0; i < call.suppliedArgs; ++i) {
            testArg(i);
        }
    } else {
        for (size_t i = 0; i < call.suppliedArgs; ++i) {
            if (call.missingArg(i))
                given.remove(Assumption::NoExplicitlyMissingArgs);
        }
    }
}

static RIR_INLINE Assumptions addDynamicAssumptionsForOneTarget(
    const CallContext& call, const FunctionSignature& signature) {
    Assumptions given = call.givenAssumptions;

    if (call.suppliedArgs <= signature.formalNargs()) {
        given.numMissing(signature.formalNargs() - call.suppliedArgs);
    }

    if (!call.hasStackArgs()) {
        if (call.suppliedArgs >= signature.expectedNargs())
            given.add(Assumption::NotTooFewArguments);
    }

    if (call.suppliedArgs <= signature.formalNargs())
        given.add(Assumption::NotTooManyArguments);

    return given;
}

static RIR_INLINE bool matches(const CallContext& call,
                               const FunctionSignature& signature) {
    // TODO: look at the arguments of the function signature and not just at the
    // global assumptions list. This only becomes relevant as soon as we want to
    // optimize based on argument types.

    // Baseline always matches!
    if (signature.optimization ==
        FunctionSignature::OptimizationLevel::Baseline) {
#ifdef DEBUG_DISPATCH
        std::cout << "BL\n";
#endif
        return true;
    }

    assert(signature.envCreation ==
           FunctionSignature::Environment::CalleeCreated);

    if (!call.hasStackArgs()) {
        // We can't materialize ... in optimized code yet
        for (size_t i = 0; i < call.suppliedArgs; ++i)
            if (call.implicitArgIdx(i) == DOTS_ARG_IDX)
                return false;
    }

    Assumptions given = addDynamicAssumptionsForOneTarget(call, signature);

#ifdef DEBUG_DISPATCH
    std::cout << "have   " << given << "\n";
    std::cout << "trying " << signature.assumptions << "\n";
    std::cout << " -> " << signature.assumptions.subtype(given) << "\n";
#endif
    // Check if given assumptions match required assumptions
    return signature.assumptions.subtype(given);
}

// Watch out: this changes call.nargs! To clean up after the call, you need to
// pop call.nargs number of arguments (which now might be more than the number
// of actually supplied arguments).
static RIR_INLINE void supplyMissingArgs(CallContext& call,
                                         const Function* fun) {
    auto signature = fun->signature();
    assert(call.hasStackArgs());
    if (signature.expectedNargs() > call.suppliedArgs) {
        for (size_t i = 0; i < signature.expectedNargs() - call.suppliedArgs;
             ++i)
            ostack_push(ctx, R_MissingArg);
        call.passedArgs = signature.expectedNargs();
    }
}

static Function* dispatch(const CallContext& call, DispatchTable* vt) {
    // Find the most specific version of the function that can be called given
    // the current call context.
    Function* fun = nullptr;
    for (int i = vt->size() - 1; i >= 0; i--) {
        auto candidate = vt->get(i);
        if (matches(call, candidate->signature())) {
            fun = candidate;
            break;
        }
    }
    assert(fun);

    return fun;
};

static unsigned PIR_WARMUP =
    getenv("PIR_WARMUP") ? atoi(getenv("PIR_WARMUP")) : 3;

// Call a RIR function. Arguments are still untouched.
RIR_INLINE SEXP rirCall(CallContext& call, InterpreterInstance* ctx) {
    SEXP body = BODY(call.callee);
    assert(DispatchTable::check(body));

    auto table = DispatchTable::unpack(body);

    addDynamicAssumptionsFromContext(call);
    Function* fun = dispatch(call, table);
    fun->registerInvocation();

    if (!fun->unoptimizable && fun->invocationCount() % PIR_WARMUP == 0) {
        Assumptions given =
            addDynamicAssumptionsForOneTarget(call, fun->signature());
        // addDynamicAssumptionForOneTarget compares arguments with the
        // signature of the current dispatch target. There the number of
        // arguments might be off. But we want to force compiling a new version
        // exactly for this number of arguments, thus we need to add this as an
        // explicit assumption.
        given.add(Assumption::NotTooFewArguments);
        if (fun == table->baseline() || given != fun->signature().assumptions) {
            if (Assumptions(given).includes(
                    pir::Rir2PirCompiler::minimalAssumptions)) {
                // More assumptions are available than this version uses. Let's
                // try compile a better matching version.
#ifdef DEBUG_DISPATCH
                std::cout << "Optimizing for new context:";
                std::cout << given << " vs " << fun->signature().assumptions
                          << "\n";
#endif
                SEXP lhs = CAR(call.ast);
                SEXP name = R_NilValue;
                if (TYPEOF(lhs) == SYMSXP)
                    name = lhs;
                ctx->closureOptimizer(call.callee, given, name);
                fun = dispatch(call, table);
            }
        }
    }

    bool needsEnv = fun->signature().envCreation ==
                    FunctionSignature::Environment::CallerProvided;
    SEXP result = nullptr;
    auto arglist = call.arglist;
    if (needsEnv) {
        if (!arglist)
            arglist = createLegacyLazyArgsList(call, ctx);
        PROTECT(arglist);
        SEXP env = closureArgumentAdaptor(call, arglist, R_NilValue);
        PROTECT(env);
        result = rirCallTrampoline(call, fun, env, arglist, ctx);
        UNPROTECT(2);
    } else {
        if (call.hasStackArgs()) {
            // Instead of a SEXP with the argslist we create an
            // structure with the information needed to recreate
            // the list lazily if the gnu-r interpreter needs it
            ArgsLazyData lazyArgs(&call, ctx);
            if (!arglist)
                arglist = (SEXP)&lazyArgs;
            supplyMissingArgs(call, fun);
            result = rirCallTrampoline(call, fun, arglist, ctx);
        } else {
            if (!arglist)
                arglist = createLegacyArgsList(call, ctx);
            PROTECT(arglist);
            result = rirCallTrampoline(call, fun, arglist, ctx);
            UNPROTECT(1);
        }
    }

    assert(result);

    assert(!fun->deopt);
    return result;
}

#ifdef DEBUG_SLOWCASES

class SlowcaseCounter {
  public:
    std::unordered_map<std::string, size_t> counter;

    void count(const std::string& kind, CallContext& call,
               InterpreterInstance* ctx) {
        std::stringstream message;
        message << "Fast case " << kind << " failed for "
                << getBuiltinName(getBuiltinNr(call.callee)) << " ("
                << getBuiltinNr(call.callee) << ") "
                << "nargs : " << call.suppliedArgs;
        if (call.suppliedArgs > 0) {
            auto arg = call.stackArg(0);
            if (TYPEOF(arg) == PROMSXP)
                arg = safeForcePromise(arg);
            if (arg == R_UnboundValue)
                message << "arg0 lazy";
            else if (arg == R_MissingArg)
                message << "arg0 missing";
            else
                message << " arg0 : " << type2char(TYPEOF(arg)) << " a "
                        << (ATTRIB(arg) != R_NilValue);
        }
        if (!counter.count(message.str()))
            counter[message.str()] = 0;
        counter[message.str()]++;
    }

    static constexpr size_t TRESHOLD = 100;
    ~SlowcaseCounter() {
        std::map<size_t, std::set<std::string>> order;
        for (auto& e : counter)
            if (e.second > TRESHOLD)
                order[e.second].insert(e.first);
        for (auto& o : order) {
            for (auto& e : o.second) {
                std::cout << o.first << " times: " << e << "\n";
            }
        }
    }
};
SlowcaseCounter SLOWCASE_COUNTER;
#endif

static RIR_INLINE SEXP builtinCall(CallContext& call,
                                   InterpreterInstance* ctx) {
    if (call.hasStackArgs() && !call.hasNames()) {
        SEXP res = tryFastBuiltinCall(call, ctx);
        if (res)
            return res;
#ifdef DEBUG_SLOWCASES
        SLOWCASE_COUNTER.count("builtin", call, ctx);
#endif
    }
    return legacyCall(call, ctx);
}

static RIR_INLINE SEXP specialCall(CallContext& call,
                                   InterpreterInstance* ctx) {
    if (call.hasStackArgs() && !call.hasNames()) {
        SEXP res = tryFastSpecialCall(call, ctx);
        if (res)
            return res;
#ifdef DEBUG_SLOWCASES
        SLOWCASE_COUNTER.count("special", call, ctx);
#endif
    }
    return legacySpecialCall(call, ctx);
}

static SEXP doCall(CallContext& call, InterpreterInstance* ctx) {
    assert(call.callee);

    switch (TYPEOF(call.callee)) {
    case SPECIALSXP:
        return specialCall(call, ctx);
    case BUILTINSXP:
        return builtinCall(call, ctx);
    case CLOSXP: {
        if (TYPEOF(BODY(call.callee)) != EXTERNALSXP)
            return legacyCall(call, ctx);
        return rirCall(call, ctx);
    }
    default:
        Rf_error("Invalid Callee");
    };
    return R_NilValue;
}

static SEXP dispatchApply(SEXP ast, SEXP obj, SEXP actuals, SEXP selector,
                          SEXP callerEnv, InterpreterInstance* ctx) {
    SEXP op = SYMVALUE(selector);

    // ===============================================
    // First try S4
    if (IS_S4_OBJECT(obj) && R_has_methods(op)) {
        SEXP result = R_possible_dispatch(ast, op, actuals, callerEnv, TRUE);
        if (result)
            return result;
    }

    // ===============================================
    // Then try S3
    const char* generic = CHAR(PRINTNAME(selector));
    SEXP rho1 = Rf_NewEnvironment(R_NilValue, R_NilValue, callerEnv);
    PROTECT(rho1);
    RCNTXT cntxt;
    initClosureContext(ast, &cntxt, rho1, callerEnv, actuals, op);
    SEXP result;
    bool success = Rf_usemethod(generic, obj, ast, actuals, rho1, callerEnv,
                                R_BaseEnv, &result);
    UNPROTECT(1);
    endClosureContext(&cntxt, success ? result : R_NilValue);
    if (success)
        return result;

    return nullptr;
}

#define R_INT_MAX INT_MAX
#define R_INT_MIN -INT_MAX
// .. relying on fact that NA_INTEGER is outside of these

static R_INLINE int R_integer_plus(int x, int y, Rboolean* pnaflag) {
    if (x == NA_INTEGER || y == NA_INTEGER)
        return NA_INTEGER;

    if (((y > 0) && (x > (R_INT_MAX - y))) ||
        ((y < 0) && (x < (R_INT_MIN - y)))) {
        if (pnaflag != NULL)
            *pnaflag = TRUE;
        return NA_INTEGER;
    }
    return x + y;
}

static R_INLINE int R_integer_minus(int x, int y, Rboolean* pnaflag) {
    if (x == NA_INTEGER || y == NA_INTEGER)
        return NA_INTEGER;

    if (((y < 0) && (x > (R_INT_MAX + y))) ||
        ((y > 0) && (x < (R_INT_MIN + y)))) {
        if (pnaflag != NULL)
            *pnaflag = TRUE;
        return NA_INTEGER;
    }
    return x - y;
}

#define GOODIPROD(x, y, z) ((double)(x) * (double)(y) == (z))
static R_INLINE int R_integer_times(int x, int y, Rboolean* pnaflag) {
    if (x == NA_INTEGER || y == NA_INTEGER)
        return NA_INTEGER;
    else {
        int z = x * y;
        if (GOODIPROD(x, y, z) && z != NA_INTEGER)
            return z;
        else {
            if (pnaflag != NULL)
                *pnaflag = TRUE;
            return NA_INTEGER;
        }
    }
}

enum op { PLUSOP, MINUSOP, TIMESOP, DIVOP, POWOP, MODOP, IDIVOP };
#define INTEGER_OVERFLOW_WARNING "NAs produced by integer overflow"

#define CHECK_INTEGER_OVERFLOW(ans, naflag)                                    \
    do {                                                                       \
        if (naflag) {                                                          \
            PROTECT(ans);                                                      \
            SEXP call = getSrcForCall(c, pc - 1, ctx);                         \
            Rf_warningcall(call, INTEGER_OVERFLOW_WARNING);                    \
            UNPROTECT(1);                                                      \
        }                                                                      \
    } while (0)

#define BINOP_FALLBACK(op)                                                     \
    do {                                                                       \
        static SEXP prim = NULL;                                               \
        static CCODE blt;                                                      \
        static int flag;                                                       \
        if (!prim) {                                                           \
            prim = Rf_findFun(Rf_install(op), R_GlobalEnv);                    \
            blt = getBuiltin(prim);                                            \
            flag = getFlag(prim);                                              \
        }                                                                      \
        SEXP call = getSrcForCall(c, pc - 1, ctx);                             \
        SEXP argslist = CONS_NR(lhs, CONS_NR(rhs, R_NilValue));                \
        ostack_push(ctx, argslist);                                            \
        if (flag < 2)                                                          \
            R_Visible = static_cast<Rboolean>(flag != 1);                      \
        res = blt(call, prim, argslist, env);                                  \
        if (flag < 2)                                                          \
            R_Visible = static_cast<Rboolean>(flag != 1);                      \
        ostack_pop(ctx);                                                       \
    } while (false)

#define DO_FAST_BINOP(op, op2)                                                 \
    do {                                                                       \
        if (IS_SIMPLE_SCALAR(lhs, REALSXP)) {                                  \
            if (IS_SIMPLE_SCALAR(rhs, REALSXP)) {                              \
                res_type = REALSXP;                                            \
                real_res = (*REAL(lhs) == NA_REAL || *REAL(rhs) == NA_REAL)    \
                               ? NA_REAL                                       \
                               : *REAL(lhs) op * REAL(rhs);                    \
            } else if (IS_SIMPLE_SCALAR(rhs, INTSXP)) {                        \
                res_type = REALSXP;                                            \
                real_res =                                                     \
                    (*REAL(lhs) == NA_REAL || *INTEGER(rhs) == NA_INTEGER)     \
                        ? NA_REAL                                              \
                        : *REAL(lhs) op * INTEGER(rhs);                        \
            }                                                                  \
        } else if (IS_SIMPLE_SCALAR(lhs, INTSXP)) {                            \
            if (IS_SIMPLE_SCALAR(rhs, INTSXP)) {                               \
                Rboolean naflag = FALSE;                                       \
                switch (op2) {                                                 \
                case PLUSOP:                                                   \
                    int_res =                                                  \
                        R_integer_plus(*INTEGER(lhs), *INTEGER(rhs), &naflag); \
                    break;                                                     \
                case MINUSOP:                                                  \
                    int_res = R_integer_minus(*INTEGER(lhs), *INTEGER(rhs),    \
                                              &naflag);                        \
                    break;                                                     \
                case TIMESOP:                                                  \
                    int_res = R_integer_times(*INTEGER(lhs), *INTEGER(rhs),    \
                                              &naflag);                        \
                    break;                                                     \
                }                                                              \
                res_type = INTSXP;                                             \
                CHECK_INTEGER_OVERFLOW(R_NilValue, naflag);                    \
            } else if (IS_SIMPLE_SCALAR(rhs, REALSXP)) {                       \
                res_type = REALSXP;                                            \
                real_res =                                                     \
                    (*INTEGER(lhs) == NA_INTEGER || *REAL(rhs) == NA_REAL)     \
                        ? NA_REAL                                              \
                        : *INTEGER(lhs) op * REAL(rhs);                        \
            }                                                                  \
        }                                                                      \
    } while (false)

#define STORE_BINOP(res_type, int_res, real_res)                               \
    do {                                                                       \
        SEXP a = ostack_at(ctx, 0);                                            \
        SEXP b = ostack_at(ctx, 1);                                            \
        if (NO_REFERENCES(a)) {                                                \
            TYPEOF(a) = res_type;                                              \
            res = a;                                                           \
            ostack_pop(ctx);                                                   \
            ostack_at(ctx, 0) = a;                                             \
        } else if (NO_REFERENCES(b)) {                                         \
            TYPEOF(b) = res_type;                                              \
            res = b;                                                           \
            ostack_pop(ctx);                                                   \
        } else {                                                               \
            ostack_pop(ctx);                                                   \
            ostack_at(ctx, 0) = res = Rf_allocVector(res_type, 1);             \
        }                                                                      \
        switch (res_type) {                                                    \
        case INTSXP:                                                           \
            INTEGER(res)[0] = int_res;                                         \
            break;                                                             \
        case REALSXP:                                                          \
            REAL(res)[0] = real_res;                                           \
            break;                                                             \
        }                                                                      \
    } while (false)

#define DO_BINOP(op, op2)                                                      \
    do {                                                                       \
        int int_res = -1;                                                      \
        double real_res = -2.0;                                                \
        int res_type = 0;                                                      \
        DO_FAST_BINOP(op, op2);                                                \
        if (res_type) {                                                        \
            STORE_BINOP(res_type, int_res, real_res);                          \
        } else {                                                               \
            BINOP_FALLBACK(#op);                                               \
            ostack_pop(ctx);                                                   \
            ostack_set(ctx, 0, res);                                           \
        }                                                                      \
    } while (false)

static double myfloor(double x1, double x2) {
    double q = x1 / x2, tmp;

    if (x2 == 0.0)
        return q;
    tmp = x1 - floor(q) * x2;
    return floor(q) + floor(tmp / x2);
}

static double myfmod(double x1, double x2) {
    if (x2 == 0.0)
        return R_NaN;
    double q = x1 / x2, tmp = x1 - floor(q) * x2;
    if (R_FINITE(q) && (fabs(q) > 1 / R_AccuracyInfo.eps))
        Rf_warning("probable complete loss of accuracy in modulus");
    q = floor(tmp / x2);
    return tmp - q * x2;
}

static R_INLINE int R_integer_uplus(int x, Rboolean* pnaflag) {
    if (x == NA_INTEGER)
        return NA_INTEGER;

    return x;
}

static R_INLINE int R_integer_uminus(int x, Rboolean* pnaflag) {
    if (x == NA_INTEGER)
        return NA_INTEGER;

    return -x;
}

#define UNOP_FALLBACK(op)                                                      \
    do {                                                                       \
        static SEXP prim = NULL;                                               \
        static CCODE blt;                                                      \
        static int flag;                                                       \
        if (!prim) {                                                           \
            prim = Rf_findFun(Rf_install(op), R_GlobalEnv);                    \
            blt = getBuiltin(prim);                                            \
            flag = getFlag(prim);                                              \
        }                                                                      \
        SEXP call = getSrcForCall(c, pc - 1, ctx);                             \
        SEXP argslist = CONS_NR(val, R_NilValue);                              \
        ostack_push(ctx, argslist);                                            \
        if (flag < 2)                                                          \
            R_Visible = static_cast<Rboolean>(flag != 1);                      \
        res = blt(call, prim, argslist, env);                                  \
        if (flag < 2)                                                          \
            R_Visible = static_cast<Rboolean>(flag != 1);                      \
        ostack_pop(ctx);                                                       \
    } while (false)

#define DO_UNOP(op, op2)                                                       \
    do {                                                                       \
        if (IS_SIMPLE_SCALAR(val, REALSXP)) {                                  \
            res = Rf_allocVector(REALSXP, 1);                                  \
            *REAL(res) = (*REAL(val) == NA_REAL) ? NA_REAL : op * REAL(val);   \
        } else if (IS_SIMPLE_SCALAR(val, INTSXP)) {                            \
            Rboolean naflag = FALSE;                                           \
            res = Rf_allocVector(INTSXP, 1);                                   \
            switch (op2) {                                                     \
            case PLUSOP:                                                       \
                *INTEGER(res) = R_integer_uplus(*INTEGER(val), &naflag);       \
                break;                                                         \
            case MINUSOP:                                                      \
                *INTEGER(res) = R_integer_uminus(*INTEGER(val), &naflag);      \
                break;                                                         \
            }                                                                  \
            CHECK_INTEGER_OVERFLOW(res, naflag);                               \
        } else {                                                               \
            UNOP_FALLBACK(#op);                                                \
        }                                                                      \
        ostack_set(ctx, 0, res);                                               \
    } while (false)

#define DO_RELOP(op)                                                           \
    do {                                                                       \
        if (IS_SIMPLE_SCALAR(lhs, LGLSXP)) {                                   \
            if (IS_SIMPLE_SCALAR(rhs, LGLSXP)) {                               \
                if (*LOGICAL(lhs) == NA_LOGICAL ||                             \
                    *LOGICAL(rhs) == NA_LOGICAL) {                             \
                    res = R_LogicalNAValue;                                    \
                } else {                                                       \
                    res = *LOGICAL(lhs) op * LOGICAL(rhs) ? R_TrueValue        \
                                                          : R_FalseValue;      \
                }                                                              \
                break;                                                         \
            }                                                                  \
        } else if (IS_SIMPLE_SCALAR(lhs, REALSXP)) {                           \
            if (IS_SIMPLE_SCALAR(rhs, REALSXP)) {                              \
                if (*REAL(lhs) == NA_REAL || *REAL(rhs) == NA_REAL) {          \
                    res = R_LogicalNAValue;                                    \
                } else {                                                       \
                    res = *REAL(lhs) op * REAL(rhs) ? R_TrueValue              \
                                                    : R_FalseValue;            \
                }                                                              \
                break;                                                         \
            } else if (IS_SIMPLE_SCALAR(rhs, INTSXP)) {                        \
                if (*REAL(lhs) == NA_REAL || *INTEGER(rhs) == NA_INTEGER) {    \
                    res = R_LogicalNAValue;                                    \
                } else {                                                       \
                    res = *REAL(lhs) op * INTEGER(rhs) ? R_TrueValue           \
                                                       : R_FalseValue;         \
                }                                                              \
                break;                                                         \
            }                                                                  \
        } else if (IS_SIMPLE_SCALAR(lhs, INTSXP)) {                            \
            if (IS_SIMPLE_SCALAR(rhs, INTSXP)) {                               \
                if (*INTEGER(lhs) == NA_INTEGER ||                             \
                    *INTEGER(rhs) == NA_INTEGER) {                             \
                    res = R_LogicalNAValue;                                    \
                } else {                                                       \
                    res = *INTEGER(lhs) op * INTEGER(rhs) ? R_TrueValue        \
                                                          : R_FalseValue;      \
                }                                                              \
                break;                                                         \
            } else if (IS_SIMPLE_SCALAR(rhs, REALSXP)) {                       \
                if (*INTEGER(lhs) == NA_INTEGER || *REAL(rhs) == NA_REAL) {    \
                    res = R_LogicalNAValue;                                    \
                } else {                                                       \
                    res = *INTEGER(lhs) op * REAL(rhs) ? R_TrueValue           \
                                                       : R_FalseValue;         \
                }                                                              \
                break;                                                         \
            }                                                                  \
        }                                                                      \
        BINOP_FALLBACK(#op);                                                   \
    } while (false)

static SEXP seq_int(int n1, int n2) {
    int n = n1 <= n2 ? n2 - n1 + 1 : n1 - n2 + 1;
    SEXP ans = Rf_allocVector(INTSXP, n);
    int* data = INTEGER(ans);
    if (n1 <= n2) {
        while (n1 <= n2)
            *data++ = n1++;
    } else {
        while (n1 >= n2)
            *data++ = n1--;
    }
    return ans;
}

#define BINDING_CACHE_SIZE 5
typedef struct {
    SEXP loc;
    Immediate idx;
} BindingCache;

static RIR_INLINE SEXP cachedGetBindingCell(SEXP env, Immediate idx,
                                            InterpreterInstance* ctx,
                                            BindingCache* bindingCache) {
    if (env == R_BaseEnv || env == R_BaseNamespace)
        return NULL;

    Immediate cidx = idx % BINDING_CACHE_SIZE;
    if (bindingCache[cidx].idx == idx) {
        return bindingCache[cidx].loc;
    }

    SEXP sym = cp_pool_at(ctx, idx);
    SLOWASSERT(TYPEOF(sym) == SYMSXP);
    R_varloc_t loc = R_findVarLocInFrame(env, sym);
    if (!R_VARLOC_IS_NULL(loc)) {
        bindingCache[cidx].loc = loc.cell;
        bindingCache[cidx].idx = idx;
        return loc.cell;
    }
    return NULL;
}

static SEXP cachedGetVar(SEXP env, Immediate idx, InterpreterInstance* ctx,
                         BindingCache* bindingCache) {
    SEXP loc = cachedGetBindingCell(env, idx, ctx, bindingCache);
    if (loc) {
        SEXP res = CAR(loc);
        if (res != R_UnboundValue)
            return res;
    }
    SEXP sym = cp_pool_at(ctx, idx);
    SLOWASSERT(TYPEOF(sym) == SYMSXP);
    return Rf_findVar(sym, env);
}

#define ACTIVE_BINDING_MASK (1 << 15)
#define BINDING_LOCK_MASK (1 << 14)
#define IS_ACTIVE_BINDING(b) ((b)->sxpinfo.gp & ACTIVE_BINDING_MASK)
#define BINDING_IS_LOCKED(b) ((b)->sxpinfo.gp & BINDING_LOCK_MASK)
static void cachedSetVar(SEXP val, SEXP env, Immediate idx,
                         InterpreterInstance* ctx, BindingCache* bindingCache,
                         bool keepMissing = false) {
    SEXP loc = cachedGetBindingCell(env, idx, ctx, bindingCache);
    if (loc && !BINDING_IS_LOCKED(loc) && !IS_ACTIVE_BINDING(loc)) {
        SEXP cur = CAR(loc);
        if (cur == val)
            return;
        INCREMENT_NAMED(val);
        SETCAR(loc, val);
        if (!keepMissing && MISSING(loc))
            SET_MISSING(loc, 0);
        return;
    }

    SEXP sym = cp_pool_at(ctx, idx);
    SLOWASSERT(TYPEOF(sym) == SYMSXP);
    INCREMENT_NAMED(val);
    PROTECT(val);
    Rf_defineVar(sym, val, env);
    UNPROTECT(1);
}

RIR_INLINE static void castInt(bool ceil_, Code* c, Opcode* pc,
                               InterpreterInstance* ctx) {
    SEXP val = ostack_top(ctx);
    // Scalar integers (already done)
    if (IS_SIMPLE_SCALAR(val, INTSXP) && *INTEGER(val) != NA_INTEGER) {
        return;
    } else if (IS_SIMPLE_SCALAR(val, REALSXP) && NO_REFERENCES(val) &&
               !ISNAN(*REAL(val))) {
        double r = *REAL(val);
        TYPEOF(val) = INTSXP;
        *INTEGER(val) = (int)(ceil_ ? ceil(r) : floor(r));
        return;
    } else if (IS_SIMPLE_SCALAR(val, LGLSXP) && NO_REFERENCES(val) &&
               *LOGICAL(val) != NA_LOGICAL) {
        TYPEOF(val) = INTSXP;
        return;
    }
    int x = -20;
    bool isNaOrNan = false;
    if (TYPEOF(val) == INTSXP || TYPEOF(val) == REALSXP ||
        TYPEOF(val) == LGLSXP) {
        if (XLENGTH(val) == 0) {
            Rf_errorcall(getSrcAt(c, pc - 1, ctx), "argument of length 0");
            x = NA_INTEGER;
            isNaOrNan = false;
        } else {
            switch (TYPEOF(val)) {
            case INTSXP: {
                int i = *INTEGER(val);
                if (i == NA_INTEGER) {
                    x = NA_INTEGER;
                    isNaOrNan = true;
                } else {
                    x = i;
                    isNaOrNan = false;
                }
                break;
            }
            case REALSXP: {
                double r = *REAL(val);
                if (ISNAN(r)) {
                    x = NA_INTEGER;
                    isNaOrNan = true;
                } else {
                    x = (int)(ceil_ ? ceil(r) : floor(r));
                    isNaOrNan = false;
                }
                break;
            }
            case LGLSXP: {
                int l = *LOGICAL(val);
                if (l == NA_LOGICAL) {
                    x = NA_INTEGER;
                    isNaOrNan = true;
                } else {
                    x = (int)l;
                    isNaOrNan = false;
                }
                break;
            }
            default:
                assert(false);
            }
            if (XLENGTH(val) > 1) {
                Rf_warningcall(getSrcAt(c, pc - 1, ctx),
                               "numerical expression has multiple "
                               "elements: only the first used");
            }
        }
    } else { // Everything else
        x = NA_INTEGER;
        isNaOrNan = true;
    }
    if (isNaOrNan) {
        Rf_errorcall(getSrcAt(c, pc - 1, ctx), "NA/NaN argument");
    }
    SEXP res = Rf_allocVector(INTSXP, 1);
    *INTEGER(res) = x;
    ostack_pop(ctx);
    ostack_push(ctx, res);
}

#pragma GCC diagnostic push
#pragma GCC diagnostic ignored "-Wcast-align"

// This happens since enabling -fno-exceptions, but the error message is
// terrible, can't find out where in the evalRirCode function
#pragma GCC diagnostic ignored "-Wstrict-overflow"

RCNTXT* getFunctionContext(size_t pos = 0, RCNTXT* cptr = R_GlobalContext) {
    while (cptr->nextcontext != NULL) {
        if (cptr->callflag & CTXT_FUNCTION) {
            if (pos == 0)
                return cptr;
            pos--;
        }
        cptr = cptr->nextcontext;
    }
    assert(false);
    return nullptr;
}

RCNTXT* findFunctionContextFor(SEXP e) {
    auto cptr = R_GlobalContext;
    while (cptr->nextcontext != NULL) {
        if (cptr->callflag & CTXT_FUNCTION && cptr->cloenv == e) {
            return cptr;
        }
        cptr = cptr->nextcontext;
    }
    return nullptr;
}

/*
 * This function takes some deopt metadata and stack frame contents on the
 * interpreter stack. It first recursively reconstructs a context for each
 * inlined frame, bottom up. This means either reuse the already existing
 * context, or synthesize a new one. Then the frames are executed (in the
 * deoptimized version), top down. At the end we long-jump out of the outermost
 * context and thus return from the R function that triggered this deopt
 * routine.
 */
void deoptFramesWithContext(InterpreterInstance* ctx,
                            const CallContext* callCtxt,
                            DeoptMetadata* deoptData, SEXP sysparent,
                            size_t pos, size_t stackHeight,
                            bool outerHasContext) {
    size_t excessStack = stackHeight;

    FrameInfo& f = deoptData->frames[pos];
    stackHeight -= f.stackSize + 1;
    SEXP deoptEnv = ostack_at(ctx, stackHeight);
    auto code = f.code;

    bool outermostFrame = pos == deoptData->numFrames - 1;
    bool innermostFrame = pos == 0;

    RCNTXT fake;
    RCNTXT* cntxt;
    auto originalCntxt = findFunctionContextFor(deoptEnv);
    if (originalCntxt) {
        assert(outerHasContext &&
               "Frame with context after frame without context");
        cntxt = originalCntxt;
    } else {
        // NOTE: this assert triggers if we can't find the context of the
        // current function. Usually the reason is that a wrong environment is
        // stored in the context.
        assert(!outermostFrame && "Cannot find outermost function context");
        // If the inlinee had no context, we need to synthesize one
        // TODO: need to add ast and closure to the deopt metadata to create a
        // complete context
        cntxt = &fake;
        initClosureContext(R_NilValue, cntxt, deoptEnv, sysparent,
                           FRAME(sysparent), R_NilValue);
    }

    if (auto stub = LazyEnvironment::cast(deoptEnv)) {
        deoptEnv = stub->create();
        cntxt->cloenv = deoptEnv;
    }
    assert(TYPEOF(deoptEnv) == ENVSXP);

#pragma GCC diagnostic push
#pragma GCC diagnostic ignored "-Wunused-variable"
    auto frameBaseSize = ostack_length(ctx) - excessStack;
#pragma GCC diagnostic pop

    auto trampoline = [&]() {
        // 1. Set up our (outer) context
        //
        // The inlinees need to be bound to a new trampoline, or they could
        // long-jump out of this deopt routine into the inlineContextTrampoline.
        // The outermost frame is the caller, not an inlinee, thus we need not
        // change its context.
        if (!outermostFrame) {
            // The longjump is initialized, when we are still reconstructing
            // the frames. But if we restart from here, we need to remove
            // all the extra stuff from the stack used for reconstruction.
            cntxt->nodestack = ostack_cell_at(ctx, excessStack - 1);
            if ((SETJMP(cntxt->cjmpbuf))) {
                assert((size_t)ostack_length(ctx) == frameBaseSize);
                if (R_ReturnedValue == R_RestartToken) {
                    cntxt->callflag = CTXT_RETURN; /* turn restart off */
                    R_ReturnedValue = R_NilValue;  /* remove restart token */
                    return evalRirCode(code, ctx, cntxt->cloenv, callCtxt);
                } else {
                    return R_ReturnedValue;
                }
            }
        }

        // 2. Execute the inner frames
        if (!innermostFrame) {
            deoptFramesWithContext(ctx, callCtxt, deoptData, deoptEnv, pos - 1,
                                   stackHeight, originalCntxt);
        }

        // 3. Execute our frame
        //
        // This wrapper consumes the environment from the deopt metadata and the
        // result of the previous frame.
        assert((size_t)ostack_length(ctx) ==
               frameBaseSize + f.stackSize + (innermostFrame ? 1 : 2));
        SEXP res = nullptr;
        if (!innermostFrame)
            res = ostack_pop(ctx);
        assert(ostack_top() == deoptEnv);
        ostack_pop(ctx);
        if (!innermostFrame)
            ostack_push(ctx, res);
        code->registerInvocation();
        return evalRirCode(code, ctx, cntxt->cloenv, callCtxt, f.pc);
    };

    SEXP res = trampoline();
    assert((size_t)ostack_length(ctx) == frameBaseSize);

    if (!outermostFrame) {
        endClosureContext(cntxt, res);
    } else {
        assert(findFunctionContextFor(deoptEnv) == cntxt);
        // long-jump out of all the inlined contexts
        Rf_findcontext(CTXT_BROWSER | CTXT_FUNCTION, cntxt->cloenv, res);
        assert(false);
    }

    ostack_push(ctx, res);
}

SEXP evalRirCode(Code* c, InterpreterInstance* ctx, SEXP env,
                 const CallContext* callCtxt, Opcode* initialPC,
                 R_bcstack_t* localsBase) {
    assert(env != symbol::delayedEnv || (callCtxt != nullptr));

#ifdef THREADED_CODE
    static void* opAddr[static_cast<uint8_t>(Opcode::num_of)] = {
#define DEF_INSTR(name, ...) (__extension__ && op_##name),
#include "ir/insns.h"
#undef DEF_INSTR
    };
#endif

    assert(c->info.magic == CODE_MAGIC);

    BindingCache bindingCache[BINDING_CACHE_SIZE];
    memset(&bindingCache, 0, sizeof(bindingCache));

    bool existingLocals = localsBase;
    if (!existingLocals) {
#ifdef TYPED_STACK
        // Zero the region of the locals to avoid keeping stuff alive and to
        // zero all the type tags. Note: this trick does not work with the stack
        // in general, since there intermediate callees might set the type tags
        // to something else.
        memset(R_BCNodeStackTop, 0, sizeof(*R_BCNodeStackTop) * c->localsCount);
#endif
        localsBase = R_BCNodeStackTop;
    }
    Locals locals(localsBase, c->localsCount, existingLocals);

    // make sure there is enough room on the stack
    // there is some slack of 5 to make sure the call instruction can store
    // some intermediate values on the stack
    ostack_ensureSize(ctx, c->stackLength + 5);

    Opcode* pc = initialPC ? initialPC : c->code();
    SEXP res;

    std::vector<LazyEnvironment*> envStubs;

    auto changeEnv = [&](SEXP e) {
        assert((TYPEOF(e) == ENVSXP || LazyEnvironment::cast(e)) &&
               "Expected an environment");
        if (e != env) {
            env = e;
            // We need to clear the bindings cache, when we change the
            // environment
            memset(&bindingCache, 0, sizeof(bindingCache));
        }
    };
    R_Visible = TRUE;

    // main loop
    BEGIN_MACHINE {

        INSTRUCTION(invalid_) assert(false && "wrong or unimplemented opcode");

        INSTRUCTION(nop_) NEXT();

        INSTRUCTION(push_context_) {
            SEXP ast = ostack_at(ctx, 1);
            SEXP op = ostack_at(ctx, 0);
            assert(TYPEOF(env) == ENVSXP);
            assert(TYPEOF(op) == CLOSXP);
            ostack_popn(ctx, 2);
            int offset = readJumpOffset();
            advanceJump();
            // Recursively call myself through a inlineContextTrampoline. The
            // trampoline creates an RCNTXT, and then continues executing the
            // same code.
            inlineContextTrampoline(c, callCtxt, ast, env, op, ctx, pc,
                                    localsBase);
            // After returning from the inlined context we need to skip all the
            // instructions inside the context. Otherwise we would execute them
            // twice. Effectively this updates our pc to match the one the
            // pop_context_ had in the inlined context.
            pc += offset;
            assert(*pc == Opcode::pop_context_);
            advanceOpcode();
            NEXT();
        }

        INSTRUCTION(pop_context_) { return ostack_pop(ctx); }

        INSTRUCTION(mk_env_) {
            size_t n = readImmediate();
            advanceImmediate();
            int contextPos = readSignedImmediate();
            advanceImmediate();
            SEXP parent = ostack_pop(ctx);
            PROTECT(parent);
            assert(TYPEOF(parent) == ENVSXP &&
                   "Non-environment used as environment parent.");
            SEXP arglist = R_NilValue;
            auto names = (Immediate*)pc;
            advanceImmediateN(n);
            bool hasMissing = false;
            for (long i = n - 1; i >= 0; --i) {
                SEXP val = ostack_pop(ctx);
                SEXP name = cp_pool_at(ctx, names[i]);
                arglist = CONS_NR(val, arglist);
                SET_TAG(arglist, name);
                hasMissing = hasMissing || val == R_MissingArg;
                SET_MISSING(arglist, val == R_MissingArg ? 2 : 0);
            }
            res = Rf_NewEnvironment(R_NilValue, arglist, parent);

            if (contextPos > 0) {
                if (auto cptr = getFunctionContext(contextPos - 1)) {
                    cptr->cloenv = res;
                    if (cptr->promargs == symbol::delayedArglist) {
                        auto promargs = arglist;
                        if (hasMissing) {
                            // For the promargs we need to strip missing
                            // arguments from the list, otherwise nargs()
                            // reports the wrong value.
                            promargs = Rf_shallow_duplicate(arglist);
                            // Need to test for R_MissingArg because
                            // shallowDuplicate does not copy the missing flag.
                            while (CAR(promargs) == R_MissingArg &&
                                   promargs != R_NilValue) {
                                promargs = CDR(promargs);
                            }
                            auto p = promargs;
                            auto prev = p;
                            while (p != R_NilValue) {
                                if (CAR(p) == R_MissingArg)
                                    SETCDR(prev, CDR(p));
                                prev = p;
                                p = CDR(p);
                            }
                        }
                        cptr->promargs = promargs;
                    }
                }
            }

            ostack_push(ctx, res);
            UNPROTECT(1);
            NEXT();
        }

        INSTRUCTION(mk_stub_env_) {
            // TODO: There is a potential safety problem because we are not
            // preserving the args and parent SEXP. Doing it here is not an
            // option becase R_Preserve is slow. We must find a simple story so
            // that the gc trace rir wrappers.
            size_t n = readImmediate();
            advanceImmediate();
            int contextPos = readSignedImmediate();
            advanceImmediate();
            // Do we need to preserve parent and the arg vals?
            SEXP parent = ostack_pop(ctx);
            assert(TYPEOF(parent) == ENVSXP &&
                   "Non-environment used as environment parent.");
            auto names = pc;
            advanceImmediateN(n);
            std::vector<SEXP>* args = new std::vector<SEXP>();
            for (size_t i = 0; i < n; ++i)
                args->push_back(ostack_pop(ctx));
            auto envStub =
                new LazyEnvironment(args, parent, names, ctx, localsBase);
            envStubs.push_back(envStub);
            res = (SEXP)envStub;

            if (contextPos > 0) {
                if (auto cptr = getFunctionContext(contextPos - 1))
                    cptr->cloenv = res;
            }

            ostack_push(ctx, res);
            NEXT();
        }

        INSTRUCTION(parent_env_) {
            // Can only be used for pir. In pir we always have a closure that
            // stores the lexical envrionment
            assert(callCtxt);
            ostack_push(ctx, CLOENV(callCtxt->callee));
            NEXT();
        }

        INSTRUCTION(get_env_) {
            assert(env);
            ostack_push(ctx, env);
            NEXT();
        }

        INSTRUCTION(set_env_) {
            SEXP e = ostack_pop(ctx);
            changeEnv(e);
            NEXT();
        }

        INSTRUCTION(ldfun_) {
            SEXP sym = readConst(ctx, readImmediate());
            advanceImmediate();
            res = Rf_findFun(sym, env);

            // TODO something should happen here
            if (res == R_UnboundValue)
                assert(false && "Unbound var");
            if (res == R_MissingArg)
                assert(false && "Missing argument");

            switch (TYPEOF(res)) {
            case CLOSXP:
                jit(res, sym, ctx);
                break;
            case SPECIALSXP:
            case BUILTINSXP:
                // special and builtin functions are ok
                break;
            default:
                Rf_error("attempt to apply non-function");
            }
            ostack_push(ctx, res);
            NEXT();
        }

        INSTRUCTION(ldvar_) {
            Immediate id = readImmediate();
            advanceImmediate();
            res = cachedGetVar(env, id, ctx, bindingCache);

            if (res == R_UnboundValue) {
                SEXP sym = cp_pool_at(ctx, id);
                Rf_error("object \"%s\" not found", CHAR(PRINTNAME(sym)));
            } else if (res == R_MissingArg) {
                SEXP sym = cp_pool_at(ctx, id);
                Rf_error("argument \"%s\" is missing, with no default",
                         CHAR(PRINTNAME(sym)));
            }

            // if promise, evaluate & return
            if (TYPEOF(res) == PROMSXP)
                res = promiseValue(res, ctx);

            if (res != R_NilValue)
                ENSURE_NAMED(res);

            ostack_push(ctx, res);
            NEXT();
        }

        INSTRUCTION(ldvar_noforce_) {
            Immediate id = readImmediate();
            advanceImmediate();
            res = cachedGetVar(env, id, ctx, bindingCache);

            if (res == R_UnboundValue) {
                SEXP sym = cp_pool_at(ctx, id);
                Rf_error("object \"%s\" not found", CHAR(PRINTNAME(sym)));
            } else if (res == R_MissingArg) {
                SEXP sym = cp_pool_at(ctx, id);
                Rf_error("argument \"%s\" is missing, with no default",
                         CHAR(PRINTNAME(sym)));
            }

            if (res != R_NilValue)
                ENSURE_NAMED(res);

            ostack_push(ctx, res);
            NEXT();
        }

        INSTRUCTION(ldvar_super_) {
            SEXP sym = readConst(ctx, readImmediate());
            advanceImmediate();
            res = Rf_findVar(sym, ENCLOS(env));

            if (res == R_UnboundValue) {
                Rf_error("object \"%s\" not found", CHAR(PRINTNAME(sym)));
            } else if (res == R_MissingArg) {
                Rf_error("argument \"%s\" is missing, with no default",
                         CHAR(PRINTNAME(sym)));
            }

            // if promise, evaluate & return
            if (TYPEOF(res) == PROMSXP)
                res = promiseValue(res, ctx);

            if (res != R_NilValue)
                ENSURE_NAMED(res);

            ostack_push(ctx, res);
            NEXT();
        }

        INSTRUCTION(ldvar_noforce_super_) {
            SEXP sym = readConst(ctx, readImmediate());
            advanceImmediate();
            res = Rf_findVar(sym, ENCLOS(env));

            if (res == R_UnboundValue) {
                Rf_error("object \"%s\" not found", CHAR(PRINTNAME(sym)));
            } else if (res == R_MissingArg) {
                Rf_error("argument \"%s\" is missing, with no default",
                         CHAR(PRINTNAME(sym)));
            }

            if (res != R_NilValue)
                ENSURE_NAMED(res);

            ostack_push(ctx, res);
            NEXT();
        }

        INSTRUCTION(ldddvar_) {
            SEXP sym = readConst(ctx, readImmediate());
            advanceImmediate();
            res = Rf_ddfindVar(sym, env);

            if (res == R_UnboundValue) {
                Rf_error("object \"%s\" not found", CHAR(PRINTNAME(sym)));
            } else if (res == R_MissingArg) {
                Rf_error("argument \"%s\" is missing, with no default",
                         CHAR(PRINTNAME(sym)));
            }

            // if promise, evaluate & return
            if (TYPEOF(res) == PROMSXP)
                res = promiseValue(res, ctx);

            if (res != R_NilValue)
                ENSURE_NAMED(res);

            ostack_push(ctx, res);
            NEXT();
        }

        INSTRUCTION(ldarg_) {
            Immediate idx = readImmediate();
            advanceImmediate();
            assert(callCtxt);

            if (callCtxt->hasStackArgs()) {
                ostack_push(ctx, callCtxt->stackArg(idx));
            } else {
                if (callCtxt->missingArg(idx)) {
                    res = R_MissingArg;
                } else {
                    Code* arg = callCtxt->implicitArg(idx);
                    res = createPromise(arg, callCtxt->callerEnv);
                }
                ostack_push(ctx, res);
            }
            NEXT();
        }

        INSTRUCTION(ldloc_) {
            Immediate offset = readImmediate();
            advanceImmediate();
            res = locals.load(offset);
            ostack_push(ctx, res);
            NEXT();
        }

        INSTRUCTION(stvar_) {
            Immediate id = readImmediate();
            advanceImmediate();
            SEXP val = ostack_pop(ctx);

            if (auto stub = LazyEnvironment::cast(env))
                env = stub->create();
            cachedSetVar(val, env, id, ctx, bindingCache);

            NEXT();
        }

        INSTRUCTION(starg_) {
            Immediate id = readImmediate();
            advanceImmediate();
            SEXP val = ostack_pop(ctx);

            if (auto stub = LazyEnvironment::cast(env))
                env = stub->create();
            cachedSetVar(val, env, id, ctx, bindingCache, true);

            NEXT();
        }

        INSTRUCTION(stvar_super_) {
            SEXP sym = readConst(ctx, readImmediate());
            advanceImmediate();
            SLOWASSERT(TYPEOF(sym) == SYMSXP);
            SEXP val = ostack_pop(ctx);
            INCREMENT_NAMED(val);
            Rf_setVar(sym, val, ENCLOS(env));
            NEXT();
        }

        INSTRUCTION(stloc_) {
            Immediate offset = readImmediate();
            advanceImmediate();
            locals.store(offset, ostack_top(ctx));
            ostack_pop(ctx);
            NEXT();
        }

        INSTRUCTION(movloc_) {
            Immediate target = readImmediate();
            advanceImmediate();
            Immediate source = readImmediate();
            advanceImmediate();
            locals.store(target, locals.load(source));
            NEXT();
        }

        INSTRUCTION(named_call_implicit_) {
#ifdef ENABLE_SLOWASSERT
            auto lll = ostack_length(ctx);
            int ttt = R_PPStackTop;
#endif

            // Callee is TOS
            // Arguments and names are immediate given as promise code indices.
            size_t n = readImmediate();
            advanceImmediate();
            size_t ast = readImmediate();
            advanceImmediate();
            Assumptions given(readImmediate());
            advanceImmediate();
            auto arguments = (Immediate*)pc;
            advanceImmediateN(n);
            auto names = (Immediate*)pc;
            advanceImmediateN(n);
            CallContext call(c, ostack_top(ctx), n, ast, arguments, names, env,
                             given, ctx);
            res = doCall(call, ctx);
            ostack_pop(ctx); // callee
            ostack_push(ctx, res);

            SLOWASSERT(ttt == R_PPStackTop);
            SLOWASSERT(lll == ostack_length(ctx));
            NEXT();
        }

        INSTRUCTION(record_call_) {
            ObservedCallees* feedback = (ObservedCallees*)pc;
            SEXP callee = ostack_top(ctx);
            feedback->record(c, callee);
            pc += sizeof(ObservedCallees);
            NEXT();
        }

        INSTRUCTION(record_binop_) {
            ObservedValues* feedback = (ObservedValues*)pc;
            SEXP l = ostack_at(ctx, 1);
            SEXP r = ostack_top(ctx);
            feedback[0].record(l);
            feedback[1].record(r);
            pc += 2 * sizeof(ObservedValues);
            NEXT();
        }

        INSTRUCTION(call_implicit_) {
#ifdef ENABLE_SLOWASSERT
            auto lll = ostack_length(ctx);
            int ttt = R_PPStackTop;
#endif

            // Callee is TOS
            // Arguments are immediate given as promise code indices.
            size_t n = readImmediate();
            advanceImmediate();
            size_t ast = readImmediate();
            advanceImmediate();
            Assumptions given(readImmediate());
            advanceImmediate();
            auto arguments = (Immediate*)pc;
            advanceImmediateN(n);
            CallContext call(c, ostack_top(ctx), n, ast, arguments, env, given,
                             ctx);
            res = doCall(call, ctx);
            ostack_pop(ctx); // callee
            ostack_push(ctx, res);

            SLOWASSERT(ttt == R_PPStackTop);
            SLOWASSERT(lll == ostack_length(ctx));
            NEXT();
        }

        INSTRUCTION(call_) {
#ifdef ENABLE_SLOWASSERT
            auto lll = ostack_length(ctx);
            int ttt = R_PPStackTop;
#endif

            // Stack contains [callee, arg1, ..., argn]
            Immediate n = readImmediate();
            advanceImmediate();
            size_t ast = readImmediate();
            advanceImmediate();
            Assumptions given(readImmediate());
            advanceImmediate();
            CallContext call(c, ostack_at(ctx, n), n, ast,
                             ostack_cell_at(ctx, n - 1), env, given, ctx);
            res = doCall(call, ctx);
            ostack_popn(ctx, call.passedArgs + 1);
            ostack_push(ctx, res);

            SLOWASSERT(ttt == R_PPStackTop);
            SLOWASSERT(lll - call.suppliedArgs == (unsigned)ostack_length(ctx));
            NEXT();
        }

        INSTRUCTION(named_call_) {
#ifdef ENABLE_SLOWASSERT
            auto lll = ostack_length(ctx);
            int ttt = R_PPStackTop;
#endif

            // Stack contains [callee, arg1, ..., argn]
            Immediate n = readImmediate();
            advanceImmediate();
            size_t ast = readImmediate();
            advanceImmediate();
            Assumptions given(readImmediate());
            advanceImmediate();
            auto names = (Immediate*)pc;
            advanceImmediateN(n);
            CallContext call(c, ostack_at(ctx, n), n, ast,
                             ostack_cell_at(ctx, n - 1), names, env, given,
                             ctx);
            res = doCall(call, ctx);
            ostack_popn(ctx, call.passedArgs + 1);
            ostack_push(ctx, res);

            SLOWASSERT(ttt == R_PPStackTop);
            SLOWASSERT(lll - call.suppliedArgs == (unsigned)ostack_length(ctx));
            NEXT();
        }

        INSTRUCTION(call_builtin_) {
#ifdef ENABLE_SLOWASSERT
            auto lll = ostack_length(ctx);
            int ttt = R_PPStackTop;
#endif

            // Stack contains [arg1, ..., argn], callee is immediate
            Immediate n = readImmediate();
            advanceImmediate();
            Immediate ast = readImmediate();
            advanceImmediate();
            SEXP callee = cp_pool_at(ctx, readImmediate());
            advanceImmediate();
            CallContext call(c, callee, n, ast, ostack_cell_at(ctx, n - 1), env,
                             Assumptions(), ctx);
            res = builtinCall(call, ctx);
            ostack_popn(ctx, call.passedArgs);
            ostack_push(ctx, res);

            SLOWASSERT(ttt == R_PPStackTop);
            SLOWASSERT(lll - call.suppliedArgs + 1 ==
                       (unsigned)ostack_length(ctx));
            NEXT();
        }

        INSTRUCTION(static_call_) {
#ifdef ENABLE_SLOWASSERT
            auto lll = ostack_length(ctx);
            int ttt = R_PPStackTop;
#endif

            // Stack contains [arg1, ..., argn], callee is immediate
            Immediate n = readImmediate();
            advanceImmediate();
            Immediate ast = readImmediate();
            advanceImmediate();
            Assumptions given(readImmediate());
            advanceImmediate();
            SEXP callee = cp_pool_at(ctx, readImmediate());
            advanceImmediate();
            SEXP version = cp_pool_at(ctx, readImmediate());
            CallContext call(c, callee, n, ast, ostack_cell_at(ctx, n - 1), env,
                             given, ctx);
            auto fun = Function::unpack(version);
            addDynamicAssumptionsFromContext(call);
            bool dispatchFail = !matches(call, fun->signature());
            if (fun->invocationCount() % PIR_WARMUP == 0)
                if (addDynamicAssumptionsForOneTarget(call, fun->signature()) !=
                    fun->signature().assumptions)
                    // We have more assumptions available, let's recompile
                    dispatchFail = true;

            if (dispatchFail) {
                auto dt = DispatchTable::unpack(BODY(callee));
                fun = dispatch(call, dt);
                // Patch inline cache
                (*(Immediate*)pc) = Pool::insert(fun->container());
                assert(fun != dt->baseline());
            }
            advanceImmediate();

            if (fun->signature().envCreation ==
                FunctionSignature::Environment::CallerProvided) {
                res = doCall(call, ctx);
            } else {
                ArgsLazyData lazyArgs(&call, ctx);
                fun->registerInvocation();
                supplyMissingArgs(call, fun);
                res = rirCallTrampoline(call, fun, symbol::delayedEnv,
                                        (SEXP)&lazyArgs, ctx);
            }
            ostack_popn(ctx, call.passedArgs);
            ostack_push(ctx, res);

            SLOWASSERT(ttt == R_PPStackTop);
            SLOWASSERT(lll - call.suppliedArgs + 1 ==
                       (unsigned)ostack_length(ctx));
            NEXT();
        }

        INSTRUCTION(close_) {
            SEXP srcref = ostack_at(ctx, 0);
            SEXP body = ostack_at(ctx, 1);
            SEXP formals = ostack_at(ctx, 2);
            res = Rf_allocSExp(CLOSXP);
            assert(DispatchTable::check(body));
            SET_FORMALS(res, formals);
            SET_BODY(res, body);
            SET_CLOENV(res, env);
            Rf_setAttrib(res, Rf_install("srcref"), srcref);
            ostack_popn(ctx, 3);
            ostack_push(ctx, res);
            NEXT();
        }

        INSTRUCTION(isfun_) {
            SEXP val = ostack_top(ctx);

            switch (TYPEOF(val)) {
            case CLOSXP:
                jit(val, R_NilValue, ctx);
                break;
            case SPECIALSXP:
            case BUILTINSXP:
                // builtins and specials are fine
                // TODO for now - we might be fancier here later
                break;
            default:
                Rf_error("attempt to apply non-function");
            }
            NEXT();
        }

        INSTRUCTION(promise_) {
            Immediate id = readImmediate();
            advanceImmediate();
            SEXP prom = Rf_mkPROMISE(c->getPromise(id)->container(), env);
            SET_PRVALUE(prom, ostack_pop(ctx));
            ostack_push(ctx, prom);
            NEXT();
        }

        INSTRUCTION(force_) {
            if (TYPEOF(ostack_top(ctx)) == PROMSXP) {
                SEXP val = ostack_pop(ctx);
                // If the promise is already evaluated then push the value
                // inside the promise onto the stack, otherwise push the value
                // from forcing the promise
                ostack_push(ctx, promiseValue(val, ctx));
            }
            NEXT();
        }

        INSTRUCTION(push_) {
            res = readConst(ctx, readImmediate());
            advanceImmediate();
            ostack_push(ctx, res);
            NEXT();
        }

        INSTRUCTION(push_code_) {
            Immediate n = readImmediate();
            advanceImmediate();
            ostack_push(ctx, c->getPromise(n)->container());
            NEXT();
        }

        INSTRUCTION(dup_) {
            ostack_push(ctx, ostack_top(ctx));
            NEXT();
        }

        INSTRUCTION(dup2_) {
            ostack_push(ctx, ostack_at(ctx, 1));
            ostack_push(ctx, ostack_at(ctx, 1));
            NEXT();
        }

        INSTRUCTION(pop_) {
            ostack_pop(ctx);
            NEXT();
        }

        INSTRUCTION(popn_) {
            Immediate i = readImmediate();
            advanceImmediate();
            ostack_popn(ctx, i);
            NEXT();
        }

        INSTRUCTION(swap_) {
            SEXP lhs = ostack_pop(ctx);
            SEXP rhs = ostack_pop(ctx);
            ostack_push(ctx, lhs);
            ostack_push(ctx, rhs);
            NEXT();
        }

        INSTRUCTION(put_) {
            Immediate i = readImmediate();
            advanceImmediate();
            R_bcstack_t* pos = ostack_cell_at(ctx, 0);
#ifdef TYPED_STACK
            SEXP val = pos->u.sxpval;
            while (i--) {
                pos->u.sxpval = (pos - 1)->u.sxpval;
                pos--;
            }
            pos->u.sxpval = val;
#else
            SEXP val = *pos;
            while (i--) {
                *pos = *(pos - 1);
                pos--;
            }
            *pos = val;
#endif
            NEXT();
        }

        INSTRUCTION(pick_) {
            Immediate i = readImmediate();
            advanceImmediate();
            R_bcstack_t* pos = ostack_cell_at(ctx, i);
#ifdef TYPED_STACK
            SEXP val = pos->u.sxpval;
            while (i--) {
                pos->u.sxpval = (pos + 1)->u.sxpval;
                pos++;
            }
            pos->u.sxpval = val;
#else
            SEXP val = *pos;
            while (i--) {
                *pos = *(pos + 1);
                pos++;
            }
            *pos = val;
#endif
            NEXT();
        }

        INSTRUCTION(pull_) {
            Immediate i = readImmediate();
            advanceImmediate();
            SEXP val = ostack_at(ctx, i);
            ostack_push(ctx, val);
            NEXT();
        }

        INSTRUCTION(add_) {
            SEXP lhs = ostack_at(ctx, 1);
            SEXP rhs = ostack_at(ctx, 0);
            DO_BINOP(+, PLUSOP);
            NEXT();
        }

        INSTRUCTION(uplus_) {
            SEXP val = ostack_at(ctx, 0);
            DO_UNOP(+, PLUSOP);
            NEXT();
        }

        INSTRUCTION(inc_) {
            SEXP val = ostack_top(ctx);
            assert(TYPEOF(val) == INTSXP);
            int i = INTEGER(val)[0];
            if (NO_REFERENCES(val)) {
                INTEGER(val)[0]++;
            } else {
                ostack_pop(ctx);
                SEXP n = Rf_allocVector(INTSXP, 1);
                INTEGER(n)[0] = i + 1;
                ostack_push(ctx, n);
<<<<<<< HEAD
            }
            NEXT();
        }

        INSTRUCTION(dec_) {
            SEXP val = ostack_top(ctx);
            assert(TYPEOF(val) == INTSXP);
            int i = INTEGER(val)[0];
            if (NO_REFERENCES(val)) {
                INTEGER(val)[0]--;
            } else {
                ostack_pop(ctx);
                SEXP n = Rf_allocVector(INTSXP, 1);
                INTEGER(n)[0] = i - 1;
                ostack_push(ctx, n);
=======
>>>>>>> 39a72e72
            }
            NEXT();
        }

        INSTRUCTION(sub_) {
            SEXP lhs = ostack_at(ctx, 1);
            SEXP rhs = ostack_at(ctx, 0);
            DO_BINOP(-, MINUSOP);
            NEXT();
        }

        INSTRUCTION(uminus_) {
            SEXP val = ostack_at(ctx, 0);
            DO_UNOP(-, MINUSOP);
            NEXT();
        }

        INSTRUCTION(mul_) {
            SEXP lhs = ostack_at(ctx, 1);
            SEXP rhs = ostack_at(ctx, 0);
            DO_BINOP(*, TIMESOP);
            NEXT();
        }

        INSTRUCTION(div_) {
            SEXP lhs = ostack_at(ctx, 1);
            SEXP rhs = ostack_at(ctx, 0);

            if (IS_SIMPLE_SCALAR(lhs, REALSXP) &&
                IS_SIMPLE_SCALAR(rhs, REALSXP)) {
                double real_res =
                    (*REAL(lhs) == NA_REAL || *REAL(rhs) == NA_REAL)
                        ? NA_REAL
                        : *REAL(lhs) / *REAL(rhs);
                STORE_BINOP(REALSXP, 0, real_res);
            } else if (IS_SIMPLE_SCALAR(lhs, REALSXP) &&
                       IS_SIMPLE_SCALAR(rhs, INTSXP)) {
                double real_res;
                int r = *INTEGER(rhs);
                if (*REAL(lhs) == NA_REAL || r == NA_INTEGER)
                    real_res = NA_REAL;
                else
                    real_res = *REAL(lhs) / (double)r;
                STORE_BINOP(REALSXP, 0, real_res);
            } else if (IS_SIMPLE_SCALAR(lhs, INTSXP) &&
                       IS_SIMPLE_SCALAR(rhs, REALSXP)) {
                double real_res;
                int l = *INTEGER(lhs);
                if (l == NA_INTEGER || *REAL(rhs) == NA_REAL)
                    real_res = NA_REAL;
                else
                    real_res = (double)l / *REAL(rhs);
                STORE_BINOP(REALSXP, 0, real_res);
            } else if (IS_SIMPLE_SCALAR(lhs, INTSXP) &&
                       IS_SIMPLE_SCALAR(rhs, INTSXP)) {
                double real_res;
                int l = *INTEGER(lhs);
                int r = *INTEGER(rhs);
                if (l == NA_INTEGER || r == NA_INTEGER)
                    real_res = NA_REAL;
                else
                    real_res = (double)l / (double)r;
                STORE_BINOP(REALSXP, 0, real_res);
            } else {
                BINOP_FALLBACK("/");
                ostack_popn(ctx, 2);
                ostack_push(ctx, res);
            }
            NEXT();
        }

        INSTRUCTION(idiv_) {
            SEXP lhs = ostack_at(ctx, 1);
            SEXP rhs = ostack_at(ctx, 0);

            if (IS_SIMPLE_SCALAR(lhs, REALSXP) &&
                IS_SIMPLE_SCALAR(rhs, REALSXP)) {
                double real_res = myfloor(*REAL(lhs), *REAL(rhs));
                STORE_BINOP(REALSXP, 0, real_res);
            } else if (IS_SIMPLE_SCALAR(lhs, REALSXP) &&
                       IS_SIMPLE_SCALAR(rhs, INTSXP)) {
                double real_res = myfloor(*REAL(lhs), (double)*INTEGER(rhs));
                STORE_BINOP(REALSXP, 0, real_res);
            } else if (IS_SIMPLE_SCALAR(lhs, INTSXP) &&
                       IS_SIMPLE_SCALAR(rhs, REALSXP)) {
                double real_res = myfloor((double)*INTEGER(lhs), *REAL(rhs));
                STORE_BINOP(REALSXP, 0, real_res);
            } else if (IS_SIMPLE_SCALAR(lhs, INTSXP) &&
                       IS_SIMPLE_SCALAR(rhs, INTSXP)) {
                int int_res;
                int l = *INTEGER(lhs);
                int r = *INTEGER(rhs);
                /* This had x %/% 0 == 0 prior to 2.14.1, but
                   it seems conventionally to be undefined */
                if (l == NA_INTEGER || r == NA_INTEGER || r == 0)
                    int_res = NA_INTEGER;
                else
                    int_res = (int)floor((double)l / (double)r);
                STORE_BINOP(INTSXP, int_res, 0);
            } else {
                BINOP_FALLBACK("%/%");
                ostack_popn(ctx, 2);
                ostack_push(ctx, res);
            }
            NEXT();
        }

        INSTRUCTION(mod_) {
            SEXP lhs = ostack_at(ctx, 1);
            SEXP rhs = ostack_at(ctx, 0);

            if (IS_SIMPLE_SCALAR(lhs, REALSXP) &&
                IS_SIMPLE_SCALAR(rhs, REALSXP)) {
                double real_res = myfmod(*REAL(lhs), *REAL(rhs));
                STORE_BINOP(REALSXP, 0, real_res);
            } else if (IS_SIMPLE_SCALAR(lhs, REALSXP) &&
                       IS_SIMPLE_SCALAR(rhs, INTSXP)) {
                double real_res = myfmod(*REAL(lhs), (double)*INTEGER(rhs));
                STORE_BINOP(REALSXP, 0, real_res);
            } else if (IS_SIMPLE_SCALAR(lhs, INTSXP) &&
                       IS_SIMPLE_SCALAR(rhs, REALSXP)) {
                double real_res = myfmod((double)*INTEGER(lhs), *REAL(rhs));
                STORE_BINOP(REALSXP, 0, real_res);
            } else if (IS_SIMPLE_SCALAR(lhs, INTSXP) &&
                       IS_SIMPLE_SCALAR(rhs, INTSXP)) {
                int int_res;
                int l = *INTEGER(lhs);
                int r = *INTEGER(rhs);
                if (l == NA_INTEGER || r == NA_INTEGER || r == 0) {
                    int_res = NA_INTEGER;
                } else {
                    int_res = (l >= 0 && r > 0)
                                  ? l % r
                                  : (int)myfmod((double)l, (double)r);
                }
                STORE_BINOP(INTSXP, int_res, 0);
            } else {
                BINOP_FALLBACK("%%");
                ostack_popn(ctx, 2);
                ostack_push(ctx, res);
            }
            NEXT();
        }

        INSTRUCTION(pow_) {
            SEXP lhs = ostack_at(ctx, 1);
            SEXP rhs = ostack_at(ctx, 0);
            BINOP_FALLBACK("^");
            ostack_popn(ctx, 2);
            ostack_push(ctx, res);
            NEXT();
        }

        INSTRUCTION(lt_) {
            SEXP lhs = ostack_at(ctx, 1);
            SEXP rhs = ostack_at(ctx, 0);
            DO_RELOP(<);
            ostack_popn(ctx, 2);
            ostack_push(ctx, res);
            NEXT();
        }

        INSTRUCTION(gt_) {
            SEXP lhs = ostack_at(ctx, 1);
            SEXP rhs = ostack_at(ctx, 0);
            DO_RELOP(>);
            ostack_popn(ctx, 2);
            ostack_push(ctx, res);
            NEXT();
        }

        INSTRUCTION(le_) {
            SEXP lhs = ostack_at(ctx, 1);
            SEXP rhs = ostack_at(ctx, 0);
            DO_RELOP(<=);
            ostack_popn(ctx, 2);
            ostack_push(ctx, res);
            NEXT();
        }

        INSTRUCTION(ge_) {
            SEXP lhs = ostack_at(ctx, 1);
            SEXP rhs = ostack_at(ctx, 0);
            DO_RELOP(>=);
            ostack_popn(ctx, 2);
            ostack_push(ctx, res);
            NEXT();
        }

        INSTRUCTION(eq_) {
            SEXP lhs = ostack_at(ctx, 1);
            SEXP rhs = ostack_at(ctx, 0);
            DO_RELOP(==);
            ostack_popn(ctx, 2);
            ostack_push(ctx, res);
            NEXT();
        }

        INSTRUCTION(identical_noforce_) {
            SEXP rhs = ostack_pop(ctx);
            SEXP lhs = ostack_pop(ctx);
            // This instruction does not force, but we should still compare
            // the actual promise value if it is already forced.
            // Especially important since all the inlined functions are probably
            // behind lazy loading stub promises.
            if (TYPEOF(rhs) == PROMSXP && PRVALUE(rhs) != R_UnboundValue)
                rhs = PRVALUE(rhs);
            if (TYPEOF(lhs) == PROMSXP && PRVALUE(lhs) != R_UnboundValue)
                lhs = PRVALUE(lhs);
            ostack_push(ctx, rhs == lhs ? R_TrueValue : R_FalseValue);
            NEXT();
        }

        INSTRUCTION(ne_) {
            assert(R_PPStackTop >= 0);
            SEXP lhs = ostack_at(ctx, 1);
            SEXP rhs = ostack_at(ctx, 0);
            DO_RELOP(!=);
            ostack_popn(ctx, 2);
            ostack_push(ctx, res);
            NEXT();
        }

        INSTRUCTION(not_) {
            SEXP val = ostack_at(ctx, 0);

            if (IS_SIMPLE_SCALAR(val, LGLSXP)) {
                if (*LOGICAL(val) == NA_LOGICAL) {
                    res = R_LogicalNAValue;
                } else {
                    res = *LOGICAL(val) == 0 ? R_TrueValue : R_FalseValue;
                }
            } else if (IS_SIMPLE_SCALAR(val, REALSXP)) {
                if (*REAL(val) == NA_REAL) {
                    res = R_LogicalNAValue;
                } else {
                    res = *REAL(val) == 0.0 ? R_TrueValue : R_FalseValue;
                }
            } else if (IS_SIMPLE_SCALAR(val, INTSXP)) {
                if (*INTEGER(val) == NA_INTEGER) {
                    res = R_LogicalNAValue;
                } else {
                    res = *INTEGER(val) == 0 ? R_TrueValue : R_FalseValue;
                }
            } else {
                UNOP_FALLBACK("!");
            }

            ostack_popn(ctx, 1);
            ostack_push(ctx, res);
            NEXT();
        }

        INSTRUCTION(lgl_or_) {
            SEXP s2 = ostack_pop(ctx);
            SEXP s1 = ostack_pop(ctx);
            assert(TYPEOF(s2) == LGLSXP);
            assert(TYPEOF(s1) == LGLSXP);
            int x2 = XLENGTH(s2) == 0 ? NA_LOGICAL : LOGICAL(s2)[0];
            int x1 = XLENGTH(s1) == 0 ? NA_LOGICAL : LOGICAL(s1)[0];
            assert(x1 == 1 || x1 == 0 || x1 == NA_LOGICAL);
            assert(x2 == 1 || x2 == 0 || x2 == NA_LOGICAL);
            if (x1 == 1 || x2 == 1)
                ostack_push(ctx, R_TrueValue);
            else if (x1 == 0 && x2 == 0)
                ostack_push(ctx, R_FalseValue);
            else
                ostack_push(ctx, R_LogicalNAValue);
            NEXT();
        }

        INSTRUCTION(lgl_and_) {
            SEXP s2 = ostack_pop(ctx);
            SEXP s1 = ostack_pop(ctx);
            assert(TYPEOF(s2) == LGLSXP);
            assert(TYPEOF(s1) == LGLSXP);
            int x2 = XLENGTH(s2) == 0 ? NA_LOGICAL : LOGICAL(s2)[0];
            int x1 = XLENGTH(s1) == 0 ? NA_LOGICAL : LOGICAL(s1)[0];
            assert(x1 == 1 || x1 == 0 || x1 == NA_LOGICAL);
            assert(x2 == 1 || x2 == 0 || x2 == NA_LOGICAL);
            if (x1 == 1 && x2 == 1)
                ostack_push(ctx, R_TrueValue);
            else if (x1 == 0 || x2 == 0)
                ostack_push(ctx, R_FalseValue);
            else
                ostack_push(ctx, R_LogicalNAValue);
            NEXT();
        }

        INSTRUCTION(aslogical_) {
            SEXP val = ostack_top(ctx);
            int x1 = Rf_asLogical(val);
            assert(x1 == 1 || x1 == 0 || x1 == NA_LOGICAL);
            res = Rf_ScalarLogical(x1);
            ostack_pop(ctx);
            ostack_push(ctx, res);
            NEXT();
        }

        INSTRUCTION(asbool_) {
            SEXP val = ostack_top(ctx);
            int cond = NA_LOGICAL;
            if (XLENGTH(val) > 1)
                Rf_warningcall(
                    getSrcAt(c, pc - 1, ctx),
                    "the condition has length > 1 and only the first "
                    "element will be used");

            if (XLENGTH(val) > 0) {
                switch (TYPEOF(val)) {
                case LGLSXP:
                    cond = LOGICAL(val)[0];
                    break;
                case INTSXP:
                    cond =
                        INTEGER(val)[0]; // relies on NA_INTEGER == NA_LOGICAL
                    break;
                default:
                    cond = Rf_asLogical(val);
                }
            }

            if (cond == NA_LOGICAL) {
                const char* msg =
                    XLENGTH(val)
                        ? (isLogical(val)
                               ? ("missing value where TRUE/FALSE needed")
                               : ("argument is not interpretable as logical"))
                        : ("argument is of length zero");
                Rf_errorcall(getSrcAt(c, pc - 1, ctx), msg);
            }

            ostack_pop(ctx);
            ostack_push(ctx, cond ? R_TrueValue : R_FalseValue);
            NEXT();
        }

        INSTRUCTION(ceil_) {
            castInt(true, c, pc, ctx);
            NEXT();
        }

        INSTRUCTION(floor_) {
            castInt(false, c, pc, ctx);
            NEXT();
        }

        INSTRUCTION(asast_) {
            SEXP val = ostack_pop(ctx);
            assert(TYPEOF(val) == PROMSXP);
            res = PRCODE(val);
            // if the code is EXTERNALSXP then it is rir Code object, get its
            // ast
            if (TYPEOF(res) == EXTERNALSXP)
                res = cp_pool_at(ctx, Code::unpack(res)->src);
            // otherwise return whatever we had, make sure we do not see
            // bytecode
            assert(TYPEOF(res) != BCODESXP);
            ostack_push(ctx, res);
            NEXT();
        }

        INSTRUCTION(is_) {
            SEXP val = ostack_pop(ctx);
            Immediate i = readImmediate();
            advanceImmediate();
            bool res;
            switch (i) {
            case NILSXP:
            case LGLSXP:
            case REALSXP:
                res = TYPEOF(val) == i;
                break;

            case VECSXP:
                res = TYPEOF(val) == VECSXP || TYPEOF(val) == LISTSXP;
                break;

            case LISTSXP:
                res = TYPEOF(val) == LISTSXP || TYPEOF(val) == NILSXP;
                break;

            default:
                assert(false);
                res = false;
                break;
            }
            ostack_push(ctx, res ? R_TrueValue : R_FalseValue);
            NEXT();
        }

        INSTRUCTION(isobj_) {
            SEXP val = ostack_pop(ctx);
            ostack_push(ctx, isObject(val) ? R_TrueValue : R_FalseValue);
            NEXT();
        }

        INSTRUCTION(isstubenv_) {
            SEXP val = ostack_pop(ctx);
            ostack_push(ctx, LazyEnvironment::cast(val) ? R_TrueValue
                                                        : R_FalseValue);
            NEXT();
        }

        INSTRUCTION(missing_) {
            SEXP sym = readConst(ctx, readImmediate());
            advanceImmediate();
            SLOWASSERT(TYPEOF(sym) == SYMSXP);
            SLOWASSERT(!DDVAL(sym));
            assert(env);
            SEXP val = R_findVarLocInFrame(env, sym).cell;
            if (val == NULL)
                Rf_errorcall(getSrcAt(c, pc - 1, ctx),
                             "'missing' can only be used for arguments");

            if (MISSING(val) || CAR(val) == R_MissingArg) {
                ostack_push(ctx, R_TrueValue);
                NEXT();
            }

            val = CAR(val);

            if (TYPEOF(val) != PROMSXP) {
                ostack_push(ctx, R_FalseValue);
                NEXT();
            }

            val = findRootPromise(val);
            if (!isSymbol(PREXPR(val)))
                ostack_push(ctx, R_FalseValue);
            else {
                ostack_push(ctx, R_isMissing(PREXPR(val), PRENV(val))
                                     ? R_TrueValue
                                     : R_FalseValue);
            }
            NEXT();
        }

        INSTRUCTION(check_missing_) {
            SEXP val = ostack_top(ctx);
            if (val == R_MissingArg)
                Rf_error("argument is missing, with no default");
            NEXT();
        }

        INSTRUCTION(brobj_) {
            JumpOffset offset = readJumpOffset();
            advanceJump();
            if (isObject(ostack_top(ctx)))
                pc += offset;
            PC_BOUNDSCHECK(pc, c);
            NEXT();
        }

        INSTRUCTION(brtrue_) {
            JumpOffset offset = readJumpOffset();
            advanceJump();
            if (ostack_pop(ctx) == R_TrueValue) {
                pc += offset;
            }
            PC_BOUNDSCHECK(pc, c);
            NEXT();
        }

        INSTRUCTION(brfalse_) {
            JumpOffset offset = readJumpOffset();
            advanceJump();
            if (ostack_pop(ctx) == R_FalseValue) {
                pc += offset;
            }
            PC_BOUNDSCHECK(pc, c);
            NEXT();
        }

        INSTRUCTION(br_) {
            JumpOffset offset = readJumpOffset();
            advanceJump();
            pc += offset;
            PC_BOUNDSCHECK(pc, c);
            NEXT();
        }

        INSTRUCTION(extract1_1_) {
            SEXP val = ostack_at(ctx, 1);
            SEXP idx = ostack_at(ctx, 0);

            SEXP args = CONS_NR(val, CONS_NR(idx, R_NilValue));
            ostack_push(ctx, args);

            if (isObject(val)) {
                SEXP call = getSrcForCall(c, pc - 1, ctx);
                res = dispatchApply(call, val, args, symbol::Bracket, env, ctx);
                if (!res)
                    res =
                        do_subset_dflt(R_NilValue, symbol::Bracket, args, env);
            } else {
                res = do_subset_dflt(R_NilValue, symbol::Bracket, args, env);
            }

            ostack_popn(ctx, 3);

            ostack_push(ctx, res);
            NEXT();
        }

        INSTRUCTION(extract1_2_) {
            SEXP val = ostack_at(ctx, 2);
            SEXP idx = ostack_at(ctx, 1);
            SEXP idx2 = ostack_at(ctx, 0);

            SEXP args = CONS_NR(val, CONS_NR(idx, CONS_NR(idx2, R_NilValue)));
            ostack_push(ctx, args);

            if (isObject(val)) {
                SEXP call = getSrcForCall(c, pc - 1, ctx);
                res = dispatchApply(call, val, args, symbol::Bracket, env, ctx);
                if (!res)
                    res =
                        do_subset_dflt(R_NilValue, symbol::Bracket, args, env);
            } else {
                res = do_subset_dflt(R_NilValue, symbol::Bracket, args, env);
            }

            ostack_popn(ctx, 4);

            ostack_push(ctx, res);
            NEXT();
        }

        INSTRUCTION(extract2_1_) {
            SEXP val = ostack_at(ctx, 1);
            SEXP idx = ostack_at(ctx, 0);
            int i = -1;

            if (ATTRIB(val) != R_NilValue || ATTRIB(idx) != R_NilValue)
                goto fallback;

            switch (TYPEOF(idx)) {
            case REALSXP:
                if (STDVEC_LENGTH(idx) != 1 || *REAL(idx) == NA_REAL)
                    goto fallback;
                i = (int)*REAL(idx) - 1;
                break;
            case INTSXP:
                if (STDVEC_LENGTH(idx) != 1 || *INTEGER(idx) == NA_INTEGER)
                    goto fallback;
                i = *INTEGER(idx) - 1;
                break;
            case LGLSXP:
                if (STDVEC_LENGTH(idx) != 1 || *LOGICAL(idx) == NA_LOGICAL)
                    goto fallback;
                i = (int)*LOGICAL(idx) - 1;
                break;
            default:
                goto fallback;
            }

            if (i >= XLENGTH(val) || i < 0)
                goto fallback;

            switch (TYPEOF(val)) {

#define SIMPLECASE(vectype, vecaccess)                                         \
    case vectype: {                                                            \
        if (XLENGTH(val) == 1 && NO_REFERENCES(val)) {                         \
            res = val;                                                         \
        } else if (XLENGTH(idx) == 1 && NO_REFERENCES(idx)) {                  \
            TYPEOF(idx) = vectype;                                             \
            res = idx;                                                         \
            vecaccess(res)[0] = vecaccess(val)[i];                             \
        } else {                                                               \
            res = Rf_allocVector(vectype, 1);                                  \
            vecaccess(res)[0] = vecaccess(val)[i];                             \
        }                                                                      \
        break;                                                                 \
    }

                SIMPLECASE(REALSXP, REAL);
                SIMPLECASE(INTSXP, INTEGER);
                SIMPLECASE(LGLSXP, LOGICAL);
#undef SIMPLECASE

            case VECSXP: {
                res = VECTOR_ELT(val, i);
                break;
            }

            default:
                goto fallback;
            }

            ostack_popn(ctx, 2);
            ostack_push(ctx, res);
            NEXT();

        // ---------
        fallback : {
            SEXP args = CONS_NR(val, CONS_NR(idx, R_NilValue));
            ostack_push(ctx, args);
            if (isObject(val)) {
                SEXP call = getSrcAt(c, pc - 1, ctx);
                res = dispatchApply(call, val, args, symbol::DoubleBracket, env,
                                    ctx);
                if (!res)
                    res =
                        do_subset2_dflt(call, symbol::DoubleBracket, args, env);
            } else {
                res = do_subset2_dflt(R_NilValue, symbol::DoubleBracket, args,
                                      env);
            }
            ostack_popn(ctx, 3);

            ostack_push(ctx, res);
            NEXT();
        }
        }

        INSTRUCTION(extract2_2_) {
            SEXP val = ostack_at(ctx, 2);
            SEXP idx = ostack_at(ctx, 1);
            SEXP idx2 = ostack_at(ctx, 0);

            SEXP args = CONS_NR(val, CONS_NR(idx, CONS_NR(idx2, R_NilValue)));
            ostack_push(ctx, args);

            if (isObject(val)) {
                SEXP call = getSrcForCall(c, pc - 1, ctx);
                res = dispatchApply(call, val, args, symbol::DoubleBracket, env,
                                    ctx);
                if (!res)
                    res =
                        do_subset2_dflt(call, symbol::DoubleBracket, args, env);
            } else {
                res = do_subset2_dflt(R_NilValue, symbol::DoubleBracket, args,
                                      env);
            }
            ostack_popn(ctx, 4);

            ostack_push(ctx, res);
            NEXT();
        }

        INSTRUCTION(subassign1_1_) {
            SEXP idx = ostack_at(ctx, 0);
            SEXP vec = ostack_at(ctx, 1);
            SEXP val = ostack_at(ctx, 2);

            if (MAYBE_REFERENCED(vec)) {
                vec = Rf_duplicate(vec);
                ostack_set(ctx, 1, vec);
            }

            SEXP args = CONS_NR(vec, CONS_NR(idx, CONS_NR(val, R_NilValue)));
            SET_TAG(CDDR(args), symbol::value);
            PROTECT(args);

            res = nullptr;
            SEXP call = getSrcForCall(c, pc - 1, ctx);
            RCNTXT assignContext;
            Rf_begincontext(&assignContext, CTXT_RETURN, call, env, ENCLOS(env),
                            args, symbol::AssignBracket);
            if (isObject(vec)) {
                res = dispatchApply(call, vec, args, symbol::AssignBracket, env,
                                    ctx);
            }
            if (!res) {
                res = do_subassign_dflt(call, symbol::AssignBracket, args, env);
                // We duplicated the vector above, and there is a stvar
                // following
                SET_NAMED(res, 0);
            }
            Rf_endcontext(&assignContext);
            ostack_popn(ctx, 3);
            UNPROTECT(1);

            ostack_push(ctx, res);
            NEXT();
        }

        INSTRUCTION(subassign1_2_) {
            SEXP idx2 = ostack_at(ctx, 0);
            SEXP idx1 = ostack_at(ctx, 1);
            SEXP mtx = ostack_at(ctx, 2);
            SEXP val = ostack_at(ctx, 3);

            if (MAYBE_REFERENCED(mtx)) {
                mtx = Rf_duplicate(mtx);
                ostack_set(ctx, 2, mtx);
            }

            SEXP args = CONS_NR(
                mtx, CONS_NR(idx1, CONS_NR(idx2, CONS_NR(val, R_NilValue))));
            SET_TAG(CDDDR(args), symbol::value);
            PROTECT(args);

            res = nullptr;
            SEXP call = getSrcForCall(c, pc - 1, ctx);
            RCNTXT assignContext;
            Rf_begincontext(&assignContext, CTXT_RETURN, call, env, ENCLOS(env),
                            args, symbol::AssignBracket);
            if (isObject(mtx)) {
                res = dispatchApply(call, mtx, args, symbol::AssignBracket, env,
                                    ctx);
            }

            if (!res) {
                res = do_subassign_dflt(call, symbol::AssignBracket, args, env);
                // We duplicated the matrix above, and there is a stvar
                // following
                SET_NAMED(res, 0);
            }
            Rf_endcontext(&assignContext);
            ostack_popn(ctx, 4);
            UNPROTECT(1);

            ostack_push(ctx, res);
            NEXT();
        }

        INSTRUCTION(subassign2_1_) {
            SEXP idx = ostack_at(ctx, 0);
            SEXP vec = ostack_at(ctx, 1);
            SEXP val = ostack_at(ctx, 2);

            // Fast case
            if (NO_REFERENCES(vec) && !isObject(vec)) {
                SEXPTYPE vectorT = TYPEOF(vec);
                SEXPTYPE valT = TYPEOF(val);
                SEXPTYPE idxT = TYPEOF(idx);

                // Fast case only if
                // 1. index is numerical and scalar
                // 2. vector is real and shape of value fits into real
                //      or vector is int and shape of value is int
                //      or vector is generic
                // 3. value fits into one cell of the vector
                if ((idxT == INTSXP || idxT == REALSXP) &&
                    (XLENGTH(idx) == 1) && // 1
                    ((vectorT == REALSXP &&
                      (valT == REALSXP || valT == INTSXP)) || // 2
                     (vectorT == INTSXP && (valT == INTSXP)) ||
                     (vectorT == VECSXP)) &&
                    (XLENGTH(val) == 1 || vectorT == VECSXP)) { // 3

                    int idx_ = -1;

                    if (idxT == REALSXP) {
                        if (*REAL(idx) != NA_REAL)
                            idx_ = (int)*REAL(idx) - 1;
                    } else {
                        if (*INTEGER(idx) != NA_INTEGER)
                            idx_ = *INTEGER(idx) - 1;
                    }

                    if (idx_ >= 0 && idx_ < XLENGTH(vec)) {
                        switch (vectorT) {
                        case REALSXP:
                            REAL(vec)
                            [idx_] = valT == REALSXP ? *REAL(val)
                                                     : (double)*INTEGER(val);
                            break;
                        case INTSXP:
                            INTEGER(vec)[idx_] = *INTEGER(val);
                            break;
                        case VECSXP:
                            SET_VECTOR_ELT(vec, idx_, val);
                            break;
                        }
                        ostack_popn(ctx, 3);

                        ostack_push(ctx, vec);
                        NEXT();
                    }
                }
            }

            if (MAYBE_REFERENCED(vec)) {
                vec = Rf_duplicate(vec);
                ostack_set(ctx, 1, vec);
            }

            SEXP args = CONS_NR(vec, CONS_NR(idx, CONS_NR(val, R_NilValue)));
            SET_TAG(CDDR(args), symbol::value);
            PROTECT(args);

            res = nullptr;
            SEXP call = getSrcForCall(c, pc - 1, ctx);

            RCNTXT assignContext;
            Rf_begincontext(&assignContext, CTXT_RETURN, call, env, ENCLOS(env),
                            args, symbol::AssignDoubleBracket);
            if (isObject(vec)) {
                res = dispatchApply(call, vec, args,
                                    symbol::AssignDoubleBracket, env, ctx);
            }

            if (!res) {
                res = do_subassign2_dflt(call, symbol::AssignDoubleBracket,
                                         args, env);
                // We duplicated the vector above, and there is a stvar
                // following
                SET_NAMED(res, 0);
            }
            Rf_endcontext(&assignContext);
            ostack_popn(ctx, 3);
            UNPROTECT(1);

            ostack_push(ctx, res);
            NEXT();
        }

        INSTRUCTION(subassign2_2_) {
            SEXP idx2 = ostack_at(ctx, 0);
            SEXP idx1 = ostack_at(ctx, 1);
            SEXP mtx = ostack_at(ctx, 2);
            SEXP val = ostack_at(ctx, 3);

            // Fast case
            if (NO_REFERENCES(mtx) && !isObject(mtx)) {
                SEXPTYPE matrixT = TYPEOF(mtx);
                SEXPTYPE valT = TYPEOF(val);
                SEXPTYPE idx1T = TYPEOF(idx1);
                SEXPTYPE idx2T = TYPEOF(idx2);

                // Fast case only if
                // 1. index is numerical and scalar
                // 2. matrix is real and shape of value fits into real
                //      or matrix is int and shape of value is int
                //      or matrix is generic
                // 3. value fits into one cell of the matrix
                if ((idx1T == INTSXP || idx1T == REALSXP) &&
                    (XLENGTH(idx1) == 1) && // 1
                    (idx2T == INTSXP || idx2T == REALSXP) &&
                    (XLENGTH(idx2) == 1) &&
                    ((matrixT == REALSXP &&
                      (valT == REALSXP || valT == INTSXP)) || // 2
                     (matrixT == INTSXP && (valT == INTSXP)) ||
                     (matrixT == VECSXP)) &&
                    (XLENGTH(val) == 1 || matrixT == VECSXP)) { // 3

                    int idx1_ = -1;
                    int idx2_ = -1;

                    if (idx1T == REALSXP) {
                        if (*REAL(idx1) != NA_REAL)
                            idx1_ = (int)*REAL(idx1) - 1;
                    } else {
                        if (*INTEGER(idx1) != NA_INTEGER)
                            idx1_ = *INTEGER(idx1) - 1;
                    }

                    if (idx2T == REALSXP) {
                        if (*REAL(idx2) != NA_REAL)
                            idx2_ = (int)*REAL(idx1) - 1;
                    } else {
                        if (*INTEGER(idx2) != NA_INTEGER)
                            idx2_ = *INTEGER(idx2) - 1;
                    }

                    if (idx1_ >= 0 && idx1_ < Rf_ncols(mtx) && idx2_ >= 0 &&
                        idx2_ < Rf_nrows(mtx)) {
                        int idx_ = idx1_ + (idx2_ * Rf_nrows(mtx));
                        SEXPTYPE mtxT = TYPEOF(mtx);
                        switch (mtxT) {
                        case REALSXP:
                            REAL(mtx)
                            [idx_] = valT == REALSXP ? *REAL(val)
                                                     : (double)*INTEGER(val);
                            break;
                        case INTSXP:
                            INTEGER(mtx)[idx_] = *INTEGER(val);
                            break;
                        case VECSXP:
                            SET_VECTOR_ELT(mtx, idx_, val);
                            break;
                        }
                        ostack_popn(ctx, 4);

                        ostack_push(ctx, mtx);
                        NEXT();
                    }
                }
            }

            if (MAYBE_REFERENCED(mtx)) {
                mtx = Rf_duplicate(mtx);
                ostack_set(ctx, 2, mtx);
            }

            SEXP args = CONS_NR(
                mtx, CONS_NR(idx1, CONS_NR(idx2, CONS_NR(val, R_NilValue))));
            SET_TAG(CDDDR(args), symbol::value);
            PROTECT(args);

            res = nullptr;
            SEXP call = getSrcForCall(c, pc - 1, ctx);
            RCNTXT assignContext;
            Rf_begincontext(&assignContext, CTXT_RETURN, call, env, ENCLOS(env),
                            args, symbol::AssignDoubleBracket);
            if (isObject(mtx)) {
                res = dispatchApply(call, mtx, args,
                                    symbol::AssignDoubleBracket, env, ctx);
            }

            if (!res) {
                res = do_subassign2_dflt(call, symbol::AssignDoubleBracket,
                                         args, env);
                // We duplicated the matrix above, and there is a stvar
                // following
                SET_NAMED(res, 0);
            }
            Rf_endcontext(&assignContext);
            ostack_popn(ctx, 4);
            UNPROTECT(1);

            ostack_push(ctx, res);
            NEXT();
        }

        INSTRUCTION(guard_fun_) {
            SEXP sym = readConst(ctx, readImmediate());
            advanceImmediate();
            res = readConst(ctx, readImmediate());
            advanceImmediate();
            advanceImmediate();
#ifndef UNSOUND_OPTS
            if (res != Rf_findFun(sym, env))
                Rf_error("Invalid Callee");
#endif
            NEXT();
        }

        INSTRUCTION(deopt_) {
            SEXP r = readConst(ctx, readImmediate());
            advanceImmediate();
            assert(TYPEOF(r) == RAWSXP);
            assert(XLENGTH(r) >= (int)sizeof(DeoptMetadata));
            auto m = (DeoptMetadata*)DATAPTR(r);

#if 0
            size_t pos = 0;
            for (size_t i = 0; i < m->numFrames; ++i) {
                std::cout << "Code " << m->frames[i].code << "\n";
                std::cout << "Frame " << i << ":\n";
                std::cout << "  - env (" << pos << ")\n";
                Rf_PrintValue(ostack_at(ctx, pos++));
                for( size_t j = 0; j < m->frames[i].stackSize; ++j) {
                    std::cout << "  - stack (" << pos << ") " << j << "\n";
                    Rf_PrintValue(ostack_at(ctx, pos++));
                }
            }
#endif

            assert(m->numFrames >= 1);
            size_t stackHeight = 0;
            for (size_t i = 0; i < m->numFrames; ++i)
                stackHeight += m->frames[i].stackSize + 1;
            deoptFramesWithContext(ctx, callCtxt, m, R_NilValue,
                                   m->numFrames - 1, stackHeight, true);
            assert(false);
        }

        INSTRUCTION(seq_) {
            static SEXP prim = NULL;
            if (!prim) {
                // TODO: we could call seq.default here, but it messes up the
                // error call :(
                prim = Rf_findFun(Rf_install("seq"), R_GlobalEnv);
            }

            // TODO: add a real guard here...
            assert(prim == Rf_findFun(Rf_install("seq"), env));

            SEXP from = ostack_at(ctx, 2);
            SEXP to = ostack_at(ctx, 1);
            SEXP by = ostack_at(ctx, 0);
            res = NULL;

            if (IS_SIMPLE_SCALAR(from, INTSXP) &&
                IS_SIMPLE_SCALAR(to, INTSXP) && IS_SIMPLE_SCALAR(by, INTSXP)) {
                int f = *INTEGER(from);
                int t = *INTEGER(to);
                int b = *INTEGER(by);
                if (f != NA_INTEGER && t != NA_INTEGER && b != NA_INTEGER) {
                    if ((f < t && b > 0) || (t < f && b < 0)) {
                        int size = 1 + (t - f) / b;
                        res = Rf_allocVector(INTSXP, size);
                        int v = f;
                        for (int i = 0; i < size; ++i) {
                            INTEGER(res)[i] = v;
                            v += b;
                        }
                    } else if (f == t) {
                        res = Rf_allocVector(INTSXP, 1);
                        *INTEGER(res) = f;
                    }
                }
            }

            if (!res) {
                SLOWASSERT(!isObject(from));
                SEXP call = getSrcForCall(c, pc - 1, ctx);
                SEXP argslist =
                    CONS_NR(from, CONS_NR(to, CONS_NR(by, R_NilValue)));
                ostack_push(ctx, argslist);
                res = Rf_applyClosure(call, prim, argslist, env, R_NilValue);
                ostack_pop(ctx);
            }

            ostack_popn(ctx, 3);
            ostack_push(ctx, res);
            NEXT();
        }

        INSTRUCTION(colon_) {

            SEXP lhs = ostack_at(ctx, 1);
            SEXP rhs = ostack_at(ctx, 0);
            res = NULL;

            if (IS_SIMPLE_SCALAR(lhs, INTSXP)) {
                int from = *INTEGER(lhs);
                if (IS_SIMPLE_SCALAR(rhs, INTSXP)) {
                    int to = *INTEGER(rhs);
                    if (from != NA_INTEGER && to != NA_INTEGER) {
                        res = seq_int(from, to);
                    }
                } else if (IS_SIMPLE_SCALAR(rhs, REALSXP)) {
                    double to = *REAL(rhs);
                    if (from != NA_INTEGER && to != NA_REAL && R_FINITE(to) &&
                        INT_MIN <= to && INT_MAX >= to && to == (int)to) {
                        res = seq_int(from, (int)to);
                    }
                }
            } else if (IS_SIMPLE_SCALAR(lhs, REALSXP)) {
                double from = *REAL(lhs);
                if (IS_SIMPLE_SCALAR(rhs, INTSXP)) {
                    int to = *INTEGER(rhs);
                    if (from != NA_REAL && to != NA_INTEGER && R_FINITE(from) &&
                        INT_MIN <= from && INT_MAX >= from &&
                        from == (int)from) {
                        res = seq_int((int)from, to);
                    }
                } else if (IS_SIMPLE_SCALAR(rhs, REALSXP)) {
                    double to = *REAL(rhs);
                    if (from != NA_REAL && to != NA_REAL && R_FINITE(from) &&
                        R_FINITE(to) && INT_MIN <= from && INT_MAX >= from &&
                        INT_MIN <= to && INT_MAX >= to && from == (int)from &&
                        to == (int)to) {
                        res = seq_int((int)from, (int)to);
                    }
                }
            }

            if (res == NULL) {
                BINOP_FALLBACK(":");
            }

            ostack_popn(ctx, 2);
            ostack_push(ctx, res);
            NEXT();
        }

        INSTRUCTION(names_) {
            ostack_push(ctx, Rf_getAttrib(ostack_pop(ctx), R_NamesSymbol));
            NEXT();
        }

        INSTRUCTION(set_names_) {
            SEXP val = ostack_pop(ctx);
            if (!isNull(val))
                Rf_setAttrib(ostack_top(ctx), R_NamesSymbol, val);
            NEXT();
        }

        INSTRUCTION(alloc_) {
            SEXP val = ostack_pop(ctx);
            assert(TYPEOF(val) == INTSXP);
            int type = readSignedImmediate();
            advanceImmediate();
            res = Rf_allocVector(type, INTEGER(val)[0]);
            ostack_push(ctx, res);
            NEXT();
        }

        INSTRUCTION(length_) {
            SEXP val = ostack_pop(ctx);
            R_xlen_t len = XLENGTH(val);
            ostack_push(ctx, Rf_allocVector(INTSXP, 1));
            INTEGER(ostack_top(ctx))[0] = len;
            NEXT();
        }

        INSTRUCTION(for_seq_size_) {
            SEXP seq = ostack_at(ctx, 0);
            // TODO: we should extract the length just once at the begining of
            // the loop and generally have somthing more clever here...
            SEXP value = Rf_allocVector(INTSXP, 1);
            if (Rf_isVector(seq)) {
                INTEGER(value)[0] = LENGTH(seq);
            } else if (Rf_isList(seq) || isNull(seq)) {
                INTEGER(value)[0] = Rf_length(seq);
            } else {
                Rf_errorcall(R_NilValue, "invalid for() loop sequence");
            }
            // TODO: Even when the for loop sequence is an object, R won't
            // dispatch on it. Since in RIR we use the normals extract2_1
            // BC on it, we would. To prevent this we strip the object
            // flag here. What we should do instead, is use a non-dispatching
            // extract BC.
            if (isObject(seq)) {
                seq = Rf_duplicate(seq);
                SET_OBJECT(seq, 0);
                ostack_set(ctx, 0, seq);
            }
            ostack_push(ctx, value);
            NEXT();
        }

        INSTRUCTION(visible_) {
            R_Visible = TRUE;
            NEXT();
        }

        INSTRUCTION(invisible_) {
            R_Visible = FALSE;
            NEXT();
        }

        INSTRUCTION(ensure_named_) {
            SEXP val = ostack_top(ctx);
            ENSURE_NAMED(val);
            NEXT();
        }

<<<<<<< HEAD
        INSTRUCTION(make_unique_) {
            SEXP val = ostack_top(ctx);
            if (MAYBE_REFERENCED(val)) {
                val = Rf_shallow_duplicate(val);
                ostack_set(ctx, 0, val);
                SET_NAMED(val, 1);
            }
=======
        INSTRUCTION(set_shared_) {
            SEXP val = ostack_top(ctx);
            if (NAMED(val) < 2)
                SET_NAMED(val, 2);
>>>>>>> 39a72e72
            NEXT();
        }

        INSTRUCTION(beginloop_) {
            SLOWASSERT(env);
            int offset = readJumpOffset();
            advanceJump();
            loopTrampoline(c, ctx, env, callCtxt, pc, localsBase);
            pc += offset;
            assert(*pc == Opcode::endloop_);
            advanceOpcode();
            NEXT();
        }

        INSTRUCTION(endloop_) { return loopTrampolineMarker; }

        INSTRUCTION(return_) {
            res = ostack_top(ctx);
            // this restores stack pointer to the value from the target context
            Rf_findcontext(CTXT_BROWSER | CTXT_FUNCTION, env, res);
            // not reached
            assert(false);
        }

        INSTRUCTION(ret_) { goto eval_done; }

        INSTRUCTION(int3_) {
            asm("int3");
            NEXT();
        }

        INSTRUCTION(printInvocation_) {
            printf("Invocation count: %d\n", c->funInvocationCount);
            NEXT();
        }

        LASTOP;
    }

eval_done:
    return ostack_pop(ctx);
}

#pragma GCC diagnostic pop

SEXP evalRirCodeExtCaller(Code* c, InterpreterInstance* ctx, SEXP env) {
    return evalRirCode(c, ctx, env, nullptr);
}

SEXP evalRirCode(Code* c, InterpreterInstance* ctx, SEXP env,
                 const CallContext* callCtxt) {
    return evalRirCode(c, ctx, env, callCtxt, nullptr);
}

SEXP rirExpr(SEXP s) {
    if (auto c = Code::check(s)) {
        return src_pool_at(globalContext(), c->src);
    }
    if (auto f = Function::check(s)) {
        return src_pool_at(globalContext(), f->body()->src);
    }
    if (auto t = DispatchTable::check(s)) {
        // Default is the source of the first function in the dispatch table
        Function* f = t->baseline();
        return src_pool_at(globalContext(), f->body()->src);
    }
    return s;
}

SEXP rirApplyClosure(SEXP ast, SEXP op, SEXP arglist, SEXP rho) {
    auto ctx = globalContext();

    RList args(arglist);
    size_t nargs = 0;
    std::vector<Immediate> names;
    for (auto arg = args.begin(), end = args.end(); arg != end; ++arg) {
        ostack_push(ctx, *arg);
        if (arg.hasTag()) {
            names.resize(nargs + 1);
            names[nargs] = Pool::insert(arg.tag());
        }
        nargs++;
    }
    if (!names.empty()) {
        names.resize(nargs);
    }

    CallContext call(nullptr, op, nargs, ast, ostack_cell_at(ctx, nargs - 1),
                     nullptr, names.empty() ? nullptr : names.data(), rho,
                     Assumptions(), ctx);
    call.arglist = arglist;

    auto res = rirCall(call, ctx);
    ostack_popn(ctx, call.passedArgs);
    return res;
}

SEXP rirEval_f(SEXP what, SEXP env) {
    assert(TYPEOF(what) == EXTERNALSXP);

    // TODO: do we not need an RCNTXT here?

    if (auto code = Code::check(what)) {
        return evalRirCodeExtCaller(code, globalContext(), env);
    }

    if (auto table = DispatchTable::check(what)) {
        // TODO: add an adapter frame to be able to call something else than
        // the baseline version!
        Function* fun = table->baseline();
        fun->registerInvocation();

        return evalRirCodeExtCaller(fun->body(), globalContext(), env);
    }

    if (auto fun = Function::check(what)) {
        fun->registerInvocation();
        return evalRirCodeExtCaller(fun->body(), globalContext(), env);
    }

    assert(false && "Expected a code object or a dispatch table");
    return nullptr;
}
} // namespace rir<|MERGE_RESOLUTION|>--- conflicted
+++ resolved
@@ -2279,7 +2279,6 @@
                 SEXP n = Rf_allocVector(INTSXP, 1);
                 INTEGER(n)[0] = i + 1;
                 ostack_push(ctx, n);
-<<<<<<< HEAD
             }
             NEXT();
         }
@@ -2295,8 +2294,6 @@
                 SEXP n = Rf_allocVector(INTSXP, 1);
                 INTEGER(n)[0] = i - 1;
                 ostack_push(ctx, n);
-=======
->>>>>>> 39a72e72
             }
             NEXT();
         }
@@ -3432,20 +3429,10 @@
             NEXT();
         }
 
-<<<<<<< HEAD
-        INSTRUCTION(make_unique_) {
-            SEXP val = ostack_top(ctx);
-            if (MAYBE_REFERENCED(val)) {
-                val = Rf_shallow_duplicate(val);
-                ostack_set(ctx, 0, val);
-                SET_NAMED(val, 1);
-            }
-=======
         INSTRUCTION(set_shared_) {
             SEXP val = ostack_top(ctx);
             if (NAMED(val) < 2)
                 SET_NAMED(val, 2);
->>>>>>> 39a72e72
             NEXT();
         }
 
