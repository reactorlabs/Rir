--- conflicted
+++ resolved
@@ -1368,7 +1368,7 @@
         deoptEnv = stub->create();
         cntxt->cloenv = deoptEnv;
     }
-    SLOWASSERT(TYPEOF(deoptEnv) == ENVSXP);
+    assert(TYPEOF(deoptEnv) == ENVSXP);
 
     auto frameBaseSize = ostackLength(ctx) - excessStack;
     auto trampoline = [&]() {
@@ -1420,28 +1420,15 @@
     };
 
     R_bcstack_t res = trampoline();
-    SLOWASSERT((size_t)ostackLength(ctx) == frameBaseSize);
-
-<<<<<<< HEAD
-    // Dont end the outermost context (unless it was a fake one) to be able to
-    // jump out below
-    if (!outermostFrame || !originalCntxt) {
-        res = sexpToStackObj(stackObjToSexp(res));
-        endClosureContext(cntxt, res.u.sxpval);
-    }
-
-    if (outermostFrame) {
-        // long-jump out of all the inlined contexts
-        Rf_findcontext(CTXT_BROWSER | CTXT_FUNCTION,
-                       nextFunctionContext()->cloenv, stackObjToSexp(res));
-=======
+    assert((size_t)ostackLength(ctx) == frameBaseSize);
+
     if (!outermostFrame) {
-        endClosureContext(cntxt, res);
+        endClosureContext(cntxt, stackObjToSexp(res));
     } else {
         assert(findFunctionContextFor(deoptEnv) == cntxt);
         // long-jump out of all the inlined contexts
-        Rf_findcontext(CTXT_BROWSER | CTXT_FUNCTION, cntxt->cloenv, res);
->>>>>>> c07b4243
+        Rf_findcontext(CTXT_BROWSER | CTXT_FUNCTION, cntxt->cloenv,
+                       stackObjToSexp(res));
         assert(false);
     }
 
@@ -1538,26 +1525,16 @@
         INSTRUCTION(mk_env_) {
             size_t n = readImmediate();
             advanceImmediate();
-<<<<<<< HEAD
+            int contextPos = readSignedImmediate();
+            advanceImmediate();
             R_bcstack_t parent = ostackPop(ctx);
-            SLOWASSERT(stackObjSexpType(parent) == ENVSXP &&
-                       "Non-environment used as environment parent.");
+            assert(stackObjSexpType(parent) == ENVSXP &&
+                   "Non-environment used as environment parent.");
             SEXP arglist = R_NilValue;
             auto names = (Immediate*)pc;
             advanceImmediateN(n);
             PROTECT(parent.u.sxpval);
-=======
-            int contextPos = readSignedImmediate();
-            advanceImmediate();
-            SEXP parent = ostack_pop(ctx);
-            PROTECT(parent);
-            assert(TYPEOF(parent) == ENVSXP &&
-                   "Non-environment used as environment parent.");
-            SEXP arglist = R_NilValue;
-            auto names = (Immediate*)pc;
-            advanceImmediateN(n);
             bool hasMissing = false;
->>>>>>> c07b4243
             for (long i = n - 1; i >= 0; --i) {
                 PROTECT(arglist);
                 SEXP val = ostackPopSexp(ctx);
@@ -1601,12 +1578,7 @@
                 }
             }
 
-<<<<<<< HEAD
             ostackPushSexp(ctx, res);
-=======
-            ostack_push(ctx, res);
-            UNPROTECT(1);
->>>>>>> c07b4243
             NEXT();
         }
 
