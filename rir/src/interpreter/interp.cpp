--- conflicted
+++ resolved
@@ -2270,11 +2270,6 @@
 
         INSTRUCTION(inc_) {
             SEXP val = ostack_top(ctx);
-<<<<<<< HEAD
-            assert(TYPEOF(val) == INTSXP);
-            int i = INTEGER(val)[0];
-            if (MAYBE_SHARED(val)) {
-=======
             SLOWASSERT(TYPEOF(val) == INTSXP);
             // Inc_ destructively modifies TOS, even if the refcount is 1. This
             // can be used to perform `++i` on a value on the stack. The old i
@@ -2282,31 +2277,31 @@
             // that this is the last copy on the stack).
             if (MAYBE_SHARED(val)) {
                 int i = INTEGER(val)[0];
->>>>>>> 0eac8e34
                 ostack_pop(ctx);
                 SEXP n = Rf_allocVector(INTSXP, 1);
                 INTEGER(n)[0] = i + 1;
                 ostack_push(ctx, n);
             } else {
                 INTEGER(val)[0]++;
-<<<<<<< HEAD
             }
             NEXT();
         }
 
         INSTRUCTION(dec_) {
             SEXP val = ostack_top(ctx);
-            assert(TYPEOF(val) == INTSXP);
-            int i = INTEGER(val)[0];
+            SLOWASSERT(TYPEOF(val) == INTSXP);
+            // Dec_ destructively modifies TOS, even if the refcount is 1. This
+            // can be used to perform `--i` on a value on the stack. The old i
+            // value will be overwritten (generally only do this if you are sure
+            // that this is the last copy on the stack).
             if (MAYBE_SHARED(val)) {
+                int i = INTEGER(val)[0];
                 ostack_pop(ctx);
                 SEXP n = Rf_allocVector(INTSXP, 1);
                 INTEGER(n)[0] = i - 1;
                 ostack_push(ctx, n);
             } else {
                 INTEGER(val)[0]--;
-=======
->>>>>>> 0eac8e34
             }
             NEXT();
         }
