--- conflicted
+++ resolved
@@ -1410,13 +1410,8 @@
         INSTRUCTION(record_call_) {
             ObservedCalles* feedback = (ObservedCalles*)pc;
             SEXP callee = ostack_top(ctx);
-<<<<<<< HEAD
-            feedback->record(callee);
+            feedback->record(c, callee);
             pc += sizeof(ObservedCalles);
-=======
-            feedback->record(c, callee);
-            pc += sizeof(CallFeedback);
->>>>>>> 5ddc7631
             NEXT();
         }
 
@@ -2336,37 +2331,36 @@
                      (vectorT == VECSXP)) &&
                     (XLENGTH(val) == 1 || vectorT == VECSXP)) { // 3
 
-                        int idx_ = -1;
-
-                        if (idxT == REALSXP) {
-                            if (*REAL(idx) != NA_REAL)
-                                idx_ = (int)*REAL(idx) - 1;
-                        } else {
-                            if (*INTEGER(idx) != NA_INTEGER)
-                                idx_ = *INTEGER(idx) - 1;
+                    int idx_ = -1;
+
+                    if (idxT == REALSXP) {
+                        if (*REAL(idx) != NA_REAL)
+                            idx_ = (int)*REAL(idx) - 1;
+                    } else {
+                        if (*INTEGER(idx) != NA_INTEGER)
+                            idx_ = *INTEGER(idx) - 1;
+                    }
+
+                    if (idx_ >= 0 && idx_ < XLENGTH(vec)) {
+                        switch (vectorT) {
+                        case REALSXP:
+                            REAL(vec)
+                            [idx_] = valT == REALSXP ? *REAL(val)
+                                                     : (double)*INTEGER(val);
+                            break;
+                        case INTSXP:
+                            INTEGER(vec)[idx_] = *INTEGER(val);
+                            break;
+                        case VECSXP:
+                            SET_VECTOR_ELT(vec, idx_, val);
+                            break;
                         }
-
-                        if (idx_ >= 0 && idx_ < XLENGTH(vec)) {
-                            switch (vectorT) {
-                            case REALSXP:
-                                REAL(vec)
-                                [idx_] =
-                                    valT == REALSXP ? *REAL(val)
-                                                    : (double)*INTEGER(val);
-                                break;
-                            case INTSXP:
-                                INTEGER(vec)[idx_] = *INTEGER(val);
-                                break;
-                            case VECSXP:
-                                SET_VECTOR_ELT(vec, idx_, val);
-                                break;
-                            }
-                            ostack_popn(ctx, 3);
-
-                            ostack_push(ctx, vec);
-                            NEXT();
-                        }
+                        ostack_popn(ctx, 3);
+
+                        ostack_push(ctx, vec);
+                        NEXT();
                     }
+                }
             }
 
             if (MAYBE_SHARED(vec)) {
