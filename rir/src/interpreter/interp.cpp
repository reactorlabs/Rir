--- conflicted
+++ resolved
@@ -1272,7 +1272,6 @@
     ostackEnsureSize(ctx, c->stackLength + 5);
 
     Opcode* pc = initialPC ? initialPC : c->code();
-    SEXP res;
 
     std::vector<LazyEnvironment*> envStubs;
 
@@ -1506,7 +1505,7 @@
         INSTRUCTION(ldvar_) {
             Immediate id = readImmediate();
             advanceImmediate();
-            res = cachedGetVar(env, id, ctx, bindingCache);
+            SEXP res = cachedGetVar(env, id, ctx, bindingCache);
 
             if (res == R_UnboundValue) {
                 SEXP sym = cp_pool_at(ctx, id);
@@ -1531,7 +1530,7 @@
         INSTRUCTION(ldvar_noforce_) {
             Immediate id = readImmediate();
             advanceImmediate();
-            res = cachedGetVar(env, id, ctx, bindingCache);
+            SEXP res = cachedGetVar(env, id, ctx, bindingCache);
 
             if (res == R_UnboundValue) {
                 SEXP sym = cp_pool_at(ctx, id);
@@ -1552,7 +1551,7 @@
         INSTRUCTION(ldvar_super_) {
             SEXP sym = readConst(ctx, readImmediate());
             advanceImmediate();
-            res = Rf_findVar(sym, ENCLOS(env));
+            SEXP res = Rf_findVar(sym, ENCLOS(env));
 
             if (res == R_UnboundValue) {
                 Rf_error("object \"%s\" not found", CHAR(PRINTNAME(sym)));
@@ -1575,7 +1574,7 @@
         INSTRUCTION(ldvar_noforce_super_) {
             SEXP sym = readConst(ctx, readImmediate());
             advanceImmediate();
-            res = Rf_findVar(sym, ENCLOS(env));
+            SEXP res = Rf_findVar(sym, ENCLOS(env));
 
             if (res == R_UnboundValue) {
                 Rf_error("object \"%s\" not found", CHAR(PRINTNAME(sym)));
@@ -1594,7 +1593,7 @@
         INSTRUCTION(ldddvar_) {
             SEXP sym = readConst(ctx, readImmediate());
             advanceImmediate();
-            res = Rf_ddfindVar(sym, env);
+            SEXP res = Rf_ddfindVar(sym, env);
 
             if (res == R_UnboundValue) {
                 Rf_error("object \"%s\" not found", CHAR(PRINTNAME(sym)));
@@ -1862,16 +1861,9 @@
 
                              given, ctx);
             auto fun = Function::unpack(version);
-<<<<<<< HEAD
-            SEXP res;
             addDynamicAssumptionsFromContext(call, ctx);
-            bool dispatchFail = !matches(call, fun->signature());
-            if (fun->invocationCount() % PIR_WARMUP == 0) {
-=======
-            addDynamicAssumptionsFromContext(call);
             bool dispatchFail = !fun->dead && !matches(call, fun->signature());
             if (fun->invocationCount() % pir::Parameter::RIR_WARMUP == 0) {
->>>>>>> 61d03c3d
                 Assumptions assumptions =
                     addDynamicAssumptionsForOneTarget(call, fun->signature());
                 if (assumptions != fun->signature().assumptions)
@@ -1887,6 +1879,7 @@
             }
             advanceImmediate();
 
+            SEXP res;
             if (fun->signature().envCreation ==
                 FunctionSignature::Environment::CallerProvided) {
                 res = doCall(call, ctx);
@@ -2233,44 +2226,32 @@
         }
 
         INSTRUCTION(identical_noforce_) {
-<<<<<<< HEAD
-            R_bcstack_t* lhs = ostackCellAt(ctx, 1);
-            R_bcstack_t* rhs = ostackCellAt(ctx, 0);
+            R_bcstack_t rhs = ostackPop(ctx);
+            R_bcstack_t lhs = ostackPop(ctx);
             // This instruction does not force, but we should still
             // compare the actual promise value if it is already forced.
             // Especially important since all the inlined functions are
             // probably behind lazy loading stub promises.
-            if (stackObjTypeof(rhs) == PROMSXP &&
-                PRVALUE(rhs->u.sxpval) != R_UnboundValue)
-                ostackSetSexp(ctx, 0, PRVALUE(rhs->u.sxpval));
-            if (stackObjTypeof(lhs) == PROMSXP &&
-                PRVALUE(lhs->u.sxpval) != R_UnboundValue)
-                ostackSetSexp(ctx, 1, PRVALUE(lhs->u.sxpval));
-            bool res = stackObjsIdentical(lhs, rhs);
-            ostackPopn(ctx, 2);
-            ostackPushLogical(ctx, res);
-=======
-            SEXP rhs = ostack_pop(ctx);
-            SEXP lhs = ostack_pop(ctx);
-            // This instruction does not force, but we should still compare
-            // the actual promise value if it is already forced.
-            // Especially important since all the inlined functions are probably
-            // behind lazy loading stub promises.
-            if (TYPEOF(rhs) == PROMSXP && PRVALUE(rhs) != R_UnboundValue)
-                rhs = PRVALUE(rhs);
-            if (TYPEOF(lhs) == PROMSXP && PRVALUE(lhs) != R_UnboundValue)
-                lhs = PRVALUE(lhs);
+            if (stackObjTypeof(&rhs) == PROMSXP &&
+                PRVALUE(rhs.u.sxpval) != R_UnboundValue)
+                rhs.u.sxpval = PRVALUE(rhs.u.sxpval);
+            if (stackObjTypeof(&lhs) == PROMSXP &&
+                PRVALUE(lhs.u.sxpval) != R_UnboundValue)
+                lhs.u.sxpval = PRVALUE(lhs.u.sxpval);
+            bool res = stackObjsIdentical(&lhs, &rhs);
             // Special case for closures: (level 1) deep compare with body
             // expression instead of body object, to ensure that a compiled
             // closure is equal to the uncompiled one
-            if (lhs != rhs && TYPEOF(lhs) == CLOSXP && TYPEOF(rhs) == CLOSXP &&
-                CLOENV(lhs) == CLOENV(rhs) && FORMALS(lhs) == FORMALS(rhs) &&
-                BODY_EXPR(lhs) == BODY_EXPR(rhs))
-                ostack_push(ctx, R_TrueValue);
-            else
-                ostack_push(ctx, rhs == lhs ? R_TrueValue : R_FalseValue);
-
->>>>>>> 61d03c3d
+            if (!res && stackObjTypeof(&lhs) == CLOSXP &&
+                stackObjTypeof(&rhs) == CLOSXP) {
+                SEXP lhsSexp = lhs.u.sxpval;
+                SEXP rhsSexp = rhs.u.sxpval;
+                if (CLOENV(lhsSexp) == CLOENV(rhsSexp) &&
+                    FORMALS(lhsSexp) == FORMALS(rhsSexp) &&
+                    BODY_EXPR(lhsSexp) == BODY_EXPR(rhsSexp))
+                    res = true;
+            }
+            ostackPushLogical(ctx, res);
             NEXT();
         }
 
@@ -3024,7 +3005,7 @@
             int typeyRhs =
                 tryStackScalarReal(ostackCellAt(ctx, 0), &rhsScalar, nullptr);
 
-            res = nullptr;
+            SEXP res = nullptr;
             if (typeLhs == REALSXP && typeyRhs == REALSXP) {
                 double from = lhsScalar.dval;
                 double to = rhsScalar.dval;
@@ -3230,7 +3211,7 @@
             if (a.hasTag()) {
                 auto var = Pool::insert(a.tag());
                 if (std::find(names.begin(), names.end(), var) == names.end()) {
-                    ostack_push(ctx, *a);
+                    ostackPushSexp(ctx, *a);
                     names.resize(nargs + 1);
                     names[nargs] = var;
                     nargs++;
