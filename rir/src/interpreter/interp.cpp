--- conflicted
+++ resolved
@@ -2154,7 +2154,6 @@
         }
 
         INSTRUCTION(inc_) {
-<<<<<<< HEAD
             R_bcstack_t val = ostackTop(ctx);
             SLOWASSERT(stackObjIsSimpleScalar(val, INTSXP));
             int i;
@@ -2165,14 +2164,7 @@
                 ostackPushInt(ctx, i);
                 break;
             case STACK_OBJ_SEXP:
-                if (NOT_SHARED(val.u.sxpval)) {
-                    // Inc_ destructively modifies TOS, even if the refcount is
-                    // 1. This can be used to perform `++i` on a value on the
-                    // stack. The old i value will be overwritten (generally
-                    // only do this if you are sure that this is the last copy
-                    // on the stack).
-                    // TODO: This probably isn't even necessary because of
-                    // simple scalars
+                if (NO_REFERENCES(val.u.sxpval)) {
                     (*INTEGER(val.u.sxpval))++;
                 } else {
                     ostackPop(ctx);
@@ -2182,18 +2174,6 @@
                 break;
             default:
                 assert(false);
-=======
-            SEXP val = ostack_top(ctx);
-            SLOWASSERT(TYPEOF(val) == INTSXP);
-            if (MAYBE_REFERENCED(val)) {
-                int i = INTEGER(val)[0];
-                ostack_pop(ctx);
-                SEXP n = Rf_allocVector(INTSXP, 1);
-                INTEGER(n)[0] = i + 1;
-                ostack_push(ctx, n);
-            } else {
-                INTEGER(val)[0]++;
->>>>>>> 3246c3a5
             }
             NEXT();
         }
