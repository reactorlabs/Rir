#include "interp.h"
#include "R/Funtab.h"
#include "R/Symbols.h"
#include "R/r.h"
#include "interp_context.h"
#include "ir/Deoptimization.h"
#include "ir/RuntimeFeedback_inl.h"
#include "runtime.h"

#include <assert.h>
#include <deque>

#define NOT_IMPLEMENTED assert(false)

#undef eval

extern "C" {
extern SEXP Rf_NewEnvironment(SEXP, SEXP, SEXP);
extern Rboolean R_Visible;
}

// #define UNSOUND_OPTS

// helpers

using namespace rir;

struct CallContext {
    CallContext(Code* c, SEXP callee, size_t nargs, Immediate ast,
                R_bcstack_t* stackArgs, Immediate* implicitArgs,
                Immediate* names, SEXP callerEnv, Context* ctx)
        : caller(c), nargs(nargs), stackArgs(stackArgs),
          implicitArgs(implicitArgs), names(names), callerEnv(callerEnv),
          ast(cp_pool_at(ctx, ast)), callee(callee) {
        assert(callee &&
               (TYPEOF(callee) == CLOSXP || TYPEOF(callee) == SPECIALSXP ||
                TYPEOF(callee) == BUILTINSXP));
    }

    CallContext(Code* c, SEXP callee, size_t nargs, Immediate ast,
                Immediate* implicitArgs, Immediate* names, SEXP callerEnv,
                Context* ctx)
        : CallContext(c, callee, nargs, ast, nullptr, implicitArgs, names,
                      callerEnv, ctx) {}

    CallContext(Code* c, SEXP callee, size_t nargs, Immediate ast,
                R_bcstack_t* stackArgs, Immediate* names, SEXP callerEnv,
                Context* ctx)
        : CallContext(c, callee, nargs, ast, stackArgs, nullptr, names,
                      callerEnv, ctx) {}

    CallContext(Code* c, SEXP callee, size_t nargs, Immediate ast,
                Immediate* implicitArgs, SEXP callerEnv, Context* ctx)
        : CallContext(c, callee, nargs, ast, nullptr, implicitArgs, nullptr,
                      callerEnv, ctx) {}

    CallContext(Code* c, SEXP callee, size_t nargs, Immediate ast,
                R_bcstack_t* stackArgs, SEXP callerEnv, Context* ctx)
        : CallContext(c, callee, nargs, ast, stackArgs, nullptr, nullptr,
                      callerEnv, ctx) {}

    const Code* caller;
    const size_t nargs;
    const R_bcstack_t* stackArgs;
    const Immediate* implicitArgs;
    const Immediate* names;
    const SEXP callerEnv;
    const SEXP ast;
    const SEXP callee;

    bool hasStackArgs() const { return stackArgs != nullptr; }
    bool hasEagerCallee() const { return TYPEOF(callee) == BUILTINSXP; }
    bool hasNames() const { return names; }

    Immediate implicitArgIdx(unsigned i) const {
        assert(implicitArgs && i < nargs);
        return implicitArgs[i];
    }

    Code* implicitArg(unsigned i) const {
        return caller->getPromise(implicitArgIdx(i));
    }

    SEXP stackArg(unsigned i) const {
        assert(stackArgs && i < nargs);
        return ostack_at_cell(stackArgs + i);
    }

    SEXP name(unsigned i, Context* ctx) const {
        assert(hasNames() && i < nargs);
        return cp_pool_at(ctx, names[i]);
    }
};

RIR_INLINE SEXP getSrcAt(Code* c, Opcode* pc, Context* ctx) {
    unsigned sidx = c->getSrcIdxAt(pc, true);
    if (sidx == 0)
        return src_pool_at(ctx, c->src);
    return src_pool_at(ctx, sidx);
}

RIR_INLINE SEXP getSrcForCall(Code* c, Opcode* pc, Context* ctx) {
    unsigned sidx = c->getSrcIdxAt(pc, false);
    return src_pool_at(ctx, sidx);
}

#define PC_BOUNDSCHECK(pc, c)                                                  \
    SLOWASSERT((pc) >= (c)->code() && (pc) < (c)->endCode());

#ifdef THREADED_CODE
#define BEGIN_MACHINE NEXT();
#define INSTRUCTION(name)                                                      \
    op_##name: /* debug(c, pc, #name, ostack_length(ctx) - bp, ctx); */
#define NEXT()                                                                 \
    (__extension__({ goto* opAddr[static_cast<uint8_t>(advanceOpcode())]; }))
#define LASTOP                                                                 \
    {}
#else
#define BEGIN_MACHINE                                                          \
    loop:                                                                      \
    switch (advanceOpcode())
#define INSTRUCTION(name)                                                      \
    case Opcode::name:                                                         \
        /* debug(c, pc, #name, ostack_length(ctx) - bp, ctx); */
#define NEXT() goto loop
#define LASTOP                                                                 \
    default:                                                                   \
        assert(false && "wrong or unimplemented opcode")
#endif

// bytecode accesses
#define advanceOpcode() (*(pc++))
#define readImmediate() (*(Immediate*)pc)
#define readSignedImmediate() (*(SignedImmediate*)pc)
#define readJumpOffset() (*(JumpOffset*)(pc))
#define advanceImmediate() pc += sizeof(Immediate)
#define advanceImmediateN(n) pc += n * sizeof(Immediate)
#define advanceJump() pc += sizeof(JumpOffset)

#define readConst(ctx, idx) (cp_pool_at(ctx, idx))

void initClosureContext(SEXP ast, RCNTXT* cntxt, SEXP rho, SEXP sysparent,
                        SEXP arglist, SEXP op) {
    /*  If we have a generic function we need to use the sysparent of
       the generic as the sysparent of the method because the method
       is a straight substitution of the generic.  */

    if (R_GlobalContext->callflag == CTXT_GENERIC)
        Rf_begincontext(cntxt, CTXT_RETURN, ast, rho,
                        R_GlobalContext->sysparent, arglist, op);
    else
        Rf_begincontext(cntxt, CTXT_RETURN, ast, rho, sysparent, arglist, op);
}

void endClosureContext(RCNTXT* cntxt, SEXP result) {
    cntxt->returnValue = result;
    Rf_endcontext(cntxt);
}

RIR_INLINE SEXP createPromise(Code* code, SEXP env) {
    SEXP p = Rf_mkPROMISE(code->container(), env);
    return p;
}

RIR_INLINE SEXP promiseValue(SEXP promise, Context* ctx) {
    // if already evaluated, return the value
    if (PRVALUE(promise) && PRVALUE(promise) != R_UnboundValue) {
        promise = PRVALUE(promise);
        assert(TYPEOF(promise) != PROMSXP);
        return promise;
    } else {
        SEXP res = forcePromise(promise);
        assert(TYPEOF(res) != PROMSXP && "promise returned promise");
        return res;
    }
}

static void jit(SEXP cls, SEXP name, Context* ctx) {
    assert(TYPEOF(cls) == CLOSXP);
    if (TYPEOF(BODY(cls)) == EXTERNALSXP)
        return;
    SEXP cmp = ctx->closureCompiler(cls, name);
    SET_BODY(cls, BODY(cmp));
}

void closureDebug(SEXP call, SEXP op, SEXP rho, SEXP newrho, RCNTXT* cntxt) {
    // TODO!!!
}

void endClosureDebug(SEXP call, SEXP op, SEXP rho) {
    // TODO!!!
}

/** Given argument code offsets, creates the argslist from their promises.
 */
// TODO unnamed only at this point
RIR_INLINE void __listAppend(SEXP* front, SEXP* last, SEXP value, SEXP name) {
    SLOWASSERT(TYPEOF(*front) == LISTSXP || TYPEOF(*front) == NILSXP);
    SLOWASSERT(TYPEOF(*last) == LISTSXP || TYPEOF(*last) == NILSXP);

    SEXP app = CONS_NR(value, R_NilValue);

    SET_TAG(app, name);

    if (*front == R_NilValue) {
        *front = app;
        PROTECT(*front);
    }

    if (*last != R_NilValue)
        SETCDR(*last, app);
    *last = app;
}

SEXP createLegacyArgsListFromStackValues(const CallContext& call,
                                         bool eagerCallee, Context* ctx) {
    SEXP result = R_NilValue;
    SEXP pos = result;

    for (size_t i = 0; i < call.nargs; ++i) {

        SEXP name = call.hasNames() ? call.name(i, ctx) : R_NilValue;

        SEXP arg = call.stackArg(i);

        if (!eagerCallee && (arg == R_MissingArg || arg == R_DotsSymbol)) {
            // We have to wrap them in a promise, otherwise they are treated
            // as expressions to be evaluated, when in fact they are meant to be
            // asts as values
            SEXP promise = Rf_mkPROMISE(arg, call.callerEnv);
            SET_PRVALUE(promise, arg);
            __listAppend(&result, &pos, promise, R_NilValue);
        } else {
            if (eagerCallee && TYPEOF(arg) == PROMSXP) {
                arg = Rf_eval(arg, call.callerEnv);
            }
            __listAppend(&result, &pos, arg, name);
        }
    }

    if (result != R_NilValue)
        UNPROTECT(1);

    return result;
}

SEXP createLegacyArgsList(const CallContext& call, bool eagerCallee,
                          Context* ctx) {
    SEXP result = R_NilValue;
    SEXP pos = result;

    // loop through the arguments and create a promise, unless it is a missing
    // argument
    for (size_t i = 0; i < call.nargs; ++i) {
        unsigned argi = call.implicitArgIdx(i);
        SEXP name = call.hasNames() ? call.name(i, ctx) : R_NilValue;

        // if the argument is an ellipsis, then retrieve it from the environment
        // and
        // flatten the ellipsis
        if (argi == DOTS_ARG_IDX) {
            SEXP ellipsis = Rf_findVar(R_DotsSymbol, call.callerEnv);
            if (TYPEOF(ellipsis) == DOTSXP) {
                while (ellipsis != R_NilValue) {
                    name = TAG(ellipsis);
                    if (eagerCallee) {
                        SEXP arg = CAR(ellipsis);
                        if (arg != R_MissingArg)
                            arg = Rf_eval(CAR(ellipsis), call.callerEnv);
                        assert(TYPEOF(arg) != PROMSXP);
                        __listAppend(&result, &pos, arg, name);
                    } else {
                        SEXP promise =
                            Rf_mkPROMISE(CAR(ellipsis), call.callerEnv);
                        __listAppend(&result, &pos, promise, name);
                    }
                    ellipsis = CDR(ellipsis);
                }
            }
        } else if (argi == MISSING_ARG_IDX) {
            if (eagerCallee)
                Rf_errorcall(call.ast, "argument %d is empty", i + 1);
            __listAppend(&result, &pos, R_MissingArg, R_NilValue);
        } else {
            if (eagerCallee) {
                // TODO
                SEXP env = call.callerEnv;
                SEXP arg = evalRirCodeExtCaller(call.implicitArg(i), ctx, &env);
                assert(TYPEOF(arg) != PROMSXP);
                __listAppend(&result, &pos, arg, name);
            } else {
                Code* arg = call.implicitArg(i);
                SEXP promise = createPromise(arg, call.callerEnv);
                __listAppend(&result, &pos, promise, name);
            }
        }
    }

    if (result != R_NilValue)
        UNPROTECT(1);
    return result;
}

SEXP createLegacyLazyArgsList(const CallContext& call, Context* ctx) {
    if (call.hasStackArgs()) {
        return createLegacyArgsListFromStackValues(call, false, ctx);
    } else {
        return createLegacyArgsList(call, false, ctx);
    }
}

SEXP createLegacyArgsList(const CallContext& call, Context* ctx) {
    if (call.hasStackArgs()) {
        return createLegacyArgsListFromStackValues(call, call.hasEagerCallee(),
                                                   ctx);
    } else {
        return createLegacyArgsList(call, call.hasEagerCallee(), ctx);
    }
}

SEXP rirCallTrampoline(const CallContext& call, Function* fun, SEXP env,
                       SEXP arglist, const R_bcstack_t* stackArgs,
                       Context* ctx) {
    auto trampoline = [](RCNTXT* cntxt, const CallContext* call, Code* code,
                         SEXP* env, const R_bcstack_t* stackArgs,
                         Context* ctx) {
        int trampIn = ostack_length(ctx);
        if ((SETJMP(cntxt->cjmpbuf))) {
            assert(trampIn == ostack_length(ctx));
            if (R_ReturnedValue == R_RestartToken) {
                cntxt->callflag = CTXT_RETURN; /* turn restart off */
                R_ReturnedValue = R_NilValue;  /* remove restart token */
                return evalRirCode(code, ctx, env, call);
            } else {
                return R_ReturnedValue;
            }
        }
        return evalRirCode(code, ctx, env, call);
    };

    RCNTXT cntxt;

    initClosureContext(call.ast, &cntxt, env, call.callerEnv, arglist,
                       call.callee);
    closureDebug(call.ast, call.callee, env, R_NilValue, &cntxt);

    // Warning: call.popArgs() between initClosureContext and trampoline will
    // result in broken stack on non-local returns.

    Code* code = fun->body();
    // Pass &cntxt.cloenv, to let evalRirCode update the env of the current
    // context
    SEXP result =
        trampoline(&cntxt, &call, code, &cntxt.cloenv, stackArgs, ctx);
    PROTECT(result);

    endClosureDebug(call.ast, call.callee, env);
    endClosureContext(&cntxt, result);

    UNPROTECT(1);
    return result;
}

SEXP rirCallTrampoline(const CallContext& call, Function* fun, SEXP arglist,
                       Context* ctx) {
    return rirCallTrampoline(call, fun, (SEXP)NULL, arglist, call.stackArgs,
                             ctx);
}

SEXP rirCallTrampoline(const CallContext& call, Function* fun, SEXP env,
                       SEXP arglist, Context* ctx) {
    return rirCallTrampoline(call, fun, env, arglist, nullptr, ctx);
}

const static SEXP loopTrampolineMarker = (SEXP)0x7007;
SEXP evalRirCode(Code*, Context*, SEXP*, const CallContext*, Opcode*,
                 R_bcstack_t*);
static void loopTrampoline(Code* c, Context* ctx, SEXP* env,
                           const CallContext* callCtxt, Opcode* pc,
                           R_bcstack_t* localsBase) {
    assert(*env);

    RCNTXT cntxt;
    Rf_begincontext(&cntxt, CTXT_LOOP, R_NilValue, *env, R_BaseEnv, R_NilValue,
                    R_NilValue);

    if (int s = SETJMP(cntxt.cjmpbuf)) {
        // incoming non-local break/continue:
        if (s == CTXT_BREAK) {
            Rf_endcontext(&cntxt);
            return;
        }
        // continue case: fall through to do another iteration
    }

    // execute the loop body
    SEXP res = evalRirCode(c, ctx, env, callCtxt, pc, localsBase);
    assert(res == loopTrampolineMarker);
    Rf_endcontext(&cntxt);
}

void warnSpecial(SEXP callee, SEXP call) {
    return;

    // Enable this to find specials which are not implemented in RIR bytecodes
#if 0
    static bool isWarning = false;

    if (!isWarning) {
        isWarning = true;
        Rf_PrintValue(call);
        isWarning = false;
    }

    return;
    if (((sexprec_rjit*)callee)->u.i == 26) {
        Rprintf("warning: calling special: .Internal(%s\n",
                CHAR(PRINTNAME(CAR(CADR(call)))));
    } else {
        Rprintf("warning: calling special: %s\n",
                R_FunTab[((sexprec_rjit*)callee)->u.i].name);
    }
#endif
}

SEXP legacySpecialCall(const CallContext& call, Context* ctx) {
    assert(call.ast != R_NilValue);

    // get the ccode
    CCODE f = getBuiltin(call.callee);
    int flag = getFlag(call.callee);
    R_Visible = static_cast<Rboolean>(flag != 1);
    // call it with the AST only
    SEXP result = f(call.ast, call.callee, CDR(call.ast), call.callerEnv);
    if (flag < 2)
        R_Visible = static_cast<Rboolean>(flag != 1);
    return result;
}

SEXP legacyCallWithArgslist(const CallContext& call, SEXP argslist,
                            Context* ctx) {
    if (TYPEOF(call.callee) == BUILTINSXP) {
        // get the ccode
        CCODE f = getBuiltin(call.callee);
        int flag = getFlag(call.callee);
        if (flag < 2)
            R_Visible = static_cast<Rboolean>(flag != 1);
        // call it
        SEXP result = f(call.ast, call.callee, argslist, call.callerEnv);
        if (flag < 2)
            R_Visible = static_cast<Rboolean>(flag != 1);
        return result;
    }

    assert(TYPEOF(call.callee) == CLOSXP &&
           TYPEOF(BODY(call.callee)) != EXTERNALSXP);
    return Rf_applyClosure(call.ast, call.callee, argslist, call.callerEnv,
                           R_NilValue);
}

SEXP legacyCall(const CallContext& call, Context* ctx) {
    // create the argslist
    SEXP argslist = createLegacyArgsList(call, ctx);
    PROTECT(argslist);
    SEXP res = legacyCallWithArgslist(call, argslist, ctx);
    UNPROTECT(1);
    return res;
}

SEXP closureArgumentAdaptor(const CallContext& call, SEXP arglist,
                            SEXP suppliedvars) {
    SEXP op = call.callee;
    if (FORMALS(op) == R_NilValue && arglist == R_NilValue)
        return Rf_NewEnvironment(R_NilValue, R_NilValue, CLOENV(op));

    /*  Set up a context with the call in it so error has access to it */
    RCNTXT cntxt;
    initClosureContext(call.ast, &cntxt, CLOENV(op), call.callerEnv, arglist,
                       op);

    /*  Build a list which matches the actual (unevaluated) arguments
        to the formal paramters.  Build a new environment which
        contains the matched pairs.  Ideally this environment sould be
        hashed.  */
    SEXP newrho, a, f;

    SEXP actuals = Rf_matchArgs(FORMALS(op), arglist, call.ast);
    PROTECT(newrho = Rf_NewEnvironment(FORMALS(op), actuals, CLOENV(op)));

    /* Turn on reference counting for the binding cells so local
       assignments arguments increment REFCNT values */
    for (a = actuals; a != R_NilValue; a = CDR(a))
        ENABLE_REFCNT(a);

    /*  Use the default code for unbound formals.  FIXME: It looks like
        this code should preceed the building of the environment so that
        this will also go into the hash table.  */

    /* This piece of code is destructively modifying the actuals list,
       which is now also the list of bindings in the frame of newrho.
       This is one place where internal structure of environment
       bindings leaks out of envir.c.  It should be rewritten
       eventually so as not to break encapsulation of the internal
       environment layout.  We can live with it for now since it only
       happens immediately after the environment creation.  LT */

    f = FORMALS(op);
    a = actuals;
    // get the first Code that is a compiled default value of a formal arg
    // (or nullptr if no such exist)
    Function* fun = DispatchTable::unpack(BODY(op))->baseline();
    size_t pos = 0;
    while (f != R_NilValue) {
        Code* c = fun->defaultArg(pos++);
        if (CAR(f) != R_MissingArg) {
            if (CAR(a) == R_MissingArg) {
                assert(c != nullptr && "No more compiled formals available.");
                SETCAR(a, createPromise(c, newrho));
                SET_MISSING(a, 2);
            }
            // Either just used the compiled formal or it was not needed.
            // Skip over current compiled formal and find the next default arg.
        }
        assert(CAR(f) != R_DotsSymbol || TYPEOF(CAR(a)) == DOTSXP);
        f = CDR(f);
        a = CDR(a);
    }

    /*  Fix up any extras that were supplied by usemethod. */

    if (suppliedvars != R_NilValue)
        Rf_addMissingVarsToNewEnv(newrho, suppliedvars);

    if (R_envHasNoSpecialSymbols(newrho))
        SET_NO_SPECIAL_SYMBOLS(newrho);

    endClosureContext(&cntxt, R_NilValue);

    UNPROTECT(1);

    return newrho;
};

bool matches(const CallContext& call, const FunctionSignature& signature) {
    // TODO: look at the arguments of the function signature and not just at the
    // global assumptions list. This only becomes relevant as soon as we want to
    // optimize based on argument types.

    if (signature.optimization == FunctionSignature::BaselineVersion)
        return true;

    assert(signature.envCreation == FunctionSignature::CalleeCreatedEnv);

    // We can't materialize ... yet
    if (!call.hasStackArgs()) {
        for (size_t i = 0; i < call.nargs; ++i)
            if (call.implicitArgIdx(i) == DOTS_ARG_IDX)
                return false;
    }

    // TODO: implement argument reordering on the stack to support this case
    if (call.hasNames() && signature.assumptions.includes(
                               pir::Assumptions::CorrectOrderOfArguments))
        return false;

    if (signature.nargs() < call.nargs &&
        signature.assumptions.includes(
            pir::Assumptions::MaxNumberOfArguments)) {
        return false;
    }

    if (signature.nargs() > call.nargs) {
        if (signature.assumptions.includes(
                pir::Assumptions::CorrectNumberOfArguments))
            return false;

        if (!call.hasStackArgs())
            return false;

        // PIR optimized code can receive missing args, but they need to be
        // explicitly mentioned on the stack
        for (size_t i = 0; i < signature.nargs() - call.nargs; ++i)
            ostack_push(ctx, R_MissingArg);
    }

    return true;
}

Function* dispatch(const CallContext& call, DispatchTable* vt) {
    // Find the most specific version of the function that can be called given
    // the current call context.
    Function* fun = nullptr;
    for (int i = vt->size() - 1; i >= 0; i--) {
        auto candidate = vt->get(i);
        if (matches(call, candidate->signature())) {
            fun = candidate;
            break;
        }
    }
    assert(fun);

    return fun;
};

static unsigned RIR_WARMUP =
    getenv("RIR_WARMUP") ? atoi(getenv("RIR_WARMUP")) : 3;

// Call a RIR function. Arguments are still untouched.
SEXP rirCall(const CallContext& call, Context* ctx) {
    SEXP body = BODY(call.callee);
    assert(DispatchTable::check(body));

    auto table = DispatchTable::unpack(body);

    Function* fun = dispatch(call, table);
    fun->registerInvocation();
    bool needsEnv =
        fun->signature().envCreation == FunctionSignature::CallerProvidedEnv;

    if (fun->signature().optimization == FunctionSignature::BaselineVersion &&
        fun->invocationCount() == RIR_WARMUP) {
        SEXP lhs = CAR(call.ast);
        SEXP name = R_NilValue;
        if (TYPEOF(lhs) == SYMSXP)
            name = lhs;
        ctx->closureOptimizer(call.callee, name);
        fun = dispatch(call, table);
        needsEnv = fun->signature().envCreation ==
                   FunctionSignature::CallerProvidedEnv;
    }

    SEXP env = R_NilValue;

    SEXP result = nullptr;
    if (needsEnv) {
        auto arglist = createLegacyLazyArgsList(call, ctx);
        PROTECT(arglist);
        env = closureArgumentAdaptor(call, arglist, R_NilValue);
        PROTECT(env);
        result = rirCallTrampoline(call, fun, env, arglist, ctx);
        UNPROTECT(2);
    } else {
        auto arglist = createLegacyLazyArgsList(call, ctx);
        PROTECT(arglist);
        // TODO: find a way to lazily create the argslist,
        // only when needed. Afaik, the argslist is only accessed ever in
        // do_usemethod, therefore it should be possible to have our own
        // do_usemethod, that lazily creates the argslist when needed.
        result = rirCallTrampoline(call, fun, arglist, ctx);
        UNPROTECT(1);
    }

    assert(result);

    assert(!fun->deopt);
    return result;
}

SEXP doCall(const CallContext& call, Context* ctx) {
    assert(call.callee);

    switch (TYPEOF(call.callee)) {
    case SPECIALSXP:
        return legacySpecialCall(call, ctx);
    case BUILTINSXP:
        return legacyCall(call, ctx);
    case CLOSXP: {
        if (TYPEOF(BODY(call.callee)) != EXTERNALSXP)
            return legacyCall(call, ctx);
        return rirCall(call, ctx);
    }
    default:
        Rf_error("Invalid Callee");
    };
    return R_NilValue;
}

SEXP dispatchApply(SEXP ast, SEXP obj, SEXP actuals, SEXP selector,
                   SEXP callerEnv, Context* ctx) {
    SEXP op = SYMVALUE(selector);

    // ===============================================
    // First try S4
    if (IS_S4_OBJECT(obj) && R_has_methods(op)) {
        SEXP result = R_possible_dispatch(ast, op, actuals, callerEnv, TRUE);
        if (result)
            return result;
    }

    // ===============================================
    // Then try S3
    const char* generic = CHAR(PRINTNAME(selector));
    SEXP rho1 = Rf_NewEnvironment(R_NilValue, R_NilValue, callerEnv);
    PROTECT(rho1);
    RCNTXT cntxt;
    initClosureContext(ast, &cntxt, rho1, callerEnv, actuals, op);
    SEXP result;
    bool success = Rf_usemethod(generic, obj, ast, actuals, rho1, callerEnv,
                                R_BaseEnv, &result);
    UNPROTECT(1);
    endClosureContext(&cntxt, success ? result : R_NilValue);
    if (success)
        return result;

    return nullptr;
}

#define R_INT_MAX INT_MAX
#define R_INT_MIN -INT_MAX
// .. relying on fact that NA_INTEGER is outside of these

static R_INLINE int R_integer_plus(int x, int y, Rboolean* pnaflag) {
    if (x == NA_INTEGER || y == NA_INTEGER)
        return NA_INTEGER;

    if (((y > 0) && (x > (R_INT_MAX - y))) ||
        ((y < 0) && (x < (R_INT_MIN - y)))) {
        if (pnaflag != NULL)
            *pnaflag = TRUE;
        return NA_INTEGER;
    }
    return x + y;
}

static R_INLINE int R_integer_minus(int x, int y, Rboolean* pnaflag) {
    if (x == NA_INTEGER || y == NA_INTEGER)
        return NA_INTEGER;

    if (((y < 0) && (x > (R_INT_MAX + y))) ||
        ((y > 0) && (x < (R_INT_MIN + y)))) {
        if (pnaflag != NULL)
            *pnaflag = TRUE;
        return NA_INTEGER;
    }
    return x - y;
}

#define GOODIPROD(x, y, z) ((double)(x) * (double)(y) == (z))
static R_INLINE int R_integer_times(int x, int y, Rboolean* pnaflag) {
    if (x == NA_INTEGER || y == NA_INTEGER)
        return NA_INTEGER;
    else {
        int z = x * y;
        if (GOODIPROD(x, y, z) && z != NA_INTEGER)
            return z;
        else {
            if (pnaflag != NULL)
                *pnaflag = TRUE;
            return NA_INTEGER;
        }
    }
}

enum op { PLUSOP, MINUSOP, TIMESOP, DIVOP, POWOP, MODOP, IDIVOP };
#define INTEGER_OVERFLOW_WARNING "NAs produced by integer overflow"

#define CHECK_INTEGER_OVERFLOW(ans, naflag)                                    \
    do {                                                                       \
        if (naflag) {                                                          \
            PROTECT(ans);                                                      \
            SEXP call = getSrcForCall(c, pc - 1, ctx);                         \
            Rf_warningcall(call, INTEGER_OVERFLOW_WARNING);                    \
            UNPROTECT(1);                                                      \
        }                                                                      \
    } while (0)

#define BINOP_FALLBACK(op)                                                     \
    do {                                                                       \
        static SEXP prim = NULL;                                               \
        static CCODE blt;                                                      \
        static int flag;                                                       \
        if (!prim) {                                                           \
            prim = Rf_findFun(Rf_install(op), R_GlobalEnv);                    \
            blt = getBuiltin(prim);                                            \
            flag = getFlag(prim);                                              \
        }                                                                      \
        SEXP call = getSrcForCall(c, pc - 1, ctx);                             \
        SEXP argslist = CONS_NR(lhs, CONS_NR(rhs, R_NilValue));                \
        ostack_push(ctx, argslist);                                            \
        if (flag < 2)                                                          \
            R_Visible = static_cast<Rboolean>(flag != 1);                      \
        res = blt(call, prim, argslist, getenv());                             \
        if (flag < 2)                                                          \
            R_Visible = static_cast<Rboolean>(flag != 1);                      \
        ostack_pop(ctx);                                                       \
    } while (false)

#define DO_FAST_BINOP(op, op2)                                                 \
    do {                                                                       \
        if (IS_SIMPLE_SCALAR(lhs, REALSXP)) {                                  \
            if (IS_SIMPLE_SCALAR(rhs, REALSXP)) {                              \
                res_type = REALSXP;                                            \
                real_res = (*REAL(lhs) == NA_REAL || *REAL(rhs) == NA_REAL)    \
                               ? NA_REAL                                       \
                               : *REAL(lhs) op * REAL(rhs);                    \
            } else if (IS_SIMPLE_SCALAR(rhs, INTSXP)) {                        \
                res_type = REALSXP;                                            \
                real_res =                                                     \
                    (*REAL(lhs) == NA_REAL || *INTEGER(rhs) == NA_INTEGER)     \
                        ? NA_REAL                                              \
                        : *REAL(lhs) op * INTEGER(rhs);                        \
            }                                                                  \
        } else if (IS_SIMPLE_SCALAR(lhs, INTSXP)) {                            \
            if (IS_SIMPLE_SCALAR(rhs, INTSXP)) {                               \
                Rboolean naflag = FALSE;                                       \
                switch (op2) {                                                 \
                case PLUSOP:                                                   \
                    int_res =                                                  \
                        R_integer_plus(*INTEGER(lhs), *INTEGER(rhs), &naflag); \
                    break;                                                     \
                case MINUSOP:                                                  \
                    int_res = R_integer_minus(*INTEGER(lhs), *INTEGER(rhs),    \
                                              &naflag);                        \
                    break;                                                     \
                case TIMESOP:                                                  \
                    int_res = R_integer_times(*INTEGER(lhs), *INTEGER(rhs),    \
                                              &naflag);                        \
                    break;                                                     \
                }                                                              \
                res_type = INTSXP;                                             \
                CHECK_INTEGER_OVERFLOW(R_NilValue, naflag);                    \
            } else if (IS_SIMPLE_SCALAR(rhs, REALSXP)) {                       \
                res_type = REALSXP;                                            \
                real_res =                                                     \
                    (*INTEGER(lhs) == NA_INTEGER || *REAL(rhs) == NA_REAL)     \
                        ? NA_REAL                                              \
                        : *INTEGER(lhs) op * REAL(rhs);                        \
            }                                                                  \
        }                                                                      \
    } while (false)

#define STORE_BINOP(res_type, int_res, real_res)                               \
    do {                                                                       \
        SEXP a = ostack_at(ctx, 0);                                            \
        SEXP b = ostack_at(ctx, 1);                                            \
        if (TYPEOF(a) == res_type && NO_REFERENCES(a)) {                       \
            res = a;                                                           \
            ostack_pop(ctx);                                                   \
            ostack_at(ctx, 0) = a;                                             \
        } else if (TYPEOF(b) == res_type && NO_REFERENCES(b)) {                \
            res = b;                                                           \
            ostack_pop(ctx);                                                   \
        } else {                                                               \
            ostack_pop(ctx);                                                   \
            ostack_at(ctx, 0) = res = Rf_allocVector(res_type, 1);             \
        }                                                                      \
        switch (res_type) {                                                    \
        case INTSXP:                                                           \
            INTEGER(res)[0] = int_res;                                         \
            break;                                                             \
        case REALSXP:                                                          \
            REAL(res)[0] = real_res;                                           \
            break;                                                             \
        }                                                                      \
    } while (false)

#define DO_BINOP(op, op2)                                                      \
    do {                                                                       \
        int int_res = -1;                                                      \
        double real_res = -2.0;                                                \
        int res_type = 0;                                                      \
        DO_FAST_BINOP(op, op2);                                                \
        if (res_type) {                                                        \
            STORE_BINOP(res_type, int_res, real_res);                          \
        } else {                                                               \
            BINOP_FALLBACK(#op);                                               \
            ostack_pop(ctx);                                                   \
            ostack_set(ctx, 0, res);                                           \
        }                                                                      \
    } while (false)

static double myfloor(double x1, double x2) {
    double q = x1 / x2, tmp;

    if (x2 == 0.0)
        return q;
    tmp = x1 - floor(q) * x2;
    return floor(q) + floor(tmp / x2);
}

typedef struct {
    int ibeta, it, irnd, ngrd, machep, negep, iexp, minexp, maxexp;
    double eps, epsneg, xmin, xmax;
} AccuracyInfo;
LibExtern AccuracyInfo R_AccuracyInfo;
static double myfmod(double x1, double x2) {
    if (x2 == 0.0)
        return R_NaN;
    double q = x1 / x2, tmp = x1 - floor(q) * x2;
    if (R_FINITE(q) && (fabs(q) > 1 / R_AccuracyInfo.eps))
        Rf_warning("probable complete loss of accuracy in modulus");
    q = floor(tmp / x2);
    return tmp - q * x2;
}

static R_INLINE int R_integer_uplus(int x, Rboolean* pnaflag) {
    if (x == NA_INTEGER)
        return NA_INTEGER;

    return x;
}

static R_INLINE int R_integer_uminus(int x, Rboolean* pnaflag) {
    if (x == NA_INTEGER)
        return NA_INTEGER;

    return -x;
}

#define UNOP_FALLBACK(op)                                                      \
    do {                                                                       \
        static SEXP prim = NULL;                                               \
        static CCODE blt;                                                      \
        static int flag;                                                       \
        if (!prim) {                                                           \
            prim = Rf_findFun(Rf_install(op), R_GlobalEnv);                    \
            blt = getBuiltin(prim);                                            \
            flag = getFlag(prim);                                              \
        }                                                                      \
        SEXP call = getSrcForCall(c, pc - 1, ctx);                             \
        SEXP argslist = CONS_NR(val, R_NilValue);                              \
        ostack_push(ctx, argslist);                                            \
        if (flag < 2)                                                          \
            R_Visible = static_cast<Rboolean>(flag != 1);                      \
        res = blt(call, prim, argslist, getenv());                             \
        if (flag < 2)                                                          \
            R_Visible = static_cast<Rboolean>(flag != 1);                      \
        ostack_pop(ctx);                                                       \
    } while (false)

#define DO_UNOP(op, op2)                                                       \
    do {                                                                       \
        if (IS_SIMPLE_SCALAR(val, REALSXP)) {                                  \
            res = Rf_allocVector(REALSXP, 1);                                  \
            *REAL(res) = (*REAL(val) == NA_REAL) ? NA_REAL : op * REAL(val);   \
        } else if (IS_SIMPLE_SCALAR(val, INTSXP)) {                            \
            Rboolean naflag = FALSE;                                           \
            res = Rf_allocVector(INTSXP, 1);                                   \
            switch (op2) {                                                     \
            case PLUSOP:                                                       \
                *INTEGER(res) = R_integer_uplus(*INTEGER(val), &naflag);       \
                break;                                                         \
            case MINUSOP:                                                      \
                *INTEGER(res) = R_integer_uminus(*INTEGER(val), &naflag);      \
                break;                                                         \
            }                                                                  \
            CHECK_INTEGER_OVERFLOW(res, naflag);                               \
        } else {                                                               \
            UNOP_FALLBACK(#op);                                                \
        }                                                                      \
        ostack_set(ctx, 0, res);                                               \
    } while (false)

#define DO_RELOP(op)                                                           \
    do {                                                                       \
        if (IS_SIMPLE_SCALAR(lhs, LGLSXP)) {                                   \
            if (IS_SIMPLE_SCALAR(rhs, LGLSXP)) {                               \
                if (*LOGICAL(lhs) == NA_LOGICAL ||                             \
                    *LOGICAL(rhs) == NA_LOGICAL) {                             \
                    res = R_LogicalNAValue;                                    \
                } else {                                                       \
                    res = *LOGICAL(lhs) op * LOGICAL(rhs) ? R_TrueValue        \
                                                          : R_FalseValue;      \
                }                                                              \
                break;                                                         \
            }                                                                  \
        } else if (IS_SIMPLE_SCALAR(lhs, REALSXP)) {                           \
            if (IS_SIMPLE_SCALAR(rhs, REALSXP)) {                              \
                if (*REAL(lhs) == NA_REAL || *REAL(rhs) == NA_REAL) {          \
                    res = R_LogicalNAValue;                                    \
                } else {                                                       \
                    res = *REAL(lhs) op * REAL(rhs) ? R_TrueValue              \
                                                    : R_FalseValue;            \
                }                                                              \
                break;                                                         \
            } else if (IS_SIMPLE_SCALAR(rhs, INTSXP)) {                        \
                if (*REAL(lhs) == NA_REAL || *INTEGER(rhs) == NA_INTEGER) {    \
                    res = R_LogicalNAValue;                                    \
                } else {                                                       \
                    res = *REAL(lhs) op * INTEGER(rhs) ? R_TrueValue           \
                                                       : R_FalseValue;         \
                }                                                              \
                break;                                                         \
            }                                                                  \
        } else if (IS_SIMPLE_SCALAR(lhs, INTSXP)) {                            \
            if (IS_SIMPLE_SCALAR(rhs, INTSXP)) {                               \
                if (*INTEGER(lhs) == NA_INTEGER ||                             \
                    *INTEGER(rhs) == NA_INTEGER) {                             \
                    res = R_LogicalNAValue;                                    \
                } else {                                                       \
                    res = *INTEGER(lhs) op * INTEGER(rhs) ? R_TrueValue        \
                                                          : R_FalseValue;      \
                }                                                              \
                break;                                                         \
            } else if (IS_SIMPLE_SCALAR(rhs, REALSXP)) {                       \
                if (*INTEGER(lhs) == NA_INTEGER || *REAL(rhs) == NA_REAL) {    \
                    res = R_LogicalNAValue;                                    \
                } else {                                                       \
                    res = *INTEGER(lhs) op * REAL(rhs) ? R_TrueValue           \
                                                       : R_FalseValue;         \
                }                                                              \
                break;                                                         \
            }                                                                  \
        }                                                                      \
        BINOP_FALLBACK(#op);                                                   \
    } while (false)

static SEXP seq_int(int n1, int n2) {
    int n = n1 <= n2 ? n2 - n1 + 1 : n1 - n2 + 1;
    SEXP ans = Rf_allocVector(INTSXP, n);
    int* data = INTEGER(ans);
    if (n1 <= n2) {
        while (n1 <= n2)
            *data++ = n1++;
    } else {
        while (n1 >= n2)
            *data++ = n1--;
    }
    return ans;
}

RIR_INLINE SEXP findRootPromise(SEXP p) {
    if (TYPEOF(p) == PROMSXP) {
        while (TYPEOF(PREXPR(p)) == PROMSXP) {
            p = PREXPR(p);
        }
    }
    return p;
}

extern SEXP Rf_deparse1(SEXP call, Rboolean abbrev, int opts);

void debug(Code* c, Opcode* pc, const char* name, unsigned depth,
           Context* ctx) {
    return;
    // Enable this to trace the execution of every BC
#if 0
    if (debugging == 0) {
        debugging = 1;
        printf("%p : %d, %s, s: %u\n", c, (int)*pc, name, depth);
        for (unsigned i = 0; i < depth; ++i) {
            printf("%3u: ", i);
            Rf_PrintValue(ostack_at(ctx, i));
        }
        printf("\n");
        debugging = 0;
    }
#endif
}

#define BINDING_CACHE_SIZE 5
typedef struct {
    SEXP loc;
    Immediate idx;
} BindingCache;

RIR_INLINE SEXP cachedGetBindingCell(SEXP env, Immediate idx, Context* ctx,
                                     BindingCache* bindingCache) {
    if (env == R_BaseEnv || env == R_BaseNamespace)
        return NULL;

    Immediate cidx = idx % BINDING_CACHE_SIZE;
    if (bindingCache[cidx].idx == idx) {
        return bindingCache[cidx].loc;
    }

    SEXP sym = cp_pool_at(ctx, idx);
    SLOWASSERT(TYPEOF(sym) == SYMSXP);
    R_varloc_t loc = R_findVarLocInFrame(env, sym);
    if (!R_VARLOC_IS_NULL(loc)) {
        bindingCache[cidx].loc = loc.cell;
        bindingCache[cidx].idx = idx;
        return loc.cell;
    }
    return NULL;
}

static SEXP cachedGetVar(SEXP env, Immediate idx, Context* ctx,
                         BindingCache* bindingCache) {
    SEXP loc = cachedGetBindingCell(env, idx, ctx, bindingCache);
    if (loc) {
        SEXP res = CAR(loc);
        if (res != R_UnboundValue)
            return res;
    }
    SEXP sym = cp_pool_at(ctx, idx);
    SLOWASSERT(TYPEOF(sym) == SYMSXP);
    return Rf_findVar(sym, env);
}

#define ACTIVE_BINDING_MASK (1 << 15)
#define BINDING_LOCK_MASK (1 << 14)
#define IS_ACTIVE_BINDING(b) ((b)->sxpinfo.gp & ACTIVE_BINDING_MASK)
#define BINDING_IS_LOCKED(b) ((b)->sxpinfo.gp & BINDING_LOCK_MASK)
static void cachedSetVar(SEXP val, SEXP env, Immediate idx, Context* ctx,
                         BindingCache* bindingCache) {
    SEXP loc = cachedGetBindingCell(env, idx, ctx, bindingCache);
    if (loc && !BINDING_IS_LOCKED(loc) && !IS_ACTIVE_BINDING(loc)) {
        SEXP cur = CAR(loc);
        if (cur == val)
            return;
        INCREMENT_NAMED(val);
        SETCAR(loc, val);
        if (MISSING(loc))
            SET_MISSING(loc, 0);
        return;
    }

    SEXP sym = cp_pool_at(ctx, idx);
    SLOWASSERT(TYPEOF(sym) == SYMSXP);
    INCREMENT_NAMED(val);
    PROTECT(val);
    Rf_defineVar(sym, val, env);
    UNPROTECT(1);
}

#pragma GCC diagnostic push
#pragma GCC diagnostic ignored "-Wcast-align"

SEXP evalRirCode(Code* c, Context* ctx, SEXP* env, const CallContext* callCtxt,
                 Opcode* initialPC, R_bcstack_t* localsBase = nullptr) {
    assert(*env || (callCtxt != nullptr));

    extern int R_PPStackTop;

#ifdef THREADED_CODE
    static void* opAddr[static_cast<uint8_t>(Opcode::num_of)] = {
#define DEF_INSTR(name, ...) (__extension__ && op_##name),
#include "ir/insns.h"
#undef DEF_INSTR
    };
#endif

    std::deque<FrameInfo*> synthesizeFrames;
    assert(c->info.magic == CODE_MAGIC);

    if (!localsBase) {
#ifdef TYPED_STACK
        // Zero the region of the locals to avoid keeping stuff alive and to
        // zero all the type tags. Note: this trick does not work with the stack
        // in general, since there intermediate callees might set the type tags
        // to something else.
        memset(R_BCNodeStackTop, 0, sizeof(*R_BCNodeStackTop) * c->localsCount);
#endif
        localsBase = R_BCNodeStackTop;
    }
    Locals locals(localsBase, c->localsCount);

    BindingCache bindingCache[BINDING_CACHE_SIZE];
    memset(&bindingCache, 0, sizeof(bindingCache));

    // make sure there is enough room on the stack
    // there is some slack of 5 to make sure the call instruction can store
    // some intermediate values on the stack
    ostack_ensureSize(ctx, c->stackLength + 5);

    Opcode* pc = initialPC ? initialPC : c->code();
    SEXP res;

    R_Visible = TRUE;

    auto getenv = [&env]() -> SEXP {
        assert(*env);
        return *env;
    };

    // main loop
    BEGIN_MACHINE {

        INSTRUCTION(invalid_) assert(false && "wrong or unimplemented opcode");

        INSTRUCTION(nop_) NEXT();

        INSTRUCTION(make_env_) {
            SEXP parent = ostack_pop(ctx);
            assert(TYPEOF(parent) == ENVSXP &&
                   "Non-environment used as environment parent.");
            res = Rf_NewEnvironment(R_NilValue, R_NilValue, parent);
            ostack_push(ctx, res);
            NEXT();
        }

        INSTRUCTION(parent_env_) {
            // Can only be used for pir. In pir we always have a closure that
            // stores the lexical envrionment
            assert(callCtxt);
            ostack_push(ctx, CLOENV(callCtxt->callee));
            NEXT();
        }

        INSTRUCTION(get_env_) {
            assert(env);
            ostack_push(ctx, getenv());
            NEXT();
        }

        INSTRUCTION(set_env_) {
            // We need to clear the bindings cache, when we change the
            // environment
            memset(&bindingCache, 0, sizeof(bindingCache));
            SEXP e = ostack_pop(ctx);
            assert(TYPEOF(e) == ENVSXP && "Expected an environment on TOS.");
            *env = e;
            NEXT();
        }

        INSTRUCTION(ldfun_) {
            SEXP sym = readConst(ctx, readImmediate());
            advanceImmediate();
            res = Rf_findFun(sym, getenv());

            // TODO something should happen here
            if (res == R_UnboundValue)
                assert(false && "Unbound var");
            if (res == R_MissingArg)
                assert(false && "Missing argument");

            switch (TYPEOF(res)) {
            case CLOSXP:
                jit(res, sym, ctx);
                break;
            case SPECIALSXP:
            case BUILTINSXP:
                // special and builtin functions are ok
                break;
            default:
                Rf_error("attempt to apply non-function");
            }
            ostack_push(ctx, res);
            NEXT();
        }

        INSTRUCTION(ldvar_) {
            Immediate id = readImmediate();
            advanceImmediate();
            res = cachedGetVar(getenv(), id, ctx, bindingCache);
            R_Visible = TRUE;

            if (res == R_UnboundValue) {
                SEXP sym = cp_pool_at(ctx, id);
                Rf_error("object \"%s\" not found", CHAR(PRINTNAME(sym)));
            } else if (res == R_MissingArg) {
                SEXP sym = cp_pool_at(ctx, id);
                Rf_error("argument \"%s\" is missing, with no default",
                         CHAR(PRINTNAME(sym)));
            }

            // if promise, evaluate & return
            if (TYPEOF(res) == PROMSXP)
                res = promiseValue(res, ctx);

            if (res != R_NilValue)
                ENSURE_NAMED(res);

            ostack_push(ctx, res);
            NEXT();
        }

        INSTRUCTION(ldvar_noforce_) {
            Immediate id = readImmediate();
            advanceImmediate();
            res = cachedGetVar(getenv(), id, ctx, bindingCache);
            R_Visible = TRUE;

            if (res == R_UnboundValue) {
                SEXP sym = cp_pool_at(ctx, id);
                Rf_error("object \"%s\" not found", CHAR(PRINTNAME(sym)));
            }

            if (res != R_NilValue)
                ENSURE_NAMED(res);

            ostack_push(ctx, res);
            NEXT();
        }

        INSTRUCTION(ldvar_super_) {
            SEXP sym = readConst(ctx, readImmediate());
            advanceImmediate();
            res = Rf_findVar(sym, ENCLOS(getenv()));
            R_Visible = TRUE;

            if (res == R_UnboundValue) {
                Rf_error("object \"%s\" not found", CHAR(PRINTNAME(sym)));
            } else if (res == R_MissingArg) {
                Rf_error("argument \"%s\" is missing, with no default",
                         CHAR(PRINTNAME(sym)));
            }

            // if promise, evaluate & return
            if (TYPEOF(res) == PROMSXP)
                res = promiseValue(res, ctx);

            if (res != R_NilValue)
                ENSURE_NAMED(res);

            ostack_push(ctx, res);
            NEXT();
        }

        INSTRUCTION(ldvar_noforce_super_) {
            SEXP sym = readConst(ctx, readImmediate());
            advanceImmediate();
            res = Rf_findVar(sym, ENCLOS(getenv()));
            R_Visible = TRUE;

            if (res == R_UnboundValue) {
                Rf_error("object \"%s\" not found", CHAR(PRINTNAME(sym)));
            }

            if (res != R_NilValue)
                ENSURE_NAMED(res);

            ostack_push(ctx, res);
            NEXT();
        }

        INSTRUCTION(ldddvar_) {
            SEXP sym = readConst(ctx, readImmediate());
            advanceImmediate();
            res = Rf_ddfindVar(sym, getenv());
            R_Visible = TRUE;

            if (res == R_UnboundValue) {
                Rf_error("object \"%s\" not found", CHAR(PRINTNAME(sym)));
            } else if (res == R_MissingArg) {
                Rf_error("argument \"%s\" is missing, with no default",
                         CHAR(PRINTNAME(sym)));
            }

            // if promise, evaluate & return
            if (TYPEOF(res) == PROMSXP)
                res = promiseValue(res, ctx);

            if (res != R_NilValue)
                ENSURE_NAMED(res);

            ostack_push(ctx, res);
            NEXT();
        }

        INSTRUCTION(ldlval_) {
            Immediate id = readImmediate();
            advanceImmediate();
            res = cachedGetBindingCell(getenv(), id, ctx, bindingCache);
            assert(res);
            res = CAR(res);
            assert(res != R_UnboundValue);

            R_Visible = TRUE;

            if (TYPEOF(res) == PROMSXP)
                res = PRVALUE(res);

            assert(res != R_UnboundValue);
            assert(res != R_MissingArg);

            if (res != R_NilValue)
                ENSURE_NAMED(res);

            ostack_push(ctx, res);
            NEXT();
        }

        INSTRUCTION(ldarg_) {
            Immediate idx = readImmediate();
            advanceImmediate();
            assert(callCtxt);

            if (callCtxt->hasStackArgs()) {
                ostack_push(ctx, callCtxt->stackArg(idx));
            } else {
                if (idx == MISSING_ARG_IDX) {
                    res = Rf_mkPROMISE(R_UnboundValue, callCtxt->callerEnv);
                } else {
                    Code* arg = callCtxt->implicitArg(idx);
                    res = createPromise(arg, callCtxt->callerEnv);
                }
                ostack_push(ctx, res);
            }
            NEXT();
        }

        INSTRUCTION(ldloc_) {
            Immediate offset = readImmediate();
            advanceImmediate();
            res = locals.load(offset);
            ostack_push(ctx, res);
            NEXT();
        }

        INSTRUCTION(stvar_) {
            Immediate id = readImmediate();
            advanceImmediate();
            SEXP val = ostack_pop(ctx);

            cachedSetVar(val, getenv(), id, ctx, bindingCache);

            NEXT();
        }

        INSTRUCTION(stvar_super_) {
            SEXP sym = readConst(ctx, readImmediate());
            advanceImmediate();
            SLOWASSERT(TYPEOF(sym) == SYMSXP);
            SEXP val = ostack_pop(ctx);
            INCREMENT_NAMED(val);
            Rf_setVar(sym, val, ENCLOS(getenv()));
            NEXT();
        }

        INSTRUCTION(stloc_) {
            Immediate offset = readImmediate();
            advanceImmediate();
            locals.store(offset, ostack_top(ctx));
            ostack_pop(ctx);
            NEXT();
        }

        INSTRUCTION(movloc_) {
            Immediate target = readImmediate();
            advanceImmediate();
            Immediate source = readImmediate();
            advanceImmediate();
            locals.store(target, locals.load(source));
            NEXT();
        }

        INSTRUCTION(named_call_implicit_) {
            auto lll = ostack_length(ctx);
            int ttt = R_PPStackTop;

            // Callee is TOS
            // Arguments and names are immediate given as promise code indices.
            size_t n = readImmediate();
            advanceImmediate();
            size_t ast = readImmediate();
            advanceImmediate();
            auto arguments = (Immediate*)pc;
            advanceImmediateN(n);
            auto names = (Immediate*)pc;
            advanceImmediateN(n);
            CallContext call(c, ostack_top(ctx), n, ast, arguments, names,
                             getenv(), ctx);
            res = doCall(call, ctx);
            ostack_pop(ctx); // callee
            ostack_push(ctx, res);

            assert(ttt == R_PPStackTop);
            assert(lll == ostack_length(ctx));
            NEXT();
        }

        INSTRUCTION(record_call_) {
            ObservedCallees* feedback = (ObservedCallees*)pc;
            SEXP callee = ostack_top(ctx);
            feedback->record(c, callee);
            pc += sizeof(ObservedCallees);
            NEXT();
        }

        INSTRUCTION(record_binop_) {
            ObservedValues* feedback = (ObservedValues*)pc;
            SEXP l = ostack_at(ctx, 1);
            SEXP r = ostack_top(ctx);
            feedback[0].record(l);
            feedback[1].record(r);
            pc += 2 * sizeof(ObservedValues);
            NEXT();
        }

        INSTRUCTION(call_implicit_) {
            auto lll = ostack_length(ctx);
            int ttt = R_PPStackTop;

            // Callee is TOS
            // Arguments are immediate given as promise code indices.
            size_t n = readImmediate();
            advanceImmediate();
            size_t ast = readImmediate();
            advanceImmediate();
            auto arguments = (Immediate*)pc;
            advanceImmediateN(n);
            CallContext call(c, ostack_top(ctx), n, ast, arguments, getenv(),
                             ctx);
            res = doCall(call, ctx);
            ostack_pop(ctx); // callee
            ostack_push(ctx, res);

            assert(ttt == R_PPStackTop);
            assert(lll == ostack_length(ctx));
            NEXT();
        }

        INSTRUCTION(call_) {
            auto lll = ostack_length(ctx);
            int ttt = R_PPStackTop;

            // Stack contains [callee, arg1, ..., argn]
            Immediate n = readImmediate();
            advanceImmediate();
            size_t ast = readImmediate();
            advanceImmediate();
            CallContext call(c, ostack_at(ctx, n), n, ast,
                             ostack_cell_at(ctx, n - 1), getenv(), ctx);
            res = doCall(call, ctx);
            ostack_popn(ctx, n + 1);
            ostack_push(ctx, res);

            assert(ttt == R_PPStackTop);
            assert(lll - call.nargs == (unsigned)ostack_length(ctx));
            NEXT();
        }

        INSTRUCTION(named_call_) {
            auto lll = ostack_length(ctx);
            int ttt = R_PPStackTop;

            // Stack contains [callee, arg1, ..., argn]
            Immediate n = readImmediate();
            advanceImmediate();
            size_t ast = readImmediate();
            advanceImmediate();
            auto names = (Immediate*)pc;
            advanceImmediateN(n);
            CallContext call(c, ostack_at(ctx, n), n, ast,
                             ostack_cell_at(ctx, n - 1), names, getenv(), ctx);
            res = doCall(call, ctx);
            ostack_popn(ctx, n + 1);
            ostack_push(ctx, res);

            assert(ttt == R_PPStackTop);
            assert(lll - call.nargs == (unsigned)ostack_length(ctx));
            NEXT();
        }

        INSTRUCTION(static_call_) {
            auto lll = ostack_length(ctx);
            int ttt = R_PPStackTop;

            // Stack contains [arg1, ..., argn], callee is immediate
            Immediate n = readImmediate();
            advanceImmediate();
            Immediate ast = readImmediate();
            advanceImmediate();
            SEXP callee = cp_pool_at(ctx, readImmediate());
            advanceImmediate();
            // TODO: Static call does not use getenv() but instead bypassess the
            // asserts and gets the *env directly. This is because this
            // instruction is used to call safe builtins, ie. builtins which are
            // not accessing the environment. But, it is also used for other
            // static calls, so we should probably split the two uses into two
            // instructions.
            CallContext call(c, callee, n, ast, ostack_cell_at(ctx, n - 1),
                             *env, ctx);
            res = doCall(call, ctx);
            ostack_popn(ctx, n);
            ostack_push(ctx, res);

            assert(ttt == R_PPStackTop);
            assert(lll - call.nargs + 1 == (unsigned)ostack_length(ctx));
            NEXT();
        }

        INSTRUCTION(close_) {
            SEXP srcref = ostack_at(ctx, 0);
            SEXP body = ostack_at(ctx, 1);
            SEXP formals = ostack_at(ctx, 2);
            res = Rf_allocSExp(CLOSXP);
            assert(DispatchTable::check(body));
            SET_FORMALS(res, formals);
            SET_BODY(res, body);
            SET_CLOENV(res, getenv());
            Rf_setAttrib(res, Rf_install("srcref"), srcref);
            ostack_popn(ctx, 3);
            ostack_push(ctx, res);
            NEXT();
        }

        INSTRUCTION(isfun_) {
            SEXP val = ostack_top(ctx);

            switch (TYPEOF(val)) {
            case CLOSXP:
                jit(val, R_NilValue, ctx);
                break;
            case SPECIALSXP:
            case BUILTINSXP:
                // builtins and specials are fine
                // TODO for now - we might be fancier here later
                break;
            default:
                Rf_error("attempt to apply non-function");
            }
            NEXT();
        }

        INSTRUCTION(promise_) {
            Immediate id = readImmediate();
            advanceImmediate();
            SEXP prom = Rf_mkPROMISE(c->getPromise(id)->container(), getenv());
            SET_PRVALUE(prom, ostack_pop(ctx));
            ostack_push(ctx, prom);
            NEXT();
        }

        INSTRUCTION(force_) {
            if (TYPEOF(ostack_top(ctx)) == PROMSXP) {
                SEXP val = ostack_pop(ctx);
                // If the promise is already evaluated then push the value
                // inside the promise onto the stack, otherwise push the value
                // from forcing the promise
                ostack_push(ctx, promiseValue(val, ctx));
            }
            NEXT();
        }

        INSTRUCTION(push_) {
            res = readConst(ctx, readImmediate());
            advanceImmediate();
            R_Visible = TRUE;
            ostack_push(ctx, res);
            NEXT();
        }

        INSTRUCTION(push_code_) {
            Immediate n = readImmediate();
            advanceImmediate();
            ostack_push(ctx, c->getPromise(n)->container());
            NEXT();
        }

        INSTRUCTION(dup_) {
            ostack_push(ctx, ostack_top(ctx));
            NEXT();
        }

        INSTRUCTION(dup2_) {
            ostack_push(ctx, ostack_at(ctx, 1));
            ostack_push(ctx, ostack_at(ctx, 1));
            NEXT();
        }

        INSTRUCTION(pop_) {
            ostack_pop(ctx);
            NEXT();
        }

        INSTRUCTION(swap_) {
            SEXP lhs = ostack_pop(ctx);
            SEXP rhs = ostack_pop(ctx);
            ostack_push(ctx, lhs);
            ostack_push(ctx, rhs);
            NEXT();
        }

        INSTRUCTION(put_) {
            Immediate i = readImmediate();
            advanceImmediate();
            R_bcstack_t* pos = ostack_cell_at(ctx, 0);
#ifdef TYPED_STACK
            SEXP val = pos->u.sxpval;
            while (i--) {
                pos->u.sxpval = (pos - 1)->u.sxpval;
                pos--;
            }
            pos->u.sxpval = val;
#else
            SEXP val = *pos;
            while (i--) {
                *pos = *(pos - 1);
                pos--;
            }
            *pos = val;
#endif
            NEXT();
        }

        INSTRUCTION(pick_) {
            Immediate i = readImmediate();
            advanceImmediate();
            R_bcstack_t* pos = ostack_cell_at(ctx, i);
#ifdef TYPED_STACK
            SEXP val = pos->u.sxpval;
            while (i--) {
                pos->u.sxpval = (pos + 1)->u.sxpval;
                pos++;
            }
            pos->u.sxpval = val;
#else
            SEXP val = *pos;
            while (i--) {
                *pos = *(pos + 1);
                pos++;
            }
            *pos = val;
#endif
            NEXT();
        }

        INSTRUCTION(pull_) {
            Immediate i = readImmediate();
            advanceImmediate();
            SEXP val = ostack_at(ctx, i);
            ostack_push(ctx, val);
            NEXT();
        }

        INSTRUCTION(add_) {
            SEXP lhs = ostack_at(ctx, 1);
            SEXP rhs = ostack_at(ctx, 0);
            DO_BINOP(+, PLUSOP);
            NEXT();
        }

        INSTRUCTION(uplus_) {
            SEXP val = ostack_at(ctx, 0);
            DO_UNOP(+, PLUSOP);
            NEXT();
        }

        INSTRUCTION(inc_) {
            SEXP val = ostack_top(ctx);
            assert(TYPEOF(val) == INTSXP);
            int i = INTEGER(val)[0];
            if (MAYBE_SHARED(val)) {
                ostack_pop(ctx);
                SEXP n = Rf_allocVector(INTSXP, 1);
                INTEGER(n)[0] = i + 1;
                ostack_push(ctx, n);
            } else {
                INTEGER(val)[0]++;
            }
            NEXT();
        }

        INSTRUCTION(sub_) {
            SEXP lhs = ostack_at(ctx, 1);
            SEXP rhs = ostack_at(ctx, 0);
            DO_BINOP(-, MINUSOP);
            NEXT();
        }

        INSTRUCTION(uminus_) {
            SEXP val = ostack_at(ctx, 0);
            DO_UNOP(-, MINUSOP);
            NEXT();
        }

        INSTRUCTION(mul_) {
            SEXP lhs = ostack_at(ctx, 1);
            SEXP rhs = ostack_at(ctx, 0);
            DO_BINOP(*, TIMESOP);
            NEXT();
        }

        INSTRUCTION(div_) {
            SEXP lhs = ostack_at(ctx, 1);
            SEXP rhs = ostack_at(ctx, 0);

            if (IS_SIMPLE_SCALAR(lhs, REALSXP) &&
                IS_SIMPLE_SCALAR(rhs, REALSXP)) {
                double real_res =
                    (*REAL(lhs) == NA_REAL || *REAL(rhs) == NA_REAL)
                        ? NA_REAL
                        : *REAL(lhs) / *REAL(rhs);
                STORE_BINOP(REALSXP, 0, real_res);
            } else if (IS_SIMPLE_SCALAR(lhs, INTSXP) &&
                       IS_SIMPLE_SCALAR(rhs, INTSXP)) {
                double real_res;
                int l = *INTEGER(lhs);
                int r = *INTEGER(rhs);
                if (l == NA_INTEGER || r == NA_INTEGER)
                    real_res = NA_REAL;
                else
                    real_res = (double)l / (double)r;
                STORE_BINOP(REALSXP, 0, real_res);
            } else {
                BINOP_FALLBACK("/");
                ostack_popn(ctx, 2);
                ostack_push(ctx, res);
            }
            NEXT();
        }

        INSTRUCTION(idiv_) {
            SEXP lhs = ostack_at(ctx, 1);
            SEXP rhs = ostack_at(ctx, 0);

            if (IS_SIMPLE_SCALAR(lhs, REALSXP) &&
                IS_SIMPLE_SCALAR(rhs, REALSXP)) {
                double real_res = myfloor(*REAL(lhs), *REAL(rhs));
                STORE_BINOP(REALSXP, 0, real_res);
            } else if (IS_SIMPLE_SCALAR(lhs, INTSXP) &&
                       IS_SIMPLE_SCALAR(rhs, INTSXP)) {
                int int_res;
                int l = *INTEGER(lhs);
                int r = *INTEGER(rhs);
                /* This had x %/% 0 == 0 prior to 2.14.1, but
                   it seems conventionally to be undefined */
                if (l == NA_INTEGER || r == NA_INTEGER || r == 0)
                    int_res = NA_INTEGER;
                else
                    int_res = (int)floor((double)l / (double)r);
                STORE_BINOP(INTSXP, int_res, 0);
            } else {
                BINOP_FALLBACK("%/%");
                ostack_popn(ctx, 2);
                ostack_push(ctx, res);
            }
            NEXT();
        }

        INSTRUCTION(mod_) {
            SEXP lhs = ostack_at(ctx, 1);
            SEXP rhs = ostack_at(ctx, 0);

            if (IS_SIMPLE_SCALAR(lhs, REALSXP) &&
                IS_SIMPLE_SCALAR(rhs, REALSXP)) {
                double real_res = myfmod(*REAL(lhs), *REAL(rhs));
                STORE_BINOP(REALSXP, 0, real_res);
            } else if (IS_SIMPLE_SCALAR(lhs, INTSXP) &&
                       IS_SIMPLE_SCALAR(rhs, INTSXP)) {
                int int_res;
                int l = *INTEGER(lhs);
                int r = *INTEGER(rhs);
                if (l == NA_INTEGER || r == NA_INTEGER || r == 0) {
                    int_res = NA_INTEGER;
                } else {
                    int_res = (l >= 0 && r > 0)
                                  ? l % r
                                  : (int)myfmod((double)l, (double)r);
                }
                STORE_BINOP(INTSXP, int_res, 0);
            } else {
                BINOP_FALLBACK("%%");
                ostack_popn(ctx, 2);
                ostack_push(ctx, res);
            }
            NEXT();
        }

        INSTRUCTION(pow_) {
            SEXP lhs = ostack_at(ctx, 1);
            SEXP rhs = ostack_at(ctx, 0);
            BINOP_FALLBACK("^");
            ostack_popn(ctx, 2);
            ostack_push(ctx, res);
            NEXT();
        }

        INSTRUCTION(lt_) {
            SEXP lhs = ostack_at(ctx, 1);
            SEXP rhs = ostack_at(ctx, 0);
            DO_RELOP(<);
            ostack_popn(ctx, 2);
            ostack_push(ctx, res);
            NEXT();
        }

        INSTRUCTION(gt_) {
            SEXP lhs = ostack_at(ctx, 1);
            SEXP rhs = ostack_at(ctx, 0);
            DO_RELOP(>);
            ostack_popn(ctx, 2);
            ostack_push(ctx, res);
            NEXT();
        }

        INSTRUCTION(le_) {
            SEXP lhs = ostack_at(ctx, 1);
            SEXP rhs = ostack_at(ctx, 0);
            DO_RELOP(<=);
            ostack_popn(ctx, 2);
            ostack_push(ctx, res);
            NEXT();
        }

        INSTRUCTION(ge_) {
            SEXP lhs = ostack_at(ctx, 1);
            SEXP rhs = ostack_at(ctx, 0);
            DO_RELOP(>=);
            ostack_popn(ctx, 2);
            ostack_push(ctx, res);
            NEXT();
        }

        INSTRUCTION(eq_) {
            SEXP lhs = ostack_at(ctx, 1);
            SEXP rhs = ostack_at(ctx, 0);
            DO_RELOP(==);
            ostack_popn(ctx, 2);
            ostack_push(ctx, res);
            NEXT();
        }

        INSTRUCTION(identical_) {
            SEXP rhs = ostack_pop(ctx);
            SEXP lhs = ostack_pop(ctx);
            ostack_push(ctx, rhs == lhs ? R_TrueValue : R_FalseValue);
            NEXT();
        }

        INSTRUCTION(ne_) {
            assert(R_PPStackTop >= 0);
            SEXP lhs = ostack_at(ctx, 1);
            SEXP rhs = ostack_at(ctx, 0);
            DO_RELOP(!=);
            ostack_popn(ctx, 2);
            ostack_push(ctx, res);
            NEXT();
        }

        INSTRUCTION(not_) {
            SEXP val = ostack_at(ctx, 0);

            if (IS_SIMPLE_SCALAR(val, LGLSXP)) {
                if (*LOGICAL(val) == NA_LOGICAL) {
                    res = R_LogicalNAValue;
                } else {
                    res = *LOGICAL(val) == 0 ? R_TrueValue : R_FalseValue;
                }
            } else if (IS_SIMPLE_SCALAR(val, REALSXP)) {
                if (*REAL(val) == NA_REAL) {
                    res = R_LogicalNAValue;
                } else {
                    res = *REAL(val) == 0.0 ? R_TrueValue : R_FalseValue;
                }
            } else if (IS_SIMPLE_SCALAR(val, INTSXP)) {
                if (*INTEGER(val) == NA_INTEGER) {
                    res = R_LogicalNAValue;
                } else {
                    res = *INTEGER(val) == 0 ? R_TrueValue : R_FalseValue;
                }
            } else {
                UNOP_FALLBACK("!");
            }

            ostack_popn(ctx, 1);
            ostack_push(ctx, res);
            NEXT();
        }

        INSTRUCTION(lgl_or_) {
            int x2 = LOGICAL(ostack_pop(ctx))[0];
            int x1 = LOGICAL(ostack_pop(ctx))[0];
            assert(x1 == 1 || x1 == 0 || x1 == NA_LOGICAL);
            assert(x2 == 1 || x2 == 0 || x2 == NA_LOGICAL);
            if (x1 == 1 || x2 == 1)
                ostack_push(ctx, R_TrueValue);
            else if (x1 == 0 && x2 == 0)
                ostack_push(ctx, R_FalseValue);
            else
                ostack_push(ctx, R_LogicalNAValue);
            NEXT();
        }

        INSTRUCTION(lgl_and_) {
            int x2 = LOGICAL(ostack_pop(ctx))[0];
            int x1 = LOGICAL(ostack_pop(ctx))[0];
            assert(x1 == 1 || x1 == 0 || x1 == NA_LOGICAL);
            assert(x2 == 1 || x2 == 0 || x2 == NA_LOGICAL);
            if (x1 == 1 && x2 == 1)
                ostack_push(ctx, R_TrueValue);
            else if (x1 == 0 || x2 == 0)
                ostack_push(ctx, R_FalseValue);
            else
                ostack_push(ctx, R_LogicalNAValue);
            NEXT();
        }

        INSTRUCTION(aslogical_) {
            SEXP val = ostack_top(ctx);
            int x1 = Rf_asLogical(val);
            res = Rf_ScalarLogical(x1);
            ostack_pop(ctx);
            ostack_push(ctx, res);
            NEXT();
        }

        INSTRUCTION(asbool_) {
            SEXP val = ostack_top(ctx);
            int cond = NA_LOGICAL;
            if (XLENGTH(val) > 1)
                Rf_warningcall(
                    getSrcAt(c, pc - 1, ctx),
                    "the condition has length > 1 and only the first "
                    "element will be used");

            if (XLENGTH(val) > 0) {
                switch (TYPEOF(val)) {
                case LGLSXP:
                    cond = LOGICAL(val)[0];
                    break;
                case INTSXP:
                    cond =
                        INTEGER(val)[0]; // relies on NA_INTEGER == NA_LOGICAL
                    break;
                default:
                    cond = Rf_asLogical(val);
                }
            }

            if (cond == NA_LOGICAL) {
                const char* msg =
                    XLENGTH(val)
                        ? (isLogical(val)
                               ? ("missing value where TRUE/FALSE needed")
                               : ("argument is not interpretable as logical"))
                        : ("argument is of length zero");
                Rf_errorcall(getSrcAt(c, pc - 1, ctx), msg);
            }

            ostack_pop(ctx);
            ostack_push(ctx, cond ? R_TrueValue : R_FalseValue);
            NEXT();
        }

        INSTRUCTION(asast_) {
            SEXP val = ostack_pop(ctx);
            assert(TYPEOF(val) == PROMSXP);
            res = PRCODE(val);
            // if the code is EXTERNALSXP then it is rir Code object, get its
            // ast
            if (TYPEOF(res) == EXTERNALSXP)
                res = cp_pool_at(ctx, Code::unpack(res)->src);
            // otherwise return whatever we had, make sure we do not see
            // bytecode
            assert(TYPEOF(res) != BCODESXP);
            ostack_push(ctx, res);
            NEXT();
        }

        INSTRUCTION(is_) {
            SEXP val = ostack_pop(ctx);
            Immediate i = readImmediate();
            advanceImmediate();
            bool res;
            switch (i) {
            case NILSXP:
            case LGLSXP:
            case REALSXP:
                res = TYPEOF(val) == i;
                break;

            case VECSXP:
                res = TYPEOF(val) == VECSXP || TYPEOF(val) == LISTSXP;
                break;

            case LISTSXP:
                res = TYPEOF(val) == LISTSXP || TYPEOF(val) == NILSXP;
                break;

            default:
                assert(false);
                break;
            }
            ostack_push(ctx, res ? R_TrueValue : R_FalseValue);
            NEXT();
        }

        INSTRUCTION(isobj_) {
            SEXP val = ostack_pop(ctx);
            ostack_push(ctx, isObject(val) ? R_TrueValue : R_FalseValue);
            NEXT();
        }

        INSTRUCTION(missing_) {
            SEXP sym = readConst(ctx, readImmediate());
            advanceImmediate();
            SLOWASSERT(TYPEOF(sym) == SYMSXP);
            SLOWASSERT(!DDVAL(sym));
            assert(env);
            SEXP val = R_findVarLocInFrame(getenv(), sym).cell;
            if (val == NULL)
                Rf_errorcall(getSrcAt(c, pc - 1, ctx),
                             "'missing' can only be used for arguments");

            if (MISSING(val) || CAR(val) == R_MissingArg) {
                ostack_push(ctx, R_TrueValue);
                NEXT();
            }

            val = CAR(val);

            if (TYPEOF(val) != PROMSXP) {
                ostack_push(ctx, R_FalseValue);
                NEXT();
            }

            val = findRootPromise(val);
            if (!isSymbol(PREXPR(val)))
                ostack_push(ctx, R_FalseValue);
            else {
                ostack_push(ctx, R_isMissing(PREXPR(val), PRENV(val))
                                     ? R_TrueValue
                                     : R_FalseValue);
            }
            NEXT();
        }

        INSTRUCTION(check_missing_) {
            SEXP val = ostack_top(ctx);
            if (val == R_MissingArg)
                Rf_error("argument is missing, with no default");
            NEXT();
        }

        INSTRUCTION(brobj_) {
            JumpOffset offset = readJumpOffset();
            advanceJump();
            if (isObject(ostack_top(ctx)))
                pc += offset;
            PC_BOUNDSCHECK(pc, c);
            NEXT();
        }

        INSTRUCTION(brtrue_) {
            JumpOffset offset = readJumpOffset();
            advanceJump();
            if (ostack_pop(ctx) == R_TrueValue) {
                pc += offset;
            }
            PC_BOUNDSCHECK(pc, c);
            NEXT();
        }

        INSTRUCTION(brfalse_) {
            JumpOffset offset = readJumpOffset();
            advanceJump();
            if (ostack_pop(ctx) == R_FalseValue) {
                pc += offset;
            }
            PC_BOUNDSCHECK(pc, c);
            NEXT();
        }

        INSTRUCTION(br_) {
            JumpOffset offset = readJumpOffset();
            advanceJump();
            pc += offset;
            PC_BOUNDSCHECK(pc, c);
            NEXT();
        }

        INSTRUCTION(extract1_1_) {
            SEXP val = ostack_at(ctx, 1);
            SEXP idx = ostack_at(ctx, 0);

            SEXP args = CONS_NR(val, CONS_NR(idx, R_NilValue));
            ostack_push(ctx, args);

            if (isObject(val)) {
                SEXP call = getSrcForCall(c, pc - 1, ctx);
                res =
                    dispatchApply(call, val, args, R_SubsetSym, getenv(), ctx);
                if (!res)
                    res =
                        do_subset_dflt(R_NilValue, R_SubsetSym, args, getenv());
            } else {
                res = do_subset_dflt(R_NilValue, R_SubsetSym, args, getenv());
            }

            ostack_popn(ctx, 3);

            R_Visible = TRUE;
            ostack_push(ctx, res);
            NEXT();
        }

        INSTRUCTION(extract1_2_) {
            SEXP val = ostack_at(ctx, 2);
            SEXP idx = ostack_at(ctx, 1);
            SEXP idx2 = ostack_at(ctx, 0);

            SEXP args = CONS_NR(val, CONS_NR(idx, CONS_NR(idx2, R_NilValue)));
            ostack_push(ctx, args);

            if (isObject(val)) {
                SEXP call = getSrcForCall(c, pc - 1, ctx);
                res =
                    dispatchApply(call, val, args, R_SubsetSym, getenv(), ctx);
                if (!res)
                    res =
                        do_subset_dflt(R_NilValue, R_SubsetSym, args, getenv());
            } else {
                res = do_subset_dflt(R_NilValue, R_SubsetSym, args, getenv());
            }

            ostack_popn(ctx, 4);

            R_Visible = TRUE;
            ostack_push(ctx, res);
            NEXT();
        }

        INSTRUCTION(subassign1_) {
            SEXP idx = ostack_at(ctx, 0);
            SEXP vec = ostack_at(ctx, 1);
            SEXP val = ostack_at(ctx, 2);

            if (MAYBE_SHARED(vec)) {
                vec = Rf_duplicate(vec);
                ostack_set(ctx, 1, vec);
            }

            SEXP args = CONS_NR(vec, CONS_NR(idx, CONS_NR(val, R_NilValue)));
            SET_TAG(CDDR(args), symbol::value);
            PROTECT(args);

            res = nullptr;
            SEXP call = getSrcForCall(c, pc - 1, ctx);
            SEXP selector = CAR(call) == symbol::SuperAssign
                                ? symbol::SuperAssignBracket
                                : symbol::AssignBracket;
            RCNTXT assignContext;
            Rf_begincontext(&assignContext, CTXT_RETURN, call, getenv(),
                            ENCLOS(getenv()), args, selector);
            if (isObject(vec)) {
                res = dispatchApply(call, vec, args, selector, getenv(), ctx);
            }
            if (!res) {
                res = do_subassign_dflt(call, selector, args, getenv());
                // We duplicated the vector above, and there is a stvar
                // following
                SET_NAMED(res, 0);
            }
            Rf_endcontext(&assignContext);
            ostack_popn(ctx, 3);
            UNPROTECT(1);

            ostack_push(ctx, res);
            NEXT();
        }

        INSTRUCTION(extract2_1_) {
            SEXP val = ostack_at(ctx, 1);
            SEXP idx = ostack_at(ctx, 0);
            int i = -1;

            if (ATTRIB(val) != R_NilValue || ATTRIB(idx) != R_NilValue)
                goto fallback;

            switch (TYPEOF(idx)) {
            case REALSXP:
                if (STDVEC_LENGTH(idx) != 1 || *REAL(idx) == NA_REAL)
                    goto fallback;
                i = (int)*REAL(idx) - 1;
                break;
            case INTSXP:
                if (STDVEC_LENGTH(idx) != 1 || *INTEGER(idx) == NA_INTEGER)
                    goto fallback;
                i = *INTEGER(idx) - 1;
                break;
            case LGLSXP:
                if (STDVEC_LENGTH(idx) != 1 || *LOGICAL(idx) == NA_LOGICAL)
                    goto fallback;
                i = (int)*LOGICAL(idx) - 1;
                break;
            default:
                goto fallback;
            }

            if (i >= XLENGTH(val) || i < 0)
                goto fallback;

            switch (TYPEOF(val)) {

#define SIMPLECASE(vectype, vecaccess)                                         \
    case vectype: {                                                            \
        if (XLENGTH(val) == 1 && NO_REFERENCES(val)) {                         \
            res = val;                                                         \
        } else if (XLENGTH(idx) == 1 && NO_REFERENCES(idx) &&                  \
                   TYPEOF(idx) == vectype) {                                   \
            res = idx;                                                         \
            vecaccess(res)[0] = vecaccess(val)[i];                             \
        } else {                                                               \
            res = Rf_allocVector(vectype, 1);                                  \
            vecaccess(res)[0] = vecaccess(val)[i];                             \
        }                                                                      \
        break;                                                                 \
    }

                SIMPLECASE(REALSXP, REAL);
                SIMPLECASE(INTSXP, INTEGER);
                SIMPLECASE(LGLSXP, LOGICAL);
#undef SIMPLECASE

            case VECSXP: {
                res = VECTOR_ELT(val, i);
                break;
            }

            default:
                goto fallback;
            }

            R_Visible = TRUE;
            ostack_popn(ctx, 2);
            ostack_push(ctx, res);
            NEXT();

        // ---------
        fallback : {
            SEXP args = CONS_NR(val, CONS_NR(idx, R_NilValue));
            ostack_push(ctx, args);
            if (isObject(val)) {
                SEXP call = getSrcAt(c, pc - 1, ctx);
                res =
                    dispatchApply(call, val, args, R_Subset2Sym, getenv(), ctx);
                if (!res)
                    res = do_subset2_dflt(call, R_Subset2Sym, args, getenv());
            } else {
                res = do_subset2_dflt(R_NilValue, R_Subset2Sym, args, getenv());
            }
            ostack_popn(ctx, 3);

            R_Visible = TRUE;
            ostack_push(ctx, res);
            NEXT();
        }
        }

        INSTRUCTION(extract2_2_) {
            SEXP val = ostack_at(ctx, 2);
            SEXP idx = ostack_at(ctx, 1);
            SEXP idx2 = ostack_at(ctx, 0);

            SEXP args = CONS_NR(val, CONS_NR(idx, CONS_NR(idx2, R_NilValue)));
            ostack_push(ctx, args);

            if (isObject(val)) {
                SEXP call = getSrcForCall(c, pc - 1, ctx);
                res =
                    dispatchApply(call, val, args, R_Subset2Sym, getenv(), ctx);
                if (!res)
                    res = do_subset2_dflt(call, R_Subset2Sym, args, getenv());
            } else {
                res = do_subset2_dflt(R_NilValue, R_Subset2Sym, args, getenv());
            }
            ostack_popn(ctx, 4);

            R_Visible = TRUE;
            ostack_push(ctx, res);
            NEXT();
        }

        INSTRUCTION(subassign2_) {
            SEXP idx = ostack_at(ctx, 0);
            SEXP vec = ostack_at(ctx, 1);
            SEXP val = ostack_at(ctx, 2);

            // Fast case
            if (NOT_SHARED(vec) && !isObject(vec)) {
                SEXPTYPE vectorT = TYPEOF(vec);
                SEXPTYPE valT = TYPEOF(val);
                SEXPTYPE idxT = TYPEOF(idx);

                // Fast case only if
                // 1. index is numerical and scalar
                // 2. vector is real and shape of value fits into real
                //      or vector is int and shape of value is int
                //      or vector is generic
                // 3. value fits into one cell of the vector
                if ((idxT == INTSXP || idxT == REALSXP) &&
                    (XLENGTH(idx) == 1) && // 1
                    ((vectorT == REALSXP &&
                      (valT == REALSXP || valT == INTSXP)) || // 2
                     (vectorT == INTSXP && (valT == INTSXP)) ||
                     (vectorT == VECSXP)) &&
                    (XLENGTH(val) == 1 || vectorT == VECSXP)) { // 3

                    int idx_ = -1;

                    if (idxT == REALSXP) {
                        if (*REAL(idx) != NA_REAL)
                            idx_ = (int)*REAL(idx) - 1;
                    } else {
                        if (*INTEGER(idx) != NA_INTEGER)
                            idx_ = *INTEGER(idx) - 1;
                    }

                    if (idx_ >= 0 && idx_ < XLENGTH(vec)) {
                        switch (vectorT) {
                        case REALSXP:
                            REAL(vec)
                            [idx_] = valT == REALSXP ? *REAL(val)
                                                     : (double)*INTEGER(val);
                            break;
                        case INTSXP:
                            INTEGER(vec)[idx_] = *INTEGER(val);
                            break;
                        case VECSXP:
                            SET_VECTOR_ELT(vec, idx_, val);
                            break;
                        }
                        ostack_popn(ctx, 3);

                        ostack_push(ctx, vec);
                        NEXT();
                    }
                }
            }

            if (MAYBE_SHARED(vec)) {
                vec = Rf_duplicate(vec);
                ostack_set(ctx, 1, vec);
            }

            SEXP args = CONS_NR(vec, CONS_NR(idx, CONS_NR(val, R_NilValue)));
            SET_TAG(CDDR(args), symbol::value);
            PROTECT(args);

            res = nullptr;
            SEXP call = getSrcForCall(c, pc - 1, ctx);
            SEXP selector = CAR(call) == symbol::SuperAssign
                                ? symbol::SuperAssignDoubleBracket
                                : symbol::AssignDoubleBracket;

            RCNTXT assignContext;
            Rf_begincontext(&assignContext, CTXT_RETURN, call, getenv(),
                            ENCLOS(getenv()), args, selector);
            if (isObject(vec)) {
                res = dispatchApply(call, vec, args, selector, getenv(), ctx);
            }

            if (!res) {
                res = do_subassign2_dflt(call, selector, args, getenv());
                // We duplicated the vector above, and there is a stvar
                // following
                SET_NAMED(res, 0);
            }
            Rf_endcontext(&assignContext);
            ostack_popn(ctx, 3);
            UNPROTECT(1);

            ostack_push(ctx, res);
            NEXT();
        }

        INSTRUCTION(guard_fun_) {
            SEXP sym = readConst(ctx, readImmediate());
            advanceImmediate();
            res = readConst(ctx, readImmediate());
            advanceImmediate();
            advanceImmediate();
#ifndef UNSOUND_OPTS
            assert(res == Rf_findFun(sym, getenv()) && "guard_fun_ fail");
#endif
            NEXT();
        }

        INSTRUCTION(deopt_) {
            SEXP r = readConst(ctx, readImmediate());
            advanceImmediate();
            assert(TYPEOF(r) == RAWSXP);
            assert(XLENGTH(r) >= (int)sizeof(DeoptMetadata));
            auto m = (DeoptMetadata*)DATAPTR(r);
            assert(m->numFrames >= 1);

#if 0
            size_t pos = 0;
            for (size_t i = 0; i < m->numFrames; ++i) {
                std::cout << "Code " << m->frames[i].code << "\n";
                std::cout << "Frame " << i << ":\n";
                std::cout << "  - env\n";
                Rf_PrintValue(ostack_at(ctx, pos++));
                for( size_t j = 0; j < m->frames[i].stackSize; ++j) {
                    std::cout << "  - stack " << j <<"\n";
                    Rf_PrintValue(ostack_at(ctx, pos++));
                }
            }
#endif

            for (size_t i = 1; i < m->numFrames; ++i)
                synthesizeFrames.push_back(&m->frames[i]);

            FrameInfo& f = m->frames[0];
            pc = f.pc;
            c = f.code;
            c->registerInvocation();
            assert(c->code() <= pc && pc < c->endCode());
            SEXP e = ostack_pop(ctx);
            assert(TYPEOF(e) == ENVSXP);
            *env = e;
            NEXT();
        }

        INSTRUCTION(seq_) {
            static SEXP prim = NULL;
            if (!prim) {
                // TODO: we could call seq.default here, but it messes up the
                // error call :(
                prim = Rf_findFun(Rf_install("seq"), R_GlobalEnv);
            }

            // TODO: add a real guard here...
            assert(prim == Rf_findFun(Rf_install("seq"), getenv()));

            SEXP from = ostack_at(ctx, 2);
            SEXP to = ostack_at(ctx, 1);
            SEXP by = ostack_at(ctx, 0);
            res = NULL;

            if (IS_SIMPLE_SCALAR(from, INTSXP) &&
                IS_SIMPLE_SCALAR(to, INTSXP) && IS_SIMPLE_SCALAR(by, INTSXP)) {
                int f = *INTEGER(from);
                int t = *INTEGER(to);
                int b = *INTEGER(by);
                if (f != NA_INTEGER && t != NA_INTEGER && b != NA_INTEGER) {
                    if ((f < t && b > 0) || (t < f && b < 0)) {
                        int size = 1 + (t - f) / b;
                        res = Rf_allocVector(INTSXP, size);
                        int v = f;
                        for (int i = 0; i < size; ++i) {
                            INTEGER(res)[i] = v;
                            v += b;
                        }
                    } else if (f == t) {
                        res = Rf_allocVector(INTSXP, 1);
                        *INTEGER(res) = f;
                    }
                }
            }

            if (!res) {
                SLOWASSERT(!isObject(from));
                SEXP call = getSrcForCall(c, pc - 1, ctx);
                SEXP argslist =
                    CONS_NR(from, CONS_NR(to, CONS_NR(by, R_NilValue)));
                ostack_push(ctx, argslist);
                res =
                    Rf_applyClosure(call, prim, argslist, getenv(), R_NilValue);
                ostack_pop(ctx);
            }

            ostack_popn(ctx, 3);
            ostack_push(ctx, res);
            NEXT();
        }

        INSTRUCTION(colon_) {

            SEXP lhs = ostack_at(ctx, 1);
            SEXP rhs = ostack_at(ctx, 0);
            res = NULL;

            if (IS_SIMPLE_SCALAR(lhs, INTSXP)) {
                int from = *INTEGER(lhs);
                if (IS_SIMPLE_SCALAR(rhs, INTSXP)) {
                    int to = *INTEGER(rhs);
                    if (from != NA_INTEGER && to != NA_INTEGER) {
                        res = seq_int(from, to);
                    }
                } else if (IS_SIMPLE_SCALAR(rhs, REALSXP)) {
                    double to = *REAL(rhs);
                    if (from != NA_INTEGER && to != NA_REAL && R_FINITE(to) &&
                        INT_MIN <= to && INT_MAX >= to && to == (int)to) {
                        res = seq_int(from, (int)to);
                    }
                }
            } else if (IS_SIMPLE_SCALAR(lhs, REALSXP)) {
                double from = *REAL(lhs);
                if (IS_SIMPLE_SCALAR(rhs, INTSXP)) {
                    int to = *INTEGER(rhs);
                    if (from != NA_REAL && to != NA_INTEGER && R_FINITE(from) &&
                        INT_MIN <= from && INT_MAX >= from &&
                        from == (int)from) {
                        res = seq_int((int)from, to);
                    }
                } else if (IS_SIMPLE_SCALAR(rhs, REALSXP)) {
                    double to = *REAL(rhs);
                    if (from != NA_REAL && to != NA_REAL && R_FINITE(from) &&
                        R_FINITE(to) && INT_MIN <= from && INT_MAX >= from &&
                        INT_MIN <= to && INT_MAX >= to && from == (int)from &&
                        to == (int)to) {
                        res = seq_int((int)from, (int)to);
                    }
                }
            }

            if (res == NULL) {
                BINOP_FALLBACK(":");
            }

            ostack_popn(ctx, 2);
            ostack_push(ctx, res);
            NEXT();
        }

        INSTRUCTION(names_) {
            ostack_push(ctx, Rf_getAttrib(ostack_pop(ctx), R_NamesSymbol));
            NEXT();
        }

        INSTRUCTION(set_names_) {
            SEXP val = ostack_pop(ctx);
            if (!isNull(val))
                Rf_setAttrib(ostack_top(ctx), R_NamesSymbol, val);
            NEXT();
        }

        INSTRUCTION(alloc_) {
            SEXP val = ostack_pop(ctx);
            assert(TYPEOF(val) == INTSXP);
            int type = readSignedImmediate();
            advanceImmediate();
            res = Rf_allocVector(type, INTEGER(val)[0]);
            ostack_push(ctx, res);
            NEXT();
        }

        INSTRUCTION(length_) {
            SEXP val = ostack_pop(ctx);
            R_xlen_t len = XLENGTH(val);
            ostack_push(ctx, Rf_allocVector(INTSXP, 1));
            INTEGER(ostack_top(ctx))[0] = len;
            NEXT();
        }

        INSTRUCTION(for_seq_size_) {
            SEXP seq = ostack_at(ctx, 0);
            // TODO: we should extract the length just once at the begining of
            // the loop and generally have somthing more clever here...
            SEXP value = Rf_allocVector(INTSXP, 1);
            if (Rf_isVector(seq)) {
                INTEGER(value)[0] = LENGTH(seq);
            } else if (Rf_isList(seq) || isNull(seq)) {
                INTEGER(value)[0] = Rf_length(seq);
            } else {
                Rf_errorcall(R_NilValue, "invalid for() loop sequence");
            }
            // TODO: Even when the for loop sequence is an object, R won't
            // dispatch on it. Since in RIR we use the normals extract2_1
            // BC on it, we would. To prevent this we strip the object
            // flag here. What we should do instead, is use a non-dispatching
            // extract BC.
            if (isObject(seq)) {
                seq = Rf_duplicate(seq);
                SET_OBJECT(seq, 0);
                ostack_set(ctx, 0, seq);
            }
            ostack_push(ctx, value);
            NEXT();
        }

        INSTRUCTION(visible_) {
            R_Visible = TRUE;
            NEXT();
        }

        INSTRUCTION(invisible_) {
            R_Visible = FALSE;
            NEXT();
        }

        INSTRUCTION(ensure_named_) {
            SEXP val = ostack_top(ctx);
            ENSURE_NAMED(val);
            NEXT();
        }

        INSTRUCTION(set_shared_) {
            SEXP val = ostack_top(ctx);
            INCREMENT_NAMED(val);
            NEXT();
        }

        INSTRUCTION(make_unique_) {
            SEXP val = ostack_top(ctx);
            if (MAYBE_SHARED(val)) {
                val = Rf_shallow_duplicate(val);
                ostack_set(ctx, 0, val);
                SET_NAMED(val, 1);
            }
            NEXT();
        }

        INSTRUCTION(beginloop_) {
            SLOWASSERT(*env);
            int offset = readJumpOffset();
            advanceJump();
            loopTrampoline(c, ctx, env, callCtxt, pc, localsBase);
            pc += offset;
            assert(*pc == Opcode::endloop_);
            advanceOpcode();
            NEXT();
        }

        INSTRUCTION(endloop_) { return loopTrampolineMarker; }

        INSTRUCTION(return_) {
            res = ostack_top(ctx);
            // this restores stack pointer to the value from the target context
            Rf_findcontext(CTXT_BROWSER | CTXT_FUNCTION, getenv(), res);
            // not reached
            NEXT();
        }

        INSTRUCTION(ret_) { goto eval_done; }

        INSTRUCTION(int3_) {
            asm("int3");
            NEXT();
        }

        INSTRUCTION(printInvocation_) {
<<<<<<< HEAD
            printf("Invocation count: %d\n", c->funInvocationCount);
=======
            Function* func = c->function();
            printf("Invocation count: %d\n", func->invocationCount);
>>>>>>> 5f29709a
            NEXT();
        }

        LASTOP;
    }

eval_done:
    while (!synthesizeFrames.empty()) {
        FrameInfo* f = synthesizeFrames.front();
        synthesizeFrames.pop_front();
        SEXP res = ostack_pop(ctx);
        SEXP e = ostack_pop(ctx);
        assert(TYPEOF(e) == ENVSXP);
        *env = e;
        ostack_push(ctx, res);
        f->code->registerInvocation();
        res = evalRirCode(f->code, ctx, env, callCtxt, f->pc);
        ostack_push(ctx, res);
    }
    return ostack_pop(ctx);
}

#pragma GCC diagnostic pop

SEXP evalRirCodeExtCaller(Code* c, Context* ctx, SEXP* env) {
    return evalRirCode(c, ctx, env, nullptr);
}

SEXP evalRirCode(Code* c, Context* ctx, SEXP* env,
                 const CallContext* callCtxt) {
    return evalRirCode(c, ctx, env, callCtxt, nullptr);
}

SEXP rirExpr(SEXP s) {
    if (auto c = Code::check(s)) {
        return src_pool_at(globalContext(), c->src);
    }
    if (auto f = Function::check(s)) {
        return src_pool_at(globalContext(), f->body()->src);
    }
    if (auto t = DispatchTable::check(s)) {
        // Default is the source of the first function in the dispatch table
        Function* f = t->baseline();
        return src_pool_at(globalContext(), f->body()->src);
    }
    return s;
}

SEXP rirEval_f(SEXP what, SEXP env) {
    assert(TYPEOF(what) == EXTERNALSXP);

    SEXP lenv = env;
    // TODO: do we not need an RCNTXT here?

    if (auto code = Code::check(what)) {
        return evalRirCodeExtCaller(code, globalContext(), &lenv);
    }

    if (auto table = DispatchTable::check(what)) {
        // TODO: add an adapter frame to be able to call something else than
        // the baseline version!
        Function* fun = table->baseline();
        fun->registerInvocation();

        return evalRirCodeExtCaller(fun->body(), globalContext(), &lenv);
    }

    if (auto fun = Function::check(what)) {
        fun->registerInvocation();
        return evalRirCodeExtCaller(fun->body(), globalContext(), &lenv);
    }

    assert(false && "Expected a code object or a dispatch table");
}<|MERGE_RESOLUTION|>--- conflicted
+++ resolved
@@ -2705,12 +2705,7 @@
         }
 
         INSTRUCTION(printInvocation_) {
-<<<<<<< HEAD
             printf("Invocation count: %d\n", c->funInvocationCount);
-=======
-            Function* func = c->function();
-            printf("Invocation count: %d\n", func->invocationCount);
->>>>>>> 5f29709a
             NEXT();
         }
 
