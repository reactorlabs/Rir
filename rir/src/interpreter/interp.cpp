#include "interp.h"
#include "ArgsLazyData.h"
#include "LazyEnvironment.h"
#include "R/Funtab.h"
#include "R/RList.h"
#include "R/Symbols.h"
#include "compiler/translations/rir_2_pir/rir_2_pir_compiler.h"
#include "ir/Deoptimization.h"
#include "ir/RuntimeFeedback_inl.h"
#include "safe_force.h"
#include "utils/Pool.h"

#include <assert.h>
#include <deque>
#include <set>

#define NOT_IMPLEMENTED assert(false)

#undef eval

extern "C" {
extern SEXP Rf_NewEnvironment(SEXP, SEXP, SEXP);
extern Rboolean R_Visible;
}

namespace rir {

static RIR_INLINE SEXP getSrcAt(Code* c, Opcode* pc, InterpreterInstance* ctx) {
    unsigned sidx = c->getSrcIdxAt(pc, true);
    if (sidx == 0)
        return src_pool_at(ctx, c->src);
    return src_pool_at(ctx, sidx);
}

static RIR_INLINE SEXP getSrcForCall(Code* c, Opcode* pc,
                                     InterpreterInstance* ctx) {
    unsigned sidx = c->getSrcIdxAt(pc, false);
    return src_pool_at(ctx, sidx);
}

#define PC_BOUNDSCHECK(pc, c)                                                  \
    SLOWASSERT((pc) >= (c)->code() && (pc) < (c)->endCode());

#ifdef THREADED_CODE
#define BEGIN_MACHINE NEXT();
#define INSTRUCTION(name)                                                      \
    op_##name: /* debug(c, pc, #name, ostackLength(ctx) - bp, ctx); */
#define NEXT()                                                                 \
    (__extension__({ goto* opAddr[static_cast<uint8_t>(advanceOpcode())]; }))
#define LASTOP                                                                 \
    {}
#else
#define BEGIN_MACHINE                                                          \
    loop:                                                                      \
    switch (advanceOpcode())
#define INSTRUCTION(name)                                                      \
    case Opcode::name:                                                         \
        /* debug(c, pc, #name, ostackLength(ctx) - bp, ctx); */
#define NEXT() goto loop
#define LASTOP                                                                 \
    default:                                                                   \
        assert(false && "wrong or unimplemented opcode")
#endif

// bytecode accesses
#define advanceOpcode() (*(pc++))
#define readImmediate() (*(Immediate*)pc)
#define readSignedImmediate() (*(SignedImmediate*)pc)
#define readJumpOffset() (*(JumpOffset*)(pc))
#define advanceImmediate() pc += sizeof(Immediate)
#define advanceImmediateN(n) pc += n * sizeof(Immediate)
#define advanceJump() pc += sizeof(JumpOffset)

#define readConst(ctx, idx) (cp_pool_at(ctx, idx))

void initClosureContext(SEXP ast, RCNTXT* cntxt, SEXP rho, SEXP sysparent,
                        SEXP arglist, SEXP op) {
    /*  If we have a generic function we need to use the sysparent of
       the generic as the sysparent of the method because the method
       is a straight substitution of the generic.  */

    if (R_GlobalContext->callflag == CTXT_GENERIC)
        Rf_begincontext(cntxt, CTXT_RETURN, ast, rho,
                        R_GlobalContext->sysparent, arglist, op);
    else
        Rf_begincontext(cntxt, CTXT_RETURN, ast, rho, sysparent, arglist, op);
}

static void endClosureContext(RCNTXT* cntxt, SEXP result) {
    cntxt->returnValue = result;
    Rf_endcontext(cntxt);
}

static RIR_INLINE SEXP createPromise(Code* code, SEXP env) {
    SEXP p = Rf_mkPROMISE(code->container(), env);
    return p;
}

static RIR_INLINE SEXP promiseValue(SEXP promise, InterpreterInstance* ctx) {
    // if already evaluated, return the value
    if (PRVALUE(promise) && PRVALUE(promise) != R_UnboundValue) {
        promise = PRVALUE(promise);
        SLOWASSERT(TYPEOF(promise) != PROMSXP);
        return promise;
    } else {
        SEXP res = forcePromise(promise);
        SLOWASSERT(TYPEOF(res) != PROMSXP && "promise returned promise");
        return res;
    }
}

static void jit(SEXP cls, SEXP name, InterpreterInstance* ctx) {
    SLOWASSERT(TYPEOF(cls) == CLOSXP);
    if (TYPEOF(BODY(cls)) == EXTERNALSXP)
        return;
    SEXP cmp = ctx->closureCompiler(cls, name);
    SET_BODY(cls, BODY(cmp));
}

static void closureDebug(SEXP call, SEXP op, SEXP rho, SEXP newrho,
                         RCNTXT* cntxt) {
    // TODO!!!
}

static void endClosureDebug(SEXP call, SEXP op, SEXP rho) {
    // TODO!!!
}

/** Given argument code offsets, creates the argslist from their promises.
 */
// TODO unnamed only at this point
static RIR_INLINE void __listAppend(SEXP* front, SEXP* last, SEXP value,
                                    SEXP name) {
    SLOWASSERT(TYPEOF(*front) == LISTSXP || TYPEOF(*front) == NILSXP);
    SLOWASSERT(TYPEOF(*last) == LISTSXP || TYPEOF(*last) == NILSXP);

    SEXP app = CONS_NR(value, R_NilValue);

    SET_TAG(app, name);

    if (*front == R_NilValue) {
        *front = app;
        PROTECT(*front);
    }

    if (*last != R_NilValue)
        SETCDR(*last, app);
    *last = app;
}

#pragma GCC diagnostic push
#pragma GCC diagnostic ignored "-Wcast-align"

SEXP createEnvironment(std::vector<SEXP>* args, const SEXP parent,
                       const Opcode* pc, InterpreterInstance* ctx,
                       R_bcstack_t* localsBase, SEXP stub) {
    SEXP arglist = R_NilValue;
    auto names = (Immediate*)pc;
    int j = 0;
    for (long i = args->size() - 1; i >= 0; --i) {
        SEXP val = args->at(j);
        SEXP name = cp_pool_at(ctx, names[i]);
        arglist = CONS_NR(val, arglist);
        SET_TAG(arglist, name);
        SET_MISSING(arglist, val == R_MissingArg ? 2 : 0);
        j++;
    }

    SEXP environment = Rf_NewEnvironment(R_NilValue, arglist, parent);
    for (auto i = 0; i < R_BCNodeStackTop - localsBase; i++) {
        if (ostackSexpAt(ctx, i) == stub)
            ostackSetSexp(ctx, i, environment);
    }
    return environment;
}

SEXP createLegacyArgsListFromStackValues(const CallContext& call,
                                         bool eagerCallee,
                                         InterpreterInstance* ctx) {
    SEXP result = R_NilValue;
    SEXP pos = result;

    for (size_t i = 0; i < call.suppliedArgs; ++i) {

        SEXP name = call.hasNames() ? call.name(i, ctx) : R_NilValue;

        PROTECT(name);
        PROTECT(result);
        SEXP arg = call.stackArgSexp(i, ctx);
        UNPROTECT(2);

        if (eagerCallee && TYPEOF(arg) == PROMSXP) {
            arg = Rf_eval(arg, call.callerEnv);
        }
        __listAppend(&result, &pos, arg, name);
    }

    if (result != R_NilValue)
        UNPROTECT(1);

    return result;
}

static SEXP createLegacyArgsList(const CallContext& call, bool eagerCallee,
                                 InterpreterInstance* ctx) {
    SEXP result = R_NilValue;
    SEXP pos = result;

    // loop through the arguments and create a promise, unless it is a missing
    // argument
    for (size_t i = 0; i < call.suppliedArgs; ++i) {
        unsigned argi = call.implicitArgIdx(i);
        SEXP name = call.hasNames() ? call.name(i, ctx) : R_NilValue;

        // if the argument is an ellipsis, then retrieve it from the environment
        // and
        // flatten the ellipsis
        if (argi == DOTS_ARG_IDX) {
            SEXP ellipsis = Rf_findVar(R_DotsSymbol, call.callerEnv);
            if (TYPEOF(ellipsis) == DOTSXP) {
                while (ellipsis != R_NilValue) {
                    name = TAG(ellipsis);
                    if (eagerCallee) {
                        SEXP arg = CAR(ellipsis);
                        if (arg != R_MissingArg)
                            arg = Rf_eval(CAR(ellipsis), call.callerEnv);
                        SLOWASSERT(TYPEOF(arg) != PROMSXP);
                        __listAppend(&result, &pos, arg, name);
                    } else {
                        SEXP promise =
                            Rf_mkPROMISE(CAR(ellipsis), call.callerEnv);
                        __listAppend(&result, &pos, promise, name);
                    }
                    ellipsis = CDR(ellipsis);
                }
            }
        } else if (argi == MISSING_ARG_IDX) {
            if (eagerCallee)
                Rf_errorcall(call.ast, "argument %d is empty", i + 1);
            __listAppend(&result, &pos, R_MissingArg, R_NilValue);
        } else {
            if (eagerCallee) {
                SEXP arg = evalRirCodeExtCaller(call.implicitArg(i), ctx,
                                                call.callerEnv);
                SLOWASSERT(TYPEOF(arg) != PROMSXP);
                __listAppend(&result, &pos, arg, name);
            } else {
                Code* arg = call.implicitArg(i);
                SEXP promise = createPromise(arg, call.callerEnv);
                __listAppend(&result, &pos, promise, name);
            }
        }
    }

    if (result != R_NilValue)
        UNPROTECT(1);
    return result;
}

SEXP materialize(void* rirDataWrapper) {
    if (auto promargs = ArgsLazyData::cast(rirDataWrapper)) {
        return promargs->createArgsLists();
    } else if (auto stub = LazyEnvironment::cast(rirDataWrapper)) {
        return stub->create();
    }
    assert(false);
    return nullptr;
}

SEXP* keepAliveSEXPs(void* rirDataWrapper) {
    if (auto env = LazyEnvironment::cast(rirDataWrapper)) {
        return env->gcData();
    }
    assert(false);
    return nullptr;
}

SEXP lazyPromargsCreation(void* rirDataWrapper) {
    return ArgsLazyData::cast(rirDataWrapper)->createArgsLists();
}

SEXP lazyEnvCreation(void* rirDataWrapper) {
    return LazyEnvironment::cast(rirDataWrapper)->create();
}

static RIR_INLINE SEXP createLegacyLazyArgsList(const CallContext& call,
                                                InterpreterInstance* ctx) {
    if (call.hasStackArgs()) {
        return createLegacyArgsListFromStackValues(call, false, ctx);
    } else {
        return createLegacyArgsList(call, false, ctx);
    }
}

static RIR_INLINE SEXP createLegacyArgsList(const CallContext& call,
                                            InterpreterInstance* ctx) {
    if (call.hasStackArgs()) {
        return createLegacyArgsListFromStackValues(call, call.hasEagerCallee(),
                                                   ctx);
    } else {
        return createLegacyArgsList(call, call.hasEagerCallee(), ctx);
    }
}

R_bcstack_t evalRirCode(Code*, InterpreterInstance*, SEXP, const CallContext*,
                        Opcode*, R_bcstack_t* = nullptr);
static SEXP rirCallTrampoline_(RCNTXT& cntxt, const CallContext& call,
                               Code* code, SEXP env, InterpreterInstance* ctx) {
    if ((SETJMP(cntxt.cjmpbuf))) {
        if (R_ReturnedValue == R_RestartToken) {
            cntxt.callflag = CTXT_RETURN; /* turn restart off */
            R_ReturnedValue = R_NilValue; /* remove restart token */
            return stackObjToSexp(evalRirCode(code, ctx, cntxt.cloenv, &call));
        } else {
            return R_ReturnedValue;
        }
    }
    return stackObjToSexp(evalRirCode(code, ctx, env, &call));
}

static RIR_INLINE SEXP rirCallTrampoline(const CallContext& call, Function* fun,
                                         SEXP env, SEXP arglist,
                                         InterpreterInstance* ctx) {
    assert(TYPEOF(env) == ENVSXP ||
           fun->signature().envCreation ==
               FunctionSignature::Environment::CalleeCreated);

    RCNTXT cntxt;

    // This code needs to be protected, because its slot in the dispatch table
    // could get overwritten while we are executing it.
    PROTECT(fun->container());

    initClosureContext(call.ast, &cntxt, env, call.callerEnv, arglist,
                       call.callee);
    R_Srcref = getAttrib(call.callee, symbol::srcref);

    closureDebug(call.ast, call.callee, env, R_NilValue, &cntxt);

    // Warning: call.popArgs() between initClosureContext and trampoline will
    // result in broken stack on non-local returns.

    Code* code = fun->body();
    // Pass &cntxt.cloenv, to let evalRirCode update the env of the current
    // context
    SEXP result = rirCallTrampoline_(cntxt, call, code, env, ctx);
    PROTECT(result);

    endClosureDebug(call.ast, call.callee, env);
    endClosureContext(&cntxt, result);

    R_Srcref = cntxt.srcref;
    R_ReturnedValue = R_NilValue;

    UNPROTECT(2);
    return result;
}

static RIR_INLINE SEXP rirCallTrampoline(const CallContext& call, Function* fun,
                                         SEXP arglist,
                                         InterpreterInstance* ctx) {
    return rirCallTrampoline(call, fun, symbol::delayedEnv, arglist, ctx);
}

#pragma GCC diagnostic push
#pragma GCC diagnostic ignored "-Wunused-variable"
static void loopTrampoline(Code* c, InterpreterInstance* ctx, SEXP env,
                           const CallContext* callCtxt, Opcode* pc,
                           R_bcstack_t* localsBase) {
    SLOWASSERT(env);

    RCNTXT cntxt;
    Rf_begincontext(&cntxt, CTXT_LOOP, R_NilValue, env, R_BaseEnv, R_NilValue,
                    R_NilValue);

    if (int s = SETJMP(cntxt.cjmpbuf)) {
        // incoming non-local break/continue:
        if (s == CTXT_BREAK) {
            Rf_endcontext(&cntxt);
            return;
        }
        // continue case: fall through to do another iteration
    }

    // execute the loop body
    SEXP res =
        stackObjToSexp(evalRirCode(c, ctx, env, callCtxt, pc, localsBase));
    assert(res == loopTrampolineMarker);
    Rf_endcontext(&cntxt);
}
#pragma GCC diagnostic pop

static SEXP inlineContextTrampoline(Code* c, const CallContext* callCtx,
                                    SEXP ast, SEXP sysparent, SEXP op,
                                    InterpreterInstance* ctx, Opcode* pc,
                                    R_bcstack_t* localsBase) {
    RCNTXT cntxt;
    // The first env should be the callee env, but that will be done by the
    // callee. We store sysparent there, because our optimizer may actually
    // delay instructions into the inlinee and might assume that we still have
    // to outer env.
    initClosureContext(ast, &cntxt, symbol::delayedEnv, sysparent,
                       symbol::delayedArglist, op);
    auto trampoline = [&]() {
        if ((SETJMP(cntxt.cjmpbuf))) {
            if (R_ReturnedValue == R_RestartToken) {
                cntxt.callflag = CTXT_RETURN; /* turn restart off */
                R_ReturnedValue = R_NilValue; /* remove restart token */
                return stackObjToSexp(
                    evalRirCode(c, ctx, cntxt.cloenv, callCtx, pc));
            } else {
                return R_ReturnedValue;
            }
        }
        return stackObjToSexp(
            evalRirCode(c, ctx, sysparent, callCtx, pc, localsBase));
    };

    // execute the inlined function
    auto res = trampoline();
    endClosureContext(&cntxt, res);
    return res;
}

static RIR_INLINE SEXP legacySpecialCall(const CallContext& call,
                                         InterpreterInstance* ctx) {
    SLOWASSERT(call.ast != R_NilValue);
    SLOWASSERT(TYPEOF(call.callerEnv) == ENVSXP);

    // get the ccode
    CCODE f = getBuiltin(call.callee);
    int flag = getFlag(call.callee);
    R_Visible = static_cast<Rboolean>(flag != 1);
    // call it with the AST only
    SEXP result = f(call.ast, call.callee, CDR(call.ast), call.callerEnv);
    if (flag < 2)
        R_Visible = static_cast<Rboolean>(flag != 1);
    return result;
}

static RIR_INLINE SEXP legacyCallWithArgslist(const CallContext& call,
                                              SEXP argslist,
                                              InterpreterInstance* ctx) {
    if (TYPEOF(call.callee) == BUILTINSXP) {
        // get the ccode
        CCODE f = getBuiltin(call.callee);
        int flag = getFlag(call.callee);
        if (flag < 2)
            R_Visible = static_cast<Rboolean>(flag != 1);
        // call it
        SEXP result = f(call.ast, call.callee, argslist, call.callerEnv);
        if (flag < 2)
            R_Visible = static_cast<Rboolean>(flag != 1);
        return result;
    }

    SLOWASSERT(TYPEOF(call.callee) == CLOSXP &&
               TYPEOF(BODY(call.callee)) != EXTERNALSXP);
    return Rf_applyClosure(call.ast, call.callee, argslist, call.callerEnv,
                           R_NilValue);
}

static RIR_INLINE SEXP legacyCall(const CallContext& call,
                                  InterpreterInstance* ctx) {
    // create the argslist
    SEXP argslist = createLegacyArgsList(call, ctx);
    PROTECT(argslist);
    SEXP res = legacyCallWithArgslist(call, argslist, ctx);
    UNPROTECT(1);
    return res;
}

static SEXP closureArgumentAdaptor(const CallContext& call, SEXP arglist,
                                   SEXP suppliedvars) {
    SEXP op = call.callee;
    if (FORMALS(op) == R_NilValue && arglist == R_NilValue)
        return Rf_NewEnvironment(R_NilValue, R_NilValue, CLOENV(op));

    /*  Set up a context with the call in it so error has access to it */
    RCNTXT cntxt;
    initClosureContext(call.ast, &cntxt, CLOENV(op), call.callerEnv, arglist,
                       op);

    /*  Build a list which matches the actual (unevaluated) arguments
        to the formal paramters.  Build a new environment which
        contains the matched pairs.  Ideally this environment sould be
        hashed.  */
    SEXP newrho, a, f;

    SEXP actuals = Rf_matchArgs(FORMALS(op), arglist, call.ast);
    PROTECT(newrho = Rf_NewEnvironment(FORMALS(op), actuals, CLOENV(op)));

    /* Turn on reference counting for the binding cells so local
       assignments arguments increment REFCNT values */
    for (a = actuals; a != R_NilValue; a = CDR(a))
        ENABLE_REFCNT(a);

    /*  Use the default code for unbound formals.  FIXME: It looks like
        this code should preceed the building of the environment so that
        this will also go into the hash table.  */

    /* This piece of code is destructively modifying the actuals list,
       which is now also the list of bindings in the frame of newrho.
       This is one place where internal structure of environment
       bindings leaks out of envir.c.  It should be rewritten
       eventually so as not to break encapsulation of the internal
       environment layout.  We can live with it for now since it only
       happens immediately after the environment creation.  LT */

    f = FORMALS(op);
    a = actuals;
    // get the first Code that is a compiled default value of a formal arg
    // (or nullptr if no such exist)
    Function* fun = DispatchTable::unpack(BODY(op))->baseline();
    size_t pos = 0;
    while (f != R_NilValue) {
        Code* c = fun->defaultArg(pos++);
        if (CAR(f) != R_MissingArg) {
            if (CAR(a) == R_MissingArg) {
                SLOWASSERT(c && "No more compiled formals available.");
                SETCAR(a, createPromise(c, newrho));
                SET_MISSING(a, 2);
            }
            // Either just used the compiled formal or it was not needed.
            // Skip over current compiled formal and find the next default arg.
        }
        SLOWASSERT(CAR(f) != R_DotsSymbol || TYPEOF(CAR(a)) == DOTSXP);
        f = CDR(f);
        a = CDR(a);
    }

    /*  Fix up any extras that were supplied by usemethod. */

    if (suppliedvars != R_NilValue)
        Rf_addMissingVarsToNewEnv(newrho, suppliedvars);

    if (R_envHasNoSpecialSymbols(newrho))
        SET_NO_SPECIAL_SYMBOLS(newrho);

    endClosureContext(&cntxt, R_NilValue);

    UNPROTECT(1);

    return newrho;
};

static SEXP findRootPromise(SEXP p) {
    if (TYPEOF(p) == PROMSXP) {
        while (TYPEOF(PREXPR(p)) == PROMSXP) {
            p = PREXPR(p);
        }
    }
    return p;
}

static void addDynamicAssumptionsFromContext(CallContext& call,
                                             InterpreterInstance* ctx) {
    Assumptions& given = call.givenAssumptions;

    if (!call.hasNames())
        given.add(Assumption::CorrectOrderOfArguments);

    given.add(Assumption::NoExplicitlyMissingArgs);
    if (call.hasStackArgs()) {
        // Always true in this case, since we will pad missing args on the stack
        // later with R_MissingArg's
        given.add(Assumption::NotTooFewArguments);

        auto testArg = [&](size_t i) {
            R_bcstack_t arg = call.stackArg(i, ctx);
            bool notObj = true;
            bool isEager = true;
<<<<<<< HEAD
            if (stackObjSexpType(arg) == PROMSXP) {
                SEXP val = safeForcePromise(stackObjToSexp(arg));
=======
            if (TYPEOF(arg) == PROMSXP) {
                SEXP val = PRVALUE(arg);
>>>>>>> 31b443c7
                if (val == R_UnboundValue) {
                    notObj = false;
                    isEager = false;
                } else if (isObject(val)) {
                    notObj = false;
                }
            } else if (arg.tag == STACK_OBJ_SEXP && isObject(arg.u.sxpval)) {
                notObj = false;
            } else if (arg.tag == STACK_OBJ_SEXP &&
                       arg.u.sxpval == R_MissingArg) {
                given.remove(Assumption::NoExplicitlyMissingArgs);
            }
            if (isEager)
                given.setEager(i);
            if (notObj)
                given.setNotObj(i);
        };

        for (size_t i = 0; i < call.suppliedArgs; ++i) {
            testArg(i);
        }
    } else {
        for (size_t i = 0; i < call.suppliedArgs; ++i) {
            if (call.missingArg(i))
                given.remove(Assumption::NoExplicitlyMissingArgs);
        }
    }
}

static RIR_INLINE Assumptions addDynamicAssumptionsForOneTarget(
    const CallContext& call, const FunctionSignature& signature) {
    Assumptions given = call.givenAssumptions;

    if (call.suppliedArgs <= signature.formalNargs()) {
        given.numMissing(signature.formalNargs() - call.suppliedArgs);
    }

    if (!call.hasStackArgs()) {
        if (call.suppliedArgs >= signature.expectedNargs())
            given.add(Assumption::NotTooFewArguments);
    }

    if (call.suppliedArgs <= signature.formalNargs())
        given.add(Assumption::NotTooManyArguments);

    return given;
}

static RIR_INLINE bool matches(const CallContext& call,
                               const FunctionSignature& signature) {
    // TODO: look at the arguments of the function signature and not just at the
    // global assumptions list. This only becomes relevant as soon as we want to
    // optimize based on argument types.

    // Baseline always matches!
    if (signature.optimization ==
        FunctionSignature::OptimizationLevel::Baseline) {
#ifdef DEBUG_DISPATCH
        std::cout << "BL\n";
#endif
        return true;
    }

    SLOWASSERT(signature.envCreation ==
               FunctionSignature::Environment::CalleeCreated);

    if (!call.hasStackArgs()) {
        // We can't materialize ... in optimized code yet
        for (size_t i = 0; i < call.suppliedArgs; ++i)
            if (call.implicitArgIdx(i) == DOTS_ARG_IDX)
                return false;
    }

    Assumptions given = addDynamicAssumptionsForOneTarget(call, signature);

#ifdef DEBUG_DISPATCH
    std::cout << "have   " << given << "\n";
    std::cout << "trying " << signature.assumptions << "\n";
    std::cout << " -> " << signature.assumptions.subtype(given) << "\n";
#endif
    // Check if given assumptions match required assumptions
    return signature.assumptions.subtype(given);
}

// Watch out: this changes call.nargs! To clean up after the call, you need to
// pop call.nargs number of arguments (which now might be more than the number
// of actually supplied arguments).
static RIR_INLINE void supplyMissingArgs(CallContext& call,
                                         const Function* fun) {
    auto signature = fun->signature();
    SLOWASSERT(call.hasStackArgs());
    if (signature.expectedNargs() > call.suppliedArgs) {
        for (size_t i = 0; i < signature.expectedNargs() - call.suppliedArgs;
             ++i)
            ostackPushSexp(ctx, R_MissingArg);
        call.passedArgs = signature.expectedNargs();
    }
}

static Function* dispatch(const CallContext& call, DispatchTable* vt) {
    // Find the most specific version of the function that can be called given
    // the current call context.
    Function* fun = nullptr;
    for (int i = vt->size() - 1; i >= 0; i--) {
        auto candidate = vt->get(i);
        if (matches(call, candidate->signature())) {
            fun = candidate;
            break;
        }
    }
    SLOWASSERT(fun);

    return fun;
};

static unsigned PIR_WARMUP =
    getenv("PIR_WARMUP") ? atoi(getenv("PIR_WARMUP")) : 3;

// Call a RIR function. Arguments are still untouched.
RIR_INLINE SEXP rirCall(CallContext& call, InterpreterInstance* ctx) {
    SEXP body = BODY(call.callee);
    SLOWASSERT(DispatchTable::check(body));

    auto table = DispatchTable::unpack(body);

    addDynamicAssumptionsFromContext(call, ctx);
    Function* fun = dispatch(call, table);
    fun->registerInvocation();

    if (!fun->unoptimizable && fun->invocationCount() % PIR_WARMUP == 0) {
        Assumptions given =
            addDynamicAssumptionsForOneTarget(call, fun->signature());
        // addDynamicAssumptionForOneTarget compares arguments with the
        // signature of the current dispatch target. There the number of
        // arguments might be off. But we want to force compiling a new version
        // exactly for this number of arguments, thus we need to add this as an
        // explicit assumption.
        given.add(Assumption::NotTooFewArguments);
        if (fun == table->baseline() || given != fun->signature().assumptions) {
            if (Assumptions(given).includes(
                    pir::Rir2PirCompiler::minimalAssumptions)) {
                // More assumptions are available than this version uses. Let's
                // try compile a better matching version.
#ifdef DEBUG_DISPATCH
                std::cout << "Optimizing for new context:";
                std::cout << given << " vs " << fun->signature().assumptions
                          << "\n";
#endif
                SEXP lhs = CAR(call.ast);
                SEXP name = R_NilValue;
                if (TYPEOF(lhs) == SYMSXP)
                    name = lhs;
                ctx->closureOptimizer(call.callee, given, name);
                fun = dispatch(call, table);
            }
        }
    }

    bool needsEnv = fun->signature().envCreation ==
                    FunctionSignature::Environment::CallerProvided;
    SEXP result = nullptr;
    auto arglist = call.arglist;
    if (needsEnv) {
        if (!arglist)
            arglist = createLegacyLazyArgsList(call, ctx);
        PROTECT(arglist);
        SEXP env = closureArgumentAdaptor(call, arglist, R_NilValue);
        PROTECT(env);
        result = rirCallTrampoline(call, fun, env, arglist, ctx);
        UNPROTECT(2);
    } else {
        if (call.hasStackArgs()) {
            // Instead of a SEXP with the argslist we create an
            // structure with the information needed to recreate
            // the list lazily if the gnu-r interpreter needs it
            ArgsLazyData lazyArgs(&call, ctx);
            if (!arglist)
                arglist = (SEXP)&lazyArgs;
            supplyMissingArgs(call, fun);
            result = rirCallTrampoline(call, fun, arglist, ctx);
        } else {
            if (!arglist)
                arglist = createLegacyArgsList(call, ctx);
            PROTECT(arglist);
            result = rirCallTrampoline(call, fun, arglist, ctx);
            UNPROTECT(1);
        }
    }

    SLOWASSERT(result);

    SLOWASSERT(!fun->deopt);
    return result;
}

#ifdef DEBUG_SLOWCASES

class SlowcaseCounter {
  public:
    std::unordered_map<std::string, size_t> counter;

    void count(const std::string& kind, CallContext& call,
               InterpreterInstance* ctx) {
        std::stringstream message;
        message << "Fast case " << kind << " failed for "
                << getBuiltinName(getBuiltinNr(call.callee)) << " ("
                << getBuiltinNr(call.callee) << ") "
                << "nargs : " << call.suppliedArgs;
        if (call.suppliedArgs > 0) {
            R_bcstack_t arg = call.stackArg(0, ctx);
            if (arg.tag == STACK_OBJ_SEXP) {
                if (TYPEOF(arg.u.sxpval) == PROMSXP)
                    arg.u.sxpval = PRVALUE(arg.u.sxpval);
                if (arg.u.sxpval == R_UnboundValue)
                    message << "arg0 lazy";
                else if (arg.u.sxpval == R_MissingArg)
                    message << "arg0 missing";
                else
                    message << " arg0 : " << type2char(TYPEOF(arg.u.sxpval))
                            << " a " << (ATTRIB(arg.u.sxpval) != R_NilValue);
            }
        }
        if (!counter.count(message.str()))
            counter[message.str()] = 0;
        counter[message.str()]++;
    }

    static constexpr size_t TRESHOLD = 100;
    ~SlowcaseCounter() {
        std::map<size_t, std::set<std::string>> order;
        for (auto& e : counter)
            if (e.second > TRESHOLD)
                order[e.second].insert(e.first);
        for (auto& o : order) {
            for (auto& e : o.second) {
                std::cout << o.first << " times: " << e << "\n";
            }
        }
    }
};
SlowcaseCounter SLOWCASE_COUNTER;
#endif

static RIR_INLINE R_bcstack_t builtinCall(CallContext& call,
                                          InterpreterInstance* ctx) {
    if (call.hasStackArgs() && !call.hasNames()) {
        R_bcstack_t res = tryFastBuiltinCall(call, ctx);
        if (!stackObjIsNull(res))
            return res;
#ifdef DEBUG_SLOWCASES
        SLOWCASE_COUNTER.count("builtin", call, ctx);
#endif
    }
    return sexpToStackObj(legacyCall(call, ctx));
}

static RIR_INLINE R_bcstack_t specialCall(CallContext& call,
                                          InterpreterInstance* ctx) {
    if (call.hasStackArgs() && !call.hasNames()) {
        R_bcstack_t res = tryFastSpecialCall(call, ctx);
        if (!stackObjIsNull(res))
            return res;
#ifdef DEBUG_SLOWCASES
        SLOWCASE_COUNTER.count("special", call, ctx);
#endif
    }
    return sexpToStackObj(legacySpecialCall(call, ctx));
}

static R_bcstack_t doCall(CallContext& call, InterpreterInstance* ctx) {
    SLOWASSERT(call.callee);

    switch (TYPEOF(call.callee)) {
    case SPECIALSXP:
        return specialCall(call, ctx);
    case BUILTINSXP:
        return builtinCall(call, ctx);
    case CLOSXP: {
        if (TYPEOF(BODY(call.callee)) != EXTERNALSXP)
            return sexpToStackObj(legacyCall(call, ctx));
        return sexpToStackObj(rirCall(call, ctx));
    }
    default:
        Rf_error("Invalid Callee");
    };
    return sexpToStackObj(R_NilValue);
}

static SEXP dispatchApply(SEXP ast, SEXP obj, SEXP actuals, SEXP selector,
                          SEXP callerEnv, InterpreterInstance* ctx) {
    SEXP op = SYMVALUE(selector);

    // ===============================================
    // First try S4
    if (IS_S4_OBJECT(obj) && R_has_methods(op)) {
        SEXP result = R_possible_dispatch(ast, op, actuals, callerEnv, TRUE);
        if (result)
            return result;
    }

    // ===============================================
    // Then try S3
    const char* generic = CHAR(PRINTNAME(selector));
    SEXP rho1 = Rf_NewEnvironment(R_NilValue, R_NilValue, callerEnv);
    PROTECT(rho1);
    RCNTXT cntxt;
    initClosureContext(ast, &cntxt, rho1, callerEnv, actuals, op);
    SEXP result;
    bool success = Rf_usemethod(generic, obj, ast, actuals, rho1, callerEnv,
                                R_BaseEnv, &result);
    UNPROTECT(1);
    endClosureContext(&cntxt, success ? result : R_NilValue);
    if (success)
        return result;

    return nullptr;
}

#define R_INT_MAX INT_MAX
#define R_INT_MIN -INT_MAX
// .. relying on fact that NA_INTEGER is outside of these

#define GOODIPROD(x, y, z) ((double)(x) * (double)(y) == (z))

static RIR_INLINE int RInteger_plus(int x, int y, Rboolean* pnaflag) {
    if (x == NA_INTEGER || y == NA_INTEGER)
        return NA_INTEGER;

    if (((y > 0) && (x > (R_INT_MAX - y))) ||
        ((y < 0) && (x < (R_INT_MIN - y)))) {
        if (pnaflag)
            *pnaflag = TRUE;
        return NA_INTEGER;
    }
    return x + y;
}

static RIR_INLINE int RInteger_minus(int x, int y, Rboolean* pnaflag) {
    if (x == NA_INTEGER || y == NA_INTEGER)
        return NA_INTEGER;

    if (((y < 0) && (x > (R_INT_MAX + y))) ||
        ((y > 0) && (x < (R_INT_MIN + y)))) {
        if (pnaflag)
            *pnaflag = TRUE;
        return NA_INTEGER;
    }
    return x - y;
}

static RIR_INLINE int RInteger_times(int x, int y, Rboolean* pnaflag) {
    if (x == NA_INTEGER || y == NA_INTEGER)
        return NA_INTEGER;
    else {
        int z = x * y;
        if (GOODIPROD(x, y, z) && z != NA_INTEGER)
            return z;
        else {
            if (pnaflag)
                *pnaflag = TRUE;
            return NA_INTEGER;
        }
    }
}

static RIR_INLINE double myfloor(double x1, double x2) {
    double q = x1 / x2, tmp;
    if (x2 == 0.0)
        return q;
    tmp = x1 - floor(q) * x2;
    return floor(q) + floor(tmp / x2);
}

static RIR_INLINE double myfmod(double x1, double x2) {
    if (x2 == 0.0)
        return R_NaN;
    double q = x1 / x2, tmp = x1 - floor(q) * x2;
    if (R_FINITE(q) && (fabs(q) > 1 / R_AccuracyInfo.eps))
        Rf_warning("probable complete loss of accuracy in modulus");
    q = floor(tmp / x2);
    return tmp - q * x2;
}

static RIR_INLINE int RInteger_uplus(int x, Rboolean* pnaflag) {
    return x;
}

static RIR_INLINE int RInteger_uminus(int x, Rboolean* pnaflag) {
    if (x == NA_INTEGER)
        return NA_INTEGER;
    return -x;
}

#define CHECK_INTEGER_OVERFLOW(naflag)                                         \
    do {                                                                       \
        if (naflag) {                                                          \
            SEXP call = getSrcForCall(c, pc - 1, ctx);                         \
            Rf_warningcall(call, "NAs produced by integer overflow");          \
        }                                                                      \
    } while (0)

#define BINOP_FALLBACK(op)                                                     \
    do {                                                                       \
        static SEXP prim = Rf_findFun(Rf_install(op), R_GlobalEnv);            \
        static CCODE blt = getBuiltin(prim);                                   \
        static int flag = getFlag(prim);                                       \
        SEXP call = getSrcForCall(c, pc - 1, ctx);                             \
        SEXP argslist =                                                        \
            CONS_NR(ostackObjToSexpAt(lhs, ctx, 1),                            \
                    CONS_NR(ostackObjToSexpAt(rhs, ctx, 0), R_NilValue));      \
        ostackPushSexp(ctx, argslist);                                         \
        if (flag < 2)                                                          \
            R_Visible = static_cast<Rboolean>(flag != 1);                      \
        SEXP res = blt(call, prim, argslist, env);                             \
        if (flag < 2)                                                          \
            R_Visible = static_cast<Rboolean>(flag != 1);                      \
        ostackPop(ctx);                                                        \
        STORE_BINOP(sexpToStackObj(res));                                      \
    } while (false)

#define STORE_BINOP(res)                                                       \
    do {                                                                       \
        ostackPop(ctx);                                                        \
        R_bcstack_t __res__ = (res);                                           \
        if (__res__.tag != STACK_OBJ_SEXP && lhs.tag == STACK_OBJ_SEXP &&      \
            trySetInPlace(lhs.u.sxpval, __res__)) {                            \
            break;                                                             \
        } else if (__res__.tag != STACK_OBJ_SEXP &&                            \
                   rhs.tag == STACK_OBJ_SEXP &&                                \
                   trySetInPlace(rhs.u.sxpval, __res__)) {                     \
            ostackSet(ctx, 0, rhs);                                            \
        } else {                                                               \
            ostackSet(ctx, 0, __res__);                                        \
        }                                                                      \
    } while (false)

#define STORE_BINOP_FAST(res, l, r, Type, TYPE)                                \
    do {                                                                       \
        ostackPop(ctx);                                                        \
        if (l && lhs.tag == STACK_OBJ_SEXP && NO_REFERENCES(lhs.u.sxpval)) {   \
            *TYPE(lhs.u.sxpval) = res;                                         \
        } else if (r && rhs.tag == STACK_OBJ_SEXP &&                           \
                   NO_REFERENCES(rhs.u.sxpval)) {                              \
            *TYPE(rhs.u.sxpval) = res;                                         \
            ostackSet(ctx, 0, rhs);                                            \
        } else {                                                               \
            ostackSet##Type(ctx, 0, res);                                      \
        }                                                                      \
    } while (false)

#define DO_BINOP(op, Op2)                                                      \
    do {                                                                       \
        if (stackObjIsSimpleScalar(lhs, REALSXP)) {                            \
            if (stackObjIsSimpleScalar(rhs, REALSXP)) {                        \
                double l = tryStackObjToReal(lhs);                             \
                double r = tryStackObjToReal(rhs);                             \
                double real_res =                                              \
                    (l == NA_REAL || r == NA_REAL) ? NA_REAL : l op r;         \
                STORE_BINOP_FAST(real_res, true, true, Real, REAL);            \
                break;                                                         \
            } else if (stackObjIsSimpleScalar(rhs, INTSXP)) {                  \
                double l = tryStackObjToReal(lhs);                             \
                int r = tryStackObjToInteger(rhs);                             \
                double real_res =                                              \
                    (l == NA_REAL || r == NA_INTEGER) ? NA_REAL : l op r;      \
                STORE_BINOP_FAST(real_res, true, false, Real, REAL);           \
                break;                                                         \
            }                                                                  \
        } else if (stackObjIsSimpleScalar(lhs, INTSXP)) {                      \
            if (stackObjIsSimpleScalar(rhs, INTSXP)) {                         \
                int l = tryStackObjToInteger(lhs);                             \
                int r = tryStackObjToInteger(rhs);                             \
                Rboolean naflag = FALSE;                                       \
                int int_res = Op2(l, r, &naflag);                              \
                CHECK_INTEGER_OVERFLOW(naflag);                                \
                STORE_BINOP_FAST(int_res, true, true, Int, INTEGER);           \
                break;                                                         \
            } else if (stackObjIsSimpleScalar(rhs, REALSXP)) {                 \
                int l = tryStackObjToInteger(lhs);                             \
                double r = tryStackObjToReal(rhs);                             \
                double real_res =                                              \
                    (l == NA_INTEGER || r == NA_REAL) ? NA_REAL : l op r;      \
                STORE_BINOP_FAST(real_res, false, true, Real, REAL);           \
                break;                                                         \
            }                                                                  \
        }                                                                      \
        BINOP_FALLBACK(#op);                                                   \
    } while (false)

#define DO_RELOP(op)                                                           \
    do {                                                                       \
        if (stackObjIsSimpleScalar(lhs, REALSXP)) {                            \
            if (stackObjIsSimpleScalar(rhs, REALSXP)) {                        \
                double l = tryStackObjToReal(lhs);                             \
                double r = tryStackObjToReal(rhs);                             \
                if (l == NA_REAL || r == NA_REAL) {                            \
                    STORE_BINOP(logicalStackObj(NA_LOGICAL));                  \
                } else {                                                       \
                    STORE_BINOP(logicalStackObj(l op r));                      \
                }                                                              \
                break;                                                         \
            } else if (stackObjIsSimpleScalar(rhs, INTSXP)) {                  \
                double l = tryStackObjToReal(lhs);                             \
                int r = tryStackObjToInteger(rhs);                             \
                if (l == NA_REAL || r == NA_INTEGER) {                         \
                    STORE_BINOP(logicalStackObj(NA_LOGICAL));                  \
                } else {                                                       \
                    STORE_BINOP(logicalStackObj(l op r));                      \
                }                                                              \
                break;                                                         \
            }                                                                  \
        } else if (stackObjIsSimpleScalar(lhs, INTSXP)) {                      \
            if (stackObjIsSimpleScalar(rhs, INTSXP)) {                         \
                int l = tryStackObjToInteger(lhs);                             \
                int r = tryStackObjToInteger(rhs);                             \
                if (l == NA_INTEGER || r == NA_INTEGER) {                      \
                    STORE_BINOP(logicalStackObj(NA_LOGICAL));                  \
                } else {                                                       \
                    STORE_BINOP(logicalStackObj(l op r));                      \
                }                                                              \
                break;                                                         \
            } else if (stackObjIsSimpleScalar(rhs, REALSXP)) {                 \
                int l = tryStackObjToInteger(lhs);                             \
                double r = tryStackObjToReal(rhs);                             \
                if (l == NA_INTEGER || r == NA_REAL) {                         \
                    STORE_BINOP(logicalStackObj(NA_LOGICAL));                  \
                } else {                                                       \
                    STORE_BINOP(logicalStackObj(l op r));                      \
                }                                                              \
                break;                                                         \
            }                                                                  \
        }                                                                      \
        BINOP_FALLBACK(#op);                                                   \
    } while (false)

#define UNOP_FALLBACK(op)                                                      \
    do {                                                                       \
        static SEXP prim = Rf_findFun(Rf_install(op), R_GlobalEnv);            \
        static CCODE blt = getBuiltin(prim);                                   \
        static int flag = getFlag(prim);                                       \
        SEXP call = getSrcForCall(c, pc - 1, ctx);                             \
        SEXP argslist = CONS_NR(ostackObjToSexpAt(val, ctx, 0), R_NilValue);   \
        ostackPushSexp(ctx, argslist);                                         \
        if (flag < 2)                                                          \
            R_Visible = static_cast<Rboolean>(flag != 1);                      \
        SEXP res = blt(call, prim, argslist, env);                             \
        if (flag < 2)                                                          \
            R_Visible = static_cast<Rboolean>(flag != 1);                      \
        ostackPop();                                                           \
        STORE_UNOP(sexpToStackObj(res));                                       \
    } while (false)

#define STORE_UNOP(res)                                                        \
    do {                                                                       \
        R_bcstack_t __res__ = (res);                                           \
        if (__res__.tag != STACK_OBJ_SEXP && val.tag == STACK_OBJ_SEXP &&      \
            trySetInPlace(val.u.sxpval, __res__)) {                            \
            break;                                                             \
        } else {                                                               \
            ostackSet(ctx, 0, __res__);                                        \
        }                                                                      \
    } while (false)

#define STORE_UNOP_FAST(res, Type, TYPE)                                       \
    do {                                                                       \
        if (val.tag == STACK_OBJ_SEXP && NO_REFERENCES(val.u.sxpval)) {        \
            *TYPE(val.u.sxpval) = res;                                         \
        } else {                                                               \
            ostackSet##Type(ctx, 0, res);                                      \
        }                                                                      \
    } while (false)

#define DO_UNOP(op, Op2)                                                       \
    do {                                                                       \
        Rboolean naflag = FALSE;                                               \
        if (stackObjIsSimpleScalar(val, REALSXP)) {                            \
            double x = tryStackObjToReal(val);                                 \
            double res = (x == NA_REAL) ? NA_REAL : op x;                      \
            STORE_UNOP_FAST(res, Real, REAL);                                  \
            break;                                                             \
        } else if (stackObjIsSimpleScalar(val, INTSXP)) {                      \
            int res = Op2(tryStackObjToInteger(val), &naflag);                 \
            CHECK_INTEGER_OVERFLOW(naflag);                                    \
            STORE_UNOP_FAST(res, Int, INTEGER);                                \
            break;                                                             \
        }                                                                      \
        UNOP_FALLBACK(#op);                                                    \
    } while (false)

static RIR_INLINE SEXP seq_int(int n1, int n2) {
    int n = n1 <= n2 ? n2 - n1 + 1 : n1 - n2 + 1;
    SEXP ans = Rf_allocVector(INTSXP, n);
    int* data = INTEGER(ans);
    if (n1 <= n2) {
        while (n1 <= n2)
            *data++ = n1++;
    } else {
        while (n1 >= n2)
            *data++ = n1--;
    }
    return ans;
}

#define BINDING_CACHE_SIZE 5
typedef struct {
    SEXP loc;
    Immediate idx;
} BindingCache;

static RIR_INLINE SEXP cachedGetBindingCell(SEXP env, Immediate idx,
                                            InterpreterInstance* ctx,
                                            BindingCache* bindingCache) {
    if (env == R_BaseEnv || env == R_BaseNamespace)
        return nullptr;

    Immediate cidx = idx % BINDING_CACHE_SIZE;
    if (bindingCache[cidx].idx == idx) {
        return bindingCache[cidx].loc;
    }

    SEXP sym = cp_pool_at(ctx, idx);
    SLOWASSERT(TYPEOF(sym) == SYMSXP);
    R_varloc_t loc = R_findVarLocInFrame(env, sym);
    if (!R_VARLOC_IS_NULL(loc)) {
        bindingCache[cidx].loc = loc.cell;
        bindingCache[cidx].idx = idx;
        return loc.cell;
    }
    return nullptr;
}

static SEXP cachedGetVar(SEXP env, Immediate idx, InterpreterInstance* ctx,
                         BindingCache* bindingCache) {
    SEXP loc = cachedGetBindingCell(env, idx, ctx, bindingCache);
    if (loc) {
        SEXP res = CAR(loc);
        if (res != R_UnboundValue)
            return res;
    }
    SEXP sym = cp_pool_at(ctx, idx);
    SLOWASSERT(TYPEOF(sym) == SYMSXP);
    return Rf_findVar(sym, env);
}

#define ACTIVE_BINDING_MASK (1 << 15)
#define BINDING_LOCK_MASK (1 << 14)
#define IS_ACTIVE_BINDING(b) ((b)->sxpinfo.gp & ACTIVE_BINDING_MASK)
#define BINDING_IS_LOCKED(b) ((b)->sxpinfo.gp & BINDING_LOCK_MASK)

// Assumes val is popped off stack, since it could be converted into an SEXP
static void setVar(SEXP sym, R_bcstack_t val, SEXP env, bool super) {
    PROTECT(sym);
    SEXP valSexp = stackObjToSexp(val); // Value should be popped off stack
    UNPROTECT(1);
    INCREMENT_NAMED(valSexp);
    PROTECT(valSexp);
    if (super) {
        Rf_setVar(sym, valSexp, env);
    } else {
        Rf_defineVar(sym, valSexp, env);
    }
    UNPROTECT(1);
}

// Assumes val is popped off stack, since it could be converted into an SEXP
static void cachedSetVar(R_bcstack_t val, SEXP env, Immediate idx,
                         InterpreterInstance* ctx, BindingCache* bindingCache,
                         bool keepMissing = false) {
    SEXP loc = cachedGetBindingCell(env, idx, ctx, bindingCache);
    if (loc && !BINDING_IS_LOCKED(loc) && !IS_ACTIVE_BINDING(loc)) {
        SEXP cur = CAR(loc);
        if (val.tag == STACK_OBJ_SEXP && val.u.sxpval == cur) {
            return;
        } else if (val.tag != STACK_OBJ_SEXP && trySetInPlace(cur, val)) {
            return;
        }
        PROTECT(loc);
        SEXP valSexp = stackObjToSexp(val); // Value should be popped off stack
        UNPROTECT(1);
        INCREMENT_NAMED(valSexp);
        SETCAR(loc, valSexp);
        if (!keepMissing && MISSING(loc))
            SET_MISSING(loc, 0);
        return;
    }

    SEXP sym = cp_pool_at(ctx, idx);
    SLOWASSERT(TYPEOF(sym) == SYMSXP);
    setVar(sym, val, env, false);
}

#pragma GCC diagnostic push
#pragma GCC diagnostic ignored "-Wcast-align"

// This happens since enabling -fno-exceptions, but the error message is
// terrible, can't find out where in the evalRirCode function
#pragma GCC diagnostic ignored "-Wstrict-overflow"

RCNTXT* getFunctionContext(size_t pos = 0, RCNTXT* cptr = R_GlobalContext) {
    while (cptr->nextcontext) {
        if (cptr->callflag & CTXT_FUNCTION) {
            if (pos == 0)
                return cptr;
            pos--;
        }
        cptr = cptr->nextcontext;
    }
    assert(false);
    return nullptr;
}

RCNTXT* findFunctionContextFor(SEXP e) {
    auto cptr = R_GlobalContext;
    while (cptr->nextcontext) {
        if (cptr->callflag & CTXT_FUNCTION && cptr->cloenv == e) {
            return cptr;
        }
        cptr = cptr->nextcontext;
    }
    return nullptr;
}

/*
 * This function takes some deopt metadata and stack frame contents on the
 * interpreter stack. It first recursively reconstructs a context for each
 * inlined frame, bottom up. This means either reuse the already existing
 * context, or synthesize a new one. Then the frames are executed (in the
 * deoptimized version), top down. At the end we long-jump out of the outermost
 * context and thus return from the R function that triggered this deopt
 * routine.
 */
void deoptFramesWithContext(InterpreterInstance* ctx,
                            const CallContext* callCtxt,
                            DeoptMetadata* deoptData, SEXP sysparent,
                            size_t pos, size_t stackHeight,
                            bool outerHasContext) {
    size_t excessStack = stackHeight;

    FrameInfo& f = deoptData->frames[pos];
    stackHeight -= f.stackSize + 1;
    SEXP deoptEnv = ostackSexpAt(ctx, stackHeight);
    auto code = f.code;

    bool outermostFrame = pos == deoptData->numFrames - 1;
    bool innermostFrame = pos == 0;

    RCNTXT fake;
    RCNTXT* cntxt;
    auto originalCntxt = findFunctionContextFor(deoptEnv);
    if (originalCntxt) {
        assert(outerHasContext &&
               "Frame with context after frame without context");
        cntxt = originalCntxt;
    } else {
        // NOTE: this assert triggers if we can't find the context of the
        // current function. Usually the reason is that a wrong environment is
        // stored in the context.
        assert(!outermostFrame && "Cannot find outermost function context");
        // If the inlinee had no context, we need to synthesize one
        // TODO: need to add ast and closure to the deopt metadata to create a
        // complete context
        cntxt = &fake;
        initClosureContext(R_NilValue, cntxt, deoptEnv, sysparent,
                           FRAME(sysparent), R_NilValue);
    }

    if (auto stub = LazyEnvironment::cast(deoptEnv)) {
        deoptEnv = stub->create();
        cntxt->cloenv = deoptEnv;
    }
    assert(TYPEOF(deoptEnv) == ENVSXP);

#pragma GCC diagnostic push
#pragma GCC diagnostic ignored "-Wunused-variable"
    auto frameBaseSize = ostackLength(ctx) - excessStack;
#pragma GCC diagnostic pop

    auto trampoline = [&]() {
        // 1. Set up our (outer) context
        //
        // The inlinees need to be bound to a new trampoline, or they could
        // long-jump out of this deopt routine into the inlineContextTrampoline.
        // The outermost frame is the caller, not an inlinee, thus we need not
        // change its context.
        if (!outermostFrame) {
            // The longjump is initialized, when we are still reconstructing
            // the frames. But if we restart from here, we need to remove
            // all the extra stuff from the stack used for reconstruction.
            cntxt->nodestack = ostackCellAt(ctx, excessStack - 1);
            if ((SETJMP(cntxt->cjmpbuf))) {
                assert((size_t)ostackLength(ctx) == frameBaseSize);
                if (R_ReturnedValue == R_RestartToken) {
                    cntxt->callflag = CTXT_RETURN; /* turn restart off */
                    R_ReturnedValue = R_NilValue;  /* remove restart token */
                    return evalRirCode(code, ctx, cntxt->cloenv, callCtxt);
                } else {
                    return sexpToStackObj(R_ReturnedValue);
                }
            }
        }

        // 2. Execute the inner frames
        if (!innermostFrame) {
            deoptFramesWithContext(ctx, callCtxt, deoptData, deoptEnv, pos - 1,
                                   stackHeight, originalCntxt);
        }

        // 3. Execute our frame
        //
        // This wrapper consumes the environment from the deopt metadata and the
        // result of the previous frame.
        assert((size_t)ostackLength(ctx) ==
               frameBaseSize + f.stackSize + (innermostFrame ? 1 : 2));
        R_bcstack_t res = nullStackObj;
        if (!innermostFrame)
            res = ostackPop(ctx);
        assert(stackObjToSexp(ostackTop(ctx)) == deoptEnv);
        ostackPopSexp(ctx);
        if (!innermostFrame)
            ostackPush(ctx, res);
        code->registerInvocation();
        return evalRirCode(code, ctx, cntxt->cloenv, callCtxt, f.pc);
    };

    R_bcstack_t res = trampoline();
    assert((size_t)ostackLength(ctx) == frameBaseSize);

    if (!outermostFrame) {
        endClosureContext(cntxt, stackObjToSexp(res));
    } else {
        assert(findFunctionContextFor(deoptEnv) == cntxt);
        // long-jump out of all the inlined contexts
        Rf_findcontext(CTXT_BROWSER | CTXT_FUNCTION, cntxt->cloenv,
                       stackObjToSexp(res));
        assert(false);
    }

    ostackPush(ctx, res);
}

R_bcstack_t evalRirCode(Code* c, InterpreterInstance* ctx, SEXP env,
                        const CallContext* callCtxt, Opcode* initialPC,
                        R_bcstack_t* localsBase) {
    SLOWASSERT(env != symbol::delayedEnv || callCtxt);

#ifdef THREADED_CODE
    static void* opAddr[static_cast<uint8_t>(Opcode::num_of)] = {
#define DEF_INSTR(name, ...) (__extension__ && op_##name),
#include "ir/insns.h"
#undef DEF_INSTR
    };
#endif

    SLOWASSERT(c->info.magic == CODE_MAGIC);

    BindingCache bindingCache[BINDING_CACHE_SIZE];
    memset(&bindingCache, 0, sizeof(bindingCache));

    bool existingLocals = localsBase;
    if (!existingLocals) {
#ifdef TYPED_STACK
        // Zero the region of the locals to avoid keeping stuff alive and to
        // zero all the type tags. Note: this trick does not work with the stack
        // in general, since there intermediate callees might set the type tags
        // to something else.
        memset(R_BCNodeStackTop, 0, sizeof(*R_BCNodeStackTop) * c->localsCount);
#endif
        localsBase = R_BCNodeStackTop;
    }
    Locals locals(localsBase, c->localsCount, existingLocals);

    // make sure there is enough room on the stack
    // there is some slack of 5 to make sure the call instruction can store
    // some intermediate values on the stack
    ostackEnsureSize(ctx, c->stackLength + 5);

    Opcode* pc = initialPC ? initialPC : c->code();

    std::vector<LazyEnvironment*> envStubs;

    auto changeEnv = [&](SEXP e) {
        assert((TYPEOF(e) == ENVSXP || LazyEnvironment::cast(e)) &&
               "Expected an environment");
        if (e != env) {
            env = e;
            // We need to clear the bindings cache, when we change the
            // environment
            memset(&bindingCache, 0, sizeof(bindingCache));
        }
    };
    R_Visible = TRUE;

    // main loop
    BEGIN_MACHINE {

        INSTRUCTION(invalid_) assert(false && "wrong or unimplemented opcode");

        INSTRUCTION(nop_) NEXT();

        INSTRUCTION(push_context_) {
            SEXP ast = ostackSexpAt(ctx, 1);
            SEXP op = ostackSexpAt(ctx, 0);
            SLOWASSERT(TYPEOF(env) == ENVSXP);
            SLOWASSERT(TYPEOF(op) == CLOSXP);
            ostackPopn(ctx, 2);
            int offset = readJumpOffset();
            advanceJump();
            // Recursively call myself through a inlineContextTrampoline. The
            // trampoline creates an RCNTXT, and then continues executing the
            // same code.
            inlineContextTrampoline(c, callCtxt, ast, env, op, ctx, pc,
                                    localsBase);
            // After returning from the inlined context we need to skip all the
            // instructions inside the context. Otherwise we would execute them
            // twice. Effectively this updates our pc to match the one the
            // pop_context_ had in the inlined context.
            pc += offset;
            assert(*pc == Opcode::pop_context_);
            advanceOpcode();
            NEXT();
        }

        INSTRUCTION(pop_context_) { return ostackPop(ctx); }

        INSTRUCTION(mk_env_) {
            size_t n = readImmediate();
            advanceImmediate();
            int contextPos = readSignedImmediate();
            advanceImmediate();
            R_bcstack_t parent = ostackPop(ctx);
            assert(stackObjSexpType(parent) == ENVSXP &&
                   "Non-environment used as environment parent.");
            SEXP arglist = R_NilValue;
            auto names = (Immediate*)pc;
            advanceImmediateN(n);
            PROTECT(parent.u.sxpval);
            bool hasMissing = false;
            for (long i = n - 1; i >= 0; --i) {
                PROTECT(arglist);
                SEXP val = ostackPopSexp(ctx);
                UNPROTECT(1);
                SEXP name = cp_pool_at(ctx, names[i]);
                arglist = CONS_NR(val, arglist);
                SET_TAG(arglist, name);
                hasMissing = hasMissing || val == R_MissingArg;
                SET_MISSING(arglist, val == R_MissingArg ? 2 : 0);
            }
            UNPROTECT(1);
            SEXP res = Rf_NewEnvironment(R_NilValue, arglist, parent.u.sxpval);

            if (contextPos > 0) {
                if (auto cptr = getFunctionContext(contextPos - 1)) {
                    cptr->cloenv = res;
                    if (cptr->promargs == symbol::delayedArglist) {
                        auto promargs = arglist;
                        if (hasMissing) {
                            // For the promargs we need to strip missing
                            // arguments from the list, otherwise nargs()
                            // reports the wrong value.
                            promargs = Rf_shallow_duplicate(arglist);
                            // Need to test for R_MissingArg because
                            // shallowDuplicate does not copy the missing flag.
                            while (CAR(promargs) == R_MissingArg &&
                                   promargs != R_NilValue) {
                                promargs = CDR(promargs);
                            }
                            auto p = promargs;
                            auto prev = p;
                            while (p != R_NilValue) {
                                if (CAR(p) == R_MissingArg)
                                    SETCDR(prev, CDR(p));
                                prev = p;
                                p = CDR(p);
                            }
                        }
                        cptr->promargs = promargs;
                    }
                }
            }

            ostackPushSexp(ctx, res);
            NEXT();
        }

        INSTRUCTION(mk_stub_env_) {
            // TODO: There is a potential safety problem because we are not
            // preserving the args and parent SEXP. Doing it here is not an
            // option becase R_Preserve is slow. We must find a simple story so
            // that the gc trace rir wrappers.
            size_t n = readImmediate();
            advanceImmediate();
            int contextPos = readSignedImmediate();
            advanceImmediate();
            // Do we need to preserve parent and the arg vals?
            SEXP parent = ostackPopSexp(ctx);
            assert(TYPEOF(parent) == ENVSXP &&
                   "Non-environment used as environment parent.");
            auto names = pc;
            advanceImmediateN(n);
            std::vector<SEXP>* args = new std::vector<SEXP>();
            for (size_t i = 0; i < n; ++i)
                args->push_back(ostackPopSexp(ctx));
            auto envStub =
                new LazyEnvironment(args, parent, names, ctx, localsBase);
            envStubs.push_back(envStub);
            SEXP res = (SEXP)envStub;

            if (contextPos > 0) {
                if (auto cptr = getFunctionContext(contextPos - 1))
                    cptr->cloenv = res;
            }

            ostackPushSexp(ctx, res);
            NEXT();
        }

        INSTRUCTION(parent_env_) {
            // Can only be used for pir. In pir we always have a closure that
            // stores the lexical envrionment
            SLOWASSERT(callCtxt);
            ostackPushSexp(ctx, CLOENV(callCtxt->callee));
            NEXT();
        }

        INSTRUCTION(get_env_) {
            SLOWASSERT(env);
            ostackPushSexp(ctx, env);
            NEXT();
        }

        INSTRUCTION(set_env_) {
            SEXP e = ostackPopSexp(ctx);
            changeEnv(e);
            NEXT();
        }

        INSTRUCTION(ldfun_) {
            SEXP sym = readConst(ctx, readImmediate());
            advanceImmediate();
            SEXP res = Rf_findFun(sym, env);
            // TODO something should happen here
            if (res == R_UnboundValue)
                assert(false && "Unbound var");
            if (res == R_MissingArg)
                assert(false && "Missing argument");

            switch (TYPEOF(res)) {
            case CLOSXP:
                jit(res, sym, ctx);
                break;
            case SPECIALSXP:
            case BUILTINSXP:
                // special and builtin functions are ok
                break;
            default:
                Rf_error("attempt to apply non-function");
            }
            ostackPushSexp(ctx, res);
            NEXT();
        }

        INSTRUCTION(ldvar_) {
            Immediate id = readImmediate();
            advanceImmediate();
            SEXP res = cachedGetVar(env, id, ctx, bindingCache);

            if (res == R_UnboundValue) {
                SEXP sym = cp_pool_at(ctx, id);
                Rf_error("object \"%s\" not found", CHAR(PRINTNAME(sym)));
            } else if (res == R_MissingArg) {
                SEXP sym = cp_pool_at(ctx, id);
                Rf_error("argument \"%s\" is missing, with no default",
                         CHAR(PRINTNAME(sym)));
            }

            // if promise, evaluate & return
            if (TYPEOF(res) == PROMSXP)
                res = promiseValue(res, ctx);

            if (res != R_NilValue)
                ENSURE_NAMED(res);

            ostackPushSexp(ctx, res);
            NEXT();
        }

        INSTRUCTION(ldvar_noforce_) {
            Immediate id = readImmediate();
            advanceImmediate();
            SEXP res = cachedGetVar(env, id, ctx, bindingCache);

            if (res == R_UnboundValue) {
                SEXP sym = cp_pool_at(ctx, id);
                Rf_error("object \"%s\" not found", CHAR(PRINTNAME(sym)));
            } else if (res == R_MissingArg) {
                SEXP sym = cp_pool_at(ctx, id);
                Rf_error("argument \"%s\" is missing, with no default",
                         CHAR(PRINTNAME(sym)));
            }

            if (res != R_NilValue)
                ENSURE_NAMED(res);

            ostackPushSexp(ctx, res);
            NEXT();
        }

        INSTRUCTION(ldvar_super_) {
            SEXP sym = readConst(ctx, readImmediate());
            advanceImmediate();
            SEXP res = Rf_findVar(sym, ENCLOS(env));

            if (res == R_UnboundValue) {
                Rf_error("object \"%s\" not found", CHAR(PRINTNAME(sym)));
            } else if (res == R_MissingArg) {
                Rf_error("argument \"%s\" is missing, with no default",
                         CHAR(PRINTNAME(sym)));
            }

            // if promise, evaluate & return
            if (TYPEOF(res) == PROMSXP)
                res = promiseValue(res, ctx);

            if (res != R_NilValue)
                ENSURE_NAMED(res);

            ostackPushSexp(ctx, res);
            NEXT();
        }

        INSTRUCTION(ldvar_noforce_super_) {
            SEXP sym = readConst(ctx, readImmediate());
            advanceImmediate();
            SEXP res = Rf_findVar(sym, ENCLOS(env));

            if (res == R_UnboundValue) {
                Rf_error("object \"%s\" not found", CHAR(PRINTNAME(sym)));
            } else if (res == R_MissingArg) {
                Rf_error("argument \"%s\" is missing, with no default",
                         CHAR(PRINTNAME(sym)));
            }

            if (res != R_NilValue)
                ENSURE_NAMED(res);

            ostackPushSexp(ctx, res);
            NEXT();
        }

        INSTRUCTION(ldddvar_) {
            SEXP sym = readConst(ctx, readImmediate());
            advanceImmediate();
            SEXP res = Rf_ddfindVar(sym, env);

            if (res == R_UnboundValue) {
                Rf_error("object \"%s\" not found", CHAR(PRINTNAME(sym)));
            } else if (res == R_MissingArg) {
                Rf_error("argument \"%s\" is missing, with no default",
                         CHAR(PRINTNAME(sym)));
            }

            // if promise, evaluate & return
            if (TYPEOF(res) == PROMSXP)
                res = promiseValue(res, ctx);

            if (res != R_NilValue)
                ENSURE_NAMED(res);

            ostackPushSexp(ctx, res);
            NEXT();
        }

        INSTRUCTION(ldarg_) {
            Immediate idx = readImmediate();
            advanceImmediate();
            SLOWASSERT(callCtxt);

            if (callCtxt->hasStackArgs()) {
                ostackPush(ctx, callCtxt->stackArg(idx, ctx));
            } else {
                SEXP res;
                if (callCtxt->missingArg(idx)) {
                    res = R_MissingArg;
                } else {
                    Code* arg = callCtxt->implicitArg(idx);
                    res = createPromise(arg, callCtxt->callerEnv);
                }
                ostackPushSexp(ctx, res);
            }
            NEXT();
        }

        INSTRUCTION(ldloc_) {
            Immediate offset = readImmediate();
            advanceImmediate();
            R_bcstack_t res = locals.load(offset);
            ostackPush(ctx, res);
            NEXT();
        }

        INSTRUCTION(stvar_) {
            Immediate id = readImmediate();
            advanceImmediate();
            R_bcstack_t val = ostackPop(ctx);

            if (auto stub = LazyEnvironment::cast(env))
                env = stub->create();
            cachedSetVar(val, env, id, ctx, bindingCache);

            NEXT();
        }

        INSTRUCTION(starg_) {
            Immediate id = readImmediate();
            advanceImmediate();
            R_bcstack_t val = ostackPop(ctx);

            if (auto stub = LazyEnvironment::cast(env))
                env = stub->create();
            cachedSetVar(val, env, id, ctx, bindingCache, true);

            NEXT();
        }

        INSTRUCTION(stvar_super_) {
            SEXP sym = readConst(ctx, readImmediate());
            advanceImmediate();
            SLOWASSERT(TYPEOF(sym) == SYMSXP);
            R_bcstack_t val = ostackPop(ctx);
            setVar(sym, val, ENCLOS(env), true);
            NEXT();
        }

        INSTRUCTION(stloc_) {
            Immediate offset = readImmediate();
            advanceImmediate();
            locals.store(offset, ostackPop(ctx));
            NEXT();
        }

        INSTRUCTION(movloc_) {
            Immediate target = readImmediate();
            advanceImmediate();
            Immediate source = readImmediate();
            advanceImmediate();
            locals.store(target, locals.load(source));
            NEXT();
        }

        INSTRUCTION(named_call_implicit_) {
#ifdef ENABLE_SLOWASSERT
            auto lll = ostackLength(ctx);
            int ttt = R_PPStackTop;
#endif

            // Callee is TOS
            // Arguments and names are immediate given as promise code indices.
            size_t n = readImmediate();
            advanceImmediate();
            size_t ast = readImmediate();
            advanceImmediate();
            Assumptions given(readImmediate());
            advanceImmediate();
            auto arguments = (Immediate*)pc;
            advanceImmediateN(n);
            auto names = (Immediate*)pc;
            advanceImmediateN(n);
            CallContext call(c, ostackSexpAt(ctx, 0), n, ast, arguments, names,
                             env, given, ctx);
            R_bcstack_t res = doCall(call, ctx);
            // Callee is TOS, overwrite with result
            ostackSet(ctx, 0, res);

            SLOWASSERT(ttt == R_PPStackTop);
            SLOWASSERT(lll == ostackLength(ctx));
            NEXT();
        }

        INSTRUCTION(record_call_) {
            ObservedCallees* feedback = (ObservedCallees*)pc;
            SEXP callee = ostackSexpAt(ctx, 0);
            feedback->record(c, callee);
            pc += sizeof(ObservedCallees);
            NEXT();
        }

        INSTRUCTION(record_binop_) {
            ObservedValues* feedback = (ObservedValues*)pc;
            R_bcstack_t l = ostackAt(ctx, 1);
            R_bcstack_t r = ostackAt(ctx, 0);
            feedback[0].record(l);
            feedback[1].record(r);
            pc += 2 * sizeof(ObservedValues);
            NEXT();
        }

        INSTRUCTION(call_implicit_) {
#ifdef ENABLE_SLOWASSERT
            auto lll = ostackLength(ctx);
            int ttt = R_PPStackTop;
#endif

            // Callee is TOS
            // Arguments are immediate given as promise code indices.
            size_t n = readImmediate();
            advanceImmediate();
            size_t ast = readImmediate();
            advanceImmediate();
            Assumptions given(readImmediate());
            advanceImmediate();
            auto arguments = (Immediate*)pc;
            advanceImmediateN(n);
            CallContext call(c, ostackSexpAt(ctx, 0), n, ast, arguments, env,
                             given, ctx);
            R_bcstack_t res = doCall(call, ctx);
            // Callee is TOS, overwrite with result
            ostackSet(ctx, 0, res);

            SLOWASSERT(ttt == R_PPStackTop);
            SLOWASSERT(lll == ostackLength(ctx));
            NEXT();
        }

        INSTRUCTION(call_) {
#ifdef ENABLE_SLOWASSERT
            auto lll = ostackLength(ctx);
            int ttt = R_PPStackTop;
#endif

            // Stack contains [callee, arg1, ..., argn]
            Immediate n = readImmediate();
            advanceImmediate();
            size_t ast = readImmediate();
            advanceImmediate();
            Assumptions given(readImmediate());
            advanceImmediate();
            CallContext call(c, ostackSexpAt(ctx, n), n, ast,
                             ostackCellAt(ctx, n - 1), env, given, ctx);
            R_bcstack_t res = doCall(call, ctx);
            ostackPopn(ctx, call.passedArgs);
            // Callee is TOS, overwrite with result
            ostackSet(ctx, 0, res);
            SLOWASSERT(ttt == R_PPStackTop);
            SLOWASSERT(lll - call.suppliedArgs == (unsigned)ostackLength(ctx));
            NEXT();
        }

        INSTRUCTION(named_call_) {
#ifdef ENABLE_SLOWASSERT
            auto lll = ostackLength(ctx);
            int ttt = R_PPStackTop;
#endif

            // Stack contains [callee, arg1, ..., argn]
            Immediate n = readImmediate();
            advanceImmediate();
            size_t ast = readImmediate();
            advanceImmediate();
            Assumptions given(readImmediate());
            advanceImmediate();
            auto names = (Immediate*)pc;
            advanceImmediateN(n);
            CallContext call(c, ostackSexpAt(ctx, n), n, ast,
                             ostackCellAt(ctx, n - 1), names, env, given, ctx);
            R_bcstack_t res = doCall(call, ctx);
            ostackPopn(ctx, call.passedArgs);
            // Callee is TOS, overwrite with result
            ostackSet(ctx, 0, res);

            SLOWASSERT(ttt == R_PPStackTop);
            SLOWASSERT(lll - call.suppliedArgs == (unsigned)ostackLength(ctx));
            NEXT();
        }

        INSTRUCTION(call_builtin_) {
#ifdef ENABLE_SLOWASSERT
            auto lll = ostackLength(ctx);
            int ttt = R_PPStackTop;
#endif

            // Stack contains [arg1, ..., argn], callee is immediate
            Immediate n = readImmediate();
            advanceImmediate();
            Immediate ast = readImmediate();
            advanceImmediate();
            SEXP callee = cp_pool_at(ctx, readImmediate());
            advanceImmediate();
            CallContext call(c, callee, n, ast, ostackCellAt(ctx, n - 1), env,
                             Assumptions(), ctx);
            R_bcstack_t res = builtinCall(call, ctx);
            ostackPopn(ctx, call.passedArgs);
            ostackPush(ctx, res);

            SLOWASSERT(ttt == R_PPStackTop);
            SLOWASSERT(lll - call.suppliedArgs + 1 ==
                       (unsigned)ostackLength(ctx));
            NEXT();
        }

        INSTRUCTION(static_call_) {
#ifdef ENABLE_SLOWASSERT
            auto lll = ostackLength(ctx);
            int ttt = R_PPStackTop;
#endif

            // Stack contains [arg1, ..., argn], callee is immediate
            Immediate n = readImmediate();
            advanceImmediate();
            Immediate ast = readImmediate();
            advanceImmediate();
            Assumptions given(readImmediate());
            advanceImmediate();
            SEXP callee = cp_pool_at(ctx, readImmediate());
            advanceImmediate();
            SEXP version = cp_pool_at(ctx, readImmediate());
            CallContext call(c, callee, n, ast, ostackCellAt(ctx, n - 1), env,

                             given, ctx);
            auto fun = Function::unpack(version);
            SEXP res;
            addDynamicAssumptionsFromContext(call, ctx);
            bool dispatchFail = !matches(call, fun->signature());
            if (fun->invocationCount() % PIR_WARMUP == 0)
                if (addDynamicAssumptionsForOneTarget(call, fun->signature()) !=
                    fun->signature().assumptions)
                    // We have more assumptions available, let's recompile
                    dispatchFail = true;

            if (dispatchFail) {
                auto dt = DispatchTable::unpack(BODY(callee));
                fun = dispatch(call, dt);
                // Patch inline cache
                (*(Immediate*)pc) = Pool::insert(fun->container());
                SLOWASSERT(fun != dt->baseline());
            }
            advanceImmediate();

            if (fun->signature().envCreation ==
                FunctionSignature::Environment::CallerProvided) {
                res = stackObjToSexp(doCall(call, ctx));
            } else {
                ArgsLazyData lazyArgs(&call, ctx);
                fun->registerInvocation();
                supplyMissingArgs(call, fun);
                res = rirCallTrampoline(call, fun, symbol::delayedEnv,
                                        (SEXP)&lazyArgs, ctx);
            }
            ostackPopn(ctx, call.passedArgs);
            ostackPushSexp(ctx, res);

            SLOWASSERT(ttt == R_PPStackTop);
            SLOWASSERT(lll - call.suppliedArgs + 1 ==
                       (unsigned)ostackLength(ctx));
            NEXT();
        }

        INSTRUCTION(close_) {
            SEXP srcref = ostackSexpAt(ctx, 0);
            PROTECT(srcref);
            SEXP body = ostackSexpAt(ctx, 1);
            PROTECT(body);
            SEXP formals = ostackSexpAt(ctx, 2);
            PROTECT(formals);
            SEXP res = Rf_allocSExp(CLOSXP);
            UNPROTECT(3);
            SLOWASSERT(DispatchTable::check(body));
            SET_FORMALS(res, formals);
            SET_BODY(res, body);
            SET_CLOENV(res, env);
            Rf_setAttrib(res, Rf_install("srcref"), srcref);
            ostackPopn(ctx, 3);
            ostackPushSexp(ctx, res);
            NEXT();
        }

        INSTRUCTION(isfun_) {
            R_bcstack_t val = ostackTop(ctx);

            switch (stackObjSexpType(val)) {
            case CLOSXP:
                jit(val.u.sxpval, R_NilValue, ctx);
                break;
            case SPECIALSXP:
            case BUILTINSXP:
                // builtins and specials are fine
                // TODO for now - we might be fancier here later
                break;
            default:
                Rf_error("attempt to apply non-function");
            }
            NEXT();
        }

        INSTRUCTION(promise_) {
            Immediate id = readImmediate();
            advanceImmediate();
            SEXP prom = Rf_mkPROMISE(c->getPromise(id)->container(), env);
            PROTECT(prom);
            SET_PRVALUE(prom, ostackPopSexp(ctx));
            UNPROTECT(1);
            ostackPushSexp(ctx, prom);
            NEXT();
        }

        INSTRUCTION(force_) {
            if (stackObjSexpType(ostackTop(ctx)) == PROMSXP) {
                SEXP val = ostackPop(ctx).u.sxpval;
                // If the promise is already evaluated then push the value
                // inside the promise onto the stack, otherwise push the value
                // from forcing the promise
                ostackPushSexp(ctx, promiseValue(val, ctx));
            }
            NEXT();
        }

        INSTRUCTION(push_) {
            SEXP res = readConst(ctx, readImmediate());
            advanceImmediate();
            ostackPushSexp(ctx, res);
            NEXT();
        }

        INSTRUCTION(push_code_) {
            Immediate n = readImmediate();
            advanceImmediate();
            ostackPushSexp(ctx, c->getPromise(n)->container());
            NEXT();
        }

        INSTRUCTION(dup_) {
            ostackPush(ctx, ostackTop(ctx));
            NEXT();
        }

        INSTRUCTION(dup2_) {
            ostackPush(ctx, ostackAt(ctx, 1));
            ostackPush(ctx, ostackAt(ctx, 1));
            NEXT();
        }

        INSTRUCTION(pop_) {
            ostackPop(ctx);
            NEXT();
        }

        INSTRUCTION(popn_) {
            Immediate i = readImmediate();
            advanceImmediate();
            ostackPopn(ctx, i);
            NEXT();
        }

        INSTRUCTION(swap_) {
            R_bcstack_t top = ostackPop(ctx);
            ostackPush(ctx, ostackTop(ctx));
            ostackSet(ctx, 1, top);
            NEXT();
        }

        INSTRUCTION(put_) {
            Immediate i = readImmediate();
            advanceImmediate();
            R_bcstack_t* pos = ostackCellAt(ctx, 0);
            R_bcstack_t val = *pos;
            while (i--) {
                *pos = *(pos - 1);
                pos--;
            }
            *pos = val;
            NEXT();
        }

        INSTRUCTION(pick_) {
            Immediate i = readImmediate();
            advanceImmediate();
            R_bcstack_t* pos = ostackCellAt(ctx, i);
            R_bcstack_t val = *pos;
            while (i--) {
                *pos = *(pos + 1);
                pos++;
            }
            *pos = val;
            NEXT();
        }

        INSTRUCTION(pull_) {
            Immediate i = readImmediate();
            advanceImmediate();
            ostackPush(ctx, ostackAt(ctx, i));
            NEXT();
        }

        INSTRUCTION(add_) {
            R_bcstack_t lhs = ostackAt(ctx, 1);
            R_bcstack_t rhs = ostackAt(ctx, 0);
            DO_BINOP(+, RInteger_plus);
            NEXT();
        }

        INSTRUCTION(uplus_) {
            R_bcstack_t val = ostackAt(ctx, 0);
            DO_UNOP(+, RInteger_uplus);
            NEXT();
        }

        INSTRUCTION(inc_) {
<<<<<<< HEAD
            R_bcstack_t val = ostackPop(ctx);
            SLOWASSERT(stackObjIsSimpleScalar(val, INTSXP));
            int i;
            switch (val.tag) {
            case STACK_OBJ_INT:
                i = val.u.ival + 1;
                ostackPushInt(ctx, i);
                break;
            case STACK_OBJ_SEXP:
                if (MAYBE_SHARED(val.u.sxpval)) {
                    i = *INTEGER(val.u.sxpval) + 1;
                    ostackPushInt(ctx, i);
                } else {
                    (*INTEGER(val.u.sxpval))++;
                }
                break;
            default:
                assert(false);
=======
            SEXP val = ostack_top(ctx);
            assert(TYPEOF(val) == INTSXP);
            int i = INTEGER(val)[0];
            if (NO_REFERENCES(val)) {
                INTEGER(val)[0]++;
            } else {
                ostack_pop(ctx);
                SEXP n = Rf_allocVector(INTSXP, 1);
                INTEGER(n)[0] = i + 1;
                ostack_push(ctx, n);
>>>>>>> 31b443c7
            }
            NEXT();
        }

        INSTRUCTION(sub_) {
            R_bcstack_t lhs = ostackAt(ctx, 1);
            R_bcstack_t rhs = ostackAt(ctx, 0);
            DO_BINOP(-, RInteger_minus);
            NEXT();
        }

        INSTRUCTION(uminus_) {
            R_bcstack_t val = ostackAt(ctx, 0);
            DO_UNOP(-, RInteger_uminus);
            NEXT();
        }

        INSTRUCTION(mul_) {
            R_bcstack_t lhs = ostackAt(ctx, 1);
            R_bcstack_t rhs = ostackAt(ctx, 0);
            DO_BINOP(*, RInteger_times);
            NEXT();
        }

        INSTRUCTION(div_) {
            R_bcstack_t lhs = ostackAt(ctx, 1);
            R_bcstack_t rhs = ostackAt(ctx, 0);

            if (stackObjIsSimpleScalar(lhs, REALSXP) &&
                stackObjIsSimpleScalar(rhs, REALSXP)) {
                double l = tryStackObjToReal(lhs);
                double r = tryStackObjToReal(rhs);
                double real_res =
                    (l == NA_REAL || r == NA_REAL) ? NA_REAL : l / r;
                STORE_BINOP_FAST(real_res, true, true, Real, REAL);
            } else if (stackObjIsSimpleScalar(lhs, REALSXP) &&
                       stackObjIsSimpleScalar(rhs, INTSXP)) {
                double l = tryStackObjToReal(lhs);
                int r = tryStackObjToInteger(rhs);
                double real_res =
                    (l == NA_REAL || r == NA_INTEGER) ? NA_REAL : l / (double)r;
                STORE_BINOP_FAST(real_res, true, false, Real, REAL);
            } else if (stackObjIsSimpleScalar(lhs, INTSXP) &&
                       stackObjIsSimpleScalar(rhs, REALSXP)) {
                int l = tryStackObjToInteger(lhs);
                double r = tryStackObjToReal(rhs);
                double real_res =
                    (l == NA_INTEGER || r == NA_REAL) ? NA_REAL : (double)l / r;
                STORE_BINOP_FAST(real_res, false, true, Real, REAL);
            } else if (stackObjIsSimpleScalar(lhs, INTSXP) &&
                       stackObjIsSimpleScalar(rhs, INTSXP)) {
                int l = tryStackObjToInteger(lhs);
                int r = tryStackObjToInteger(rhs);
                double real_res = (l == NA_INTEGER || r == NA_INTEGER)
                                      ? NA_REAL
                                      : (double)l / (double)r;
                STORE_BINOP_FAST(real_res, false, false, Real, REAL);
            } else {
                BINOP_FALLBACK("/");
            }
            NEXT();
        }

        INSTRUCTION(idiv_) {
            R_bcstack_t lhs = ostackAt(ctx, 1);
            R_bcstack_t rhs = ostackAt(ctx, 0);

            if (stackObjIsSimpleScalar(lhs, REALSXP) &&
                stackObjIsSimpleScalar(rhs, REALSXP)) {
                double l = tryStackObjToReal(lhs);
                double r = tryStackObjToReal(rhs);
                double real_res =
                    (l == NA_REAL || r == NA_REAL) ? NA_REAL : myfloor(l, r);
                STORE_BINOP_FAST(real_res, true, true, Real, REAL);
            } else if (stackObjIsSimpleScalar(lhs, REALSXP) &&
                       stackObjIsSimpleScalar(rhs, INTSXP)) {
                double l = tryStackObjToReal(lhs);
                int r = tryStackObjToInteger(rhs);
                double real_res = (l == NA_REAL || r == NA_INTEGER)
                                      ? NA_REAL
                                      : myfloor(l, (double)r);
                STORE_BINOP_FAST(real_res, true, false, Real, REAL);
            } else if (stackObjIsSimpleScalar(lhs, INTSXP) &&
                       stackObjIsSimpleScalar(rhs, REALSXP)) {
                int l = tryStackObjToInteger(lhs);
                double r = tryStackObjToReal(rhs);
                double real_res = (l == NA_INTEGER || r == NA_REAL)
                                      ? NA_REAL
                                      : myfloor((double)l, r);
                STORE_BINOP_FAST(real_res, false, true, Real, REAL);
            } else if (stackObjIsSimpleScalar(lhs, INTSXP) &&
                       stackObjIsSimpleScalar(rhs, INTSXP)) {
                int l = tryStackObjToInteger(lhs);
                int r = tryStackObjToInteger(rhs);
                int int_res = (l == NA_INTEGER || r == NA_INTEGER)
                                  ? NA_REAL
                                  : (int)floor((double)l / (double)r);
                STORE_BINOP_FAST(int_res, true, true, Int, INTEGER);
            } else {
                BINOP_FALLBACK("%/%");
            }
            NEXT();
        }

        INSTRUCTION(mod_) {
            R_bcstack_t lhs = ostackAt(ctx, 1);
            R_bcstack_t rhs = ostackAt(ctx, 0);

            if (stackObjIsSimpleScalar(lhs, REALSXP) &&
                stackObjIsSimpleScalar(rhs, REALSXP)) {
                double real_res =
                    myfmod(tryStackObjToReal(lhs), tryStackObjToReal(rhs));
                STORE_BINOP_FAST(real_res, true, true, Real, REAL);
            } else if (stackObjIsSimpleScalar(lhs, REALSXP) &&
                       stackObjIsSimpleScalar(rhs, INTSXP)) {
                double real_res = myfmod(tryStackObjToReal(lhs),
                                         (double)tryStackObjToInteger(rhs));
                STORE_BINOP_FAST(real_res, true, false, Real, REAL);
            } else if (stackObjIsSimpleScalar(lhs, INTSXP) &&
                       stackObjIsSimpleScalar(rhs, REALSXP)) {
                double real_res = myfmod((double)tryStackObjToInteger(lhs),
                                         tryStackObjToReal(rhs));
                STORE_BINOP_FAST(real_res, false, true, Real, REAL);
            } else if (stackObjIsSimpleScalar(lhs, INTSXP) &&
                       stackObjIsSimpleScalar(rhs, INTSXP)) {
                int l = tryStackObjToInteger(lhs);
                int r = tryStackObjToInteger(rhs);
                int int_res = (l == NA_INTEGER || r == NA_INTEGER || r == 0)
                                  ? NA_INTEGER
                                  : (l >= 0 && r > 0)
                                        ? l % r
                                        : (int)myfmod((double)l, (double)r);
                STORE_BINOP_FAST(int_res, true, true, Int, INTEGER);
            } else {
                BINOP_FALLBACK("%%");
            }
            NEXT();
        }

        INSTRUCTION(pow_) {
            R_bcstack_t lhs = ostackAt(ctx, 1);
            R_bcstack_t rhs = ostackAt(ctx, 0);
            BINOP_FALLBACK("^");
            NEXT();
        }

        INSTRUCTION(lt_) {
            R_bcstack_t lhs = ostackAt(ctx, 1);
            R_bcstack_t rhs = ostackAt(ctx, 0);
            DO_RELOP(<);
            NEXT();
        }

        INSTRUCTION(gt_) {
            R_bcstack_t lhs = ostackAt(ctx, 1);
            R_bcstack_t rhs = ostackAt(ctx, 0);
            DO_RELOP(>);
            NEXT();
        }

        INSTRUCTION(le_) {
            R_bcstack_t lhs = ostackAt(ctx, 1);
            R_bcstack_t rhs = ostackAt(ctx, 0);
            DO_RELOP(<=);
            NEXT();
        }

        INSTRUCTION(ge_) {
            R_bcstack_t lhs = ostackAt(ctx, 1);
            R_bcstack_t rhs = ostackAt(ctx, 0);
            DO_RELOP(>=);
            NEXT();
        }

        INSTRUCTION(eq_) {
            R_bcstack_t lhs = ostackAt(ctx, 1);
            R_bcstack_t rhs = ostackAt(ctx, 0);
            DO_RELOP(==);
            NEXT();
        }

        INSTRUCTION(identical_noforce_) {
            R_bcstack_t rhs = ostackPop(ctx);
            R_bcstack_t lhs = ostackPop(ctx);
            // This instruction does not force, but we should still compare
            // the actual promise value if it is already forced.
            // Especially important since all the inlined functions are probably
            // behind lazy loading stub promises.
            if (stackObjSexpType(rhs) == PROMSXP &&
                PRVALUE(rhs.u.sxpval) != R_UnboundValue)
                rhs = sexpToStackObj(PRVALUE(rhs.u.sxpval));
            if (stackObjSexpType(lhs) == PROMSXP &&
                PRVALUE(lhs.u.sxpval) != R_UnboundValue)
                lhs = sexpToStackObj(PRVALUE(lhs.u.sxpval));
            bool res = stackObjsIdentical(lhs, rhs);
            ostackPushLogical(ctx, res);
            NEXT();
        }

        INSTRUCTION(ne_) {
            SLOWASSERT(R_PPStackTop >= 0);
            R_bcstack_t lhs = ostackAt(ctx, 1);
            R_bcstack_t rhs = ostackAt(ctx, 0);
            DO_RELOP(!=);
            NEXT();
        }

        INSTRUCTION(not_) {
            R_bcstack_t val = ostackAt(ctx, 0);

            if (stackObjIsSimpleScalar(val, INTSXP)) {
                int x = tryStackObjToInteger(val);
                int logical_res;
                if (x == NA_INTEGER) {
                    logical_res = NA_LOGICAL;
                } else {
                    logical_res = (x == 0);
                }
                STORE_UNOP(logicalStackObj(logical_res));
            } else if (stackObjIsSimpleScalar(val, REALSXP)) {
                double x = tryStackObjToReal(val);
                int logical_res;
                if (x == NA_REAL) {
                    logical_res = NA_LOGICAL;
                } else {
                    logical_res = (x == 0);
                }
                STORE_UNOP(logicalStackObj(logical_res));
            } else if (stackObjIsSimpleScalar(val, LGLSXP)) {
                int x = tryStackObjToLogical(val);
                int logical_res;
                if (x == NA_LOGICAL) {
                    logical_res = NA_LOGICAL;
                } else {
                    logical_res = (x == 0);
                }
                STORE_UNOP_FAST(logical_res, Logical, LOGICAL);
            } else {
                UNOP_FALLBACK("!");
            }

            NEXT();
        }

        INSTRUCTION(lgl_or_) {
            R_bcstack_t rhs = ostackPop(ctx);
            R_bcstack_t lhs = ostackPop(ctx);
#ifdef USE_TYPED_STACK
            SLOWASSERT(stackObjSexpType(lhs) == LGLSXP &&
                       stackObjSexpType(rhs) == LGLSXP);
            int x1 = tryStackObjToLogicalNa(lhs);
            int x2 = tryStackObjToLogicalNa(rhs);
#else
            int x1 = *LOGICAL(lhs.u.sxpval);
            int x2 = *LOGICAL(rhs.u.sxpval);
#endif
            SLOWASSERT(x1 == 1 || x1 == 0 || x1 == NA_LOGICAL);
            SLOWASSERT(x2 == 1 || x2 == 0 || x2 == NA_LOGICAL);
            int logical_res;
            if (x1 == 1 || x2 == 1) {
                logical_res = 1;
            } else if (x1 == 0 && x2 == 0) {
                logical_res = 0;
            } else {
                logical_res = NA_LOGICAL;
            }
            ostackPushLogical(ctx, logical_res);
            NEXT();
        }

        INSTRUCTION(lgl_and_) {
            R_bcstack_t rhs = ostackPop(ctx);
            R_bcstack_t lhs = ostackPop(ctx);
#ifdef USE_TYPED_STACK
            SLOWASSERT(stackObjSexpType(lhs) == LGLSXP &&
                       stackObjSexpType(rhs) == LGLSXP);
            int x1 = tryStackObjToLogicalNa(lhs);
            int x2 = tryStackObjToLogicalNa(rhs);
#else
            int x1 = *LOGICAL(lhs.u.sxpval);
            int x2 = *LOGICAL(rhs.u.sxpval);
#endif
            SLOWASSERT(x1 == 1 || x1 == 0 || x1 == NA_LOGICAL);
            SLOWASSERT(x2 == 1 || x2 == 0 || x2 == NA_LOGICAL);
            int logical_res;
            if (x1 == 1 && x2 == 1) {
                logical_res = 1;
            } else if (x1 == 0 || x2 == 0) {
                logical_res = 0;
            } else {
                logical_res = NA_LOGICAL;
            }
            ostackPushLogical(ctx, logical_res);
            NEXT();
        }

        INSTRUCTION(aslogical_) {
            R_bcstack_t val = ostackTop(ctx);
            int logical_res = stackObjAsLogical(val);
            STORE_UNOP(logicalStackObj(logical_res));
            NEXT();
        }

        INSTRUCTION(asbool_) {
            R_bcstack_t val = ostackTop(ctx);

            int logical_res;
            if (stackObjIsSimpleScalar(val, REALSXP)) {
                // TODO: Is this right?
                logical_res = (tryStackObjToReal(val) != 0.0);
            } else if (stackObjIsSimpleScalar(val, INTSXP)) {
                // TODO: Is this right?
                logical_res = (tryStackObjToInteger(val) != 0);
            } else if (stackObjIsSimpleScalar(val, LGLSXP)) {
                NEXT();
            } else {
                if (XLENGTH(val.u.sxpval) > 1)
                    Rf_warningcall(
                        getSrcAt(c, pc - 1, ctx),
                        "the condition has length > 1 and only the first "
                        "element will be used");

                if (XLENGTH(val.u.sxpval) == 0) {
                    Rf_errorcall(getSrcAt(c, pc - 1, ctx),
                                 "argument is of length zero");
                } else {
                    logical_res = Rf_asLogical(val.u.sxpval);
                    if (logical_res == NA_LOGICAL) {
                        if (!isLogical(val.u.sxpval)) {
                            Rf_errorcall(
                                getSrcAt(c, pc - 1, ctx),
                                "argument is not interpretable as logical");
                        } else {
                            Rf_errorcall(
                                getSrcAt(c, pc - 1, ctx),
                                "missing value where TRUE/FALSE needed");
                        }
                    }
                }
            }
            STORE_UNOP(logicalStackObj(logical_res));
            NEXT();
        }

        INSTRUCTION(asast_) {
            R_bcstack_t val = ostackPop(ctx);
            SLOWASSERT(stackObjSexpType(val) == PROMSXP);
            SEXP res = PRCODE(val.u.sxpval);
            // if the code is EXTERNALSXP then it is rir Code object, get its
            // ast
            if (TYPEOF(res) == EXTERNALSXP)
                res = cp_pool_at(ctx, Code::unpack(res)->src);
            // otherwise return whatever we had, make sure we do not see
            // bytecode
            SLOWASSERT(TYPEOF(res) != BCODESXP);
            ostackPushSexp(ctx, res);
            NEXT();
        }

        INSTRUCTION(is_) {
            R_bcstack_t val = ostackPop(ctx);
            SEXPTYPE type = stackObjSexpType(val);
            Immediate i = readImmediate();
            advanceImmediate();
            int logical_res = false;
            switch (i) {
            case NILSXP:
            case LGLSXP:
            case REALSXP:
                logical_res = type == i;
                break;

            case VECSXP:
                logical_res = type == VECSXP || type == LISTSXP;
                break;

            case LISTSXP:
                logical_res = type == LISTSXP || type == NILSXP;
                break;

            default:
                assert(false);
                break;
            }
            ostackPushLogical(ctx, logical_res);
            NEXT();
        }

        INSTRUCTION(isobj_) {
            R_bcstack_t val = ostackPop(ctx);
            int logical_res =
                val.tag == STACK_OBJ_SEXP && isObject(val.u.sxpval);
            ostackPushLogical(ctx, logical_res);
            NEXT();
        }

        INSTRUCTION(isstubenv_) {
            R_bcstack_t val = ostackPop(ctx);
            ostackPushLogical(ctx, val.tag == STACK_OBJ_SEXP &&
                                       LazyEnvironment::cast(val.u.sxpval));
            NEXT();
        }

        INSTRUCTION(missing_) {
            SEXP sym = readConst(ctx, readImmediate());
            advanceImmediate();
            SLOWASSERT(TYPEOF(sym) == SYMSXP);
            SLOWASSERT(!DDVAL(sym));
            SLOWASSERT(env);
            SEXP val = R_findVarLocInFrame(env, sym).cell;
            if (!val)
                Rf_errorcall(getSrcAt(c, pc - 1, ctx),
                             "'missing' can only be used for arguments");

            if (MISSING(val) || CAR(val) == R_MissingArg) {
                ostackPushLogical(ctx, true);
                NEXT();
            }

            val = CAR(val);

            if (TYPEOF(val) != PROMSXP) {
                ostackPushLogical(ctx, false);
                NEXT();
            }

            val = findRootPromise(val);
            if (!isSymbol(PREXPR(val)))
                ostackPushLogical(ctx, false);
            else {
                ostackPush(
                    ctx, logicalStackObj(R_isMissing(PREXPR(val), PRENV(val))));
            }
            NEXT();
        }

        INSTRUCTION(check_missing_) {
            R_bcstack_t val = ostackTop(ctx);
            if (val.tag == STACK_OBJ_SEXP && val.u.sxpval == R_MissingArg)
                Rf_error("argument is missing, with no default");
            NEXT();
        }

        INSTRUCTION(brobj_) {
            R_bcstack_t val = ostackTop(ctx);
            JumpOffset offset = readJumpOffset();
            advanceJump();
            if (val.tag == STACK_OBJ_SEXP && isObject(val.u.sxpval))
                pc += offset;
            PC_BOUNDSCHECK(pc, c);
            NEXT();
        }

        INSTRUCTION(brtrue_) {
            R_bcstack_t val = ostackPop(ctx);
            JumpOffset offset = readJumpOffset();
            advanceJump();
            if (tryStackObjToLogical(val) == 1) {
                pc += offset;
            }
            PC_BOUNDSCHECK(pc, c);
            NEXT();
        }

        INSTRUCTION(brfalse_) {
            R_bcstack_t val = ostackPop(ctx);
            JumpOffset offset = readJumpOffset();
            advanceJump();
            if (tryStackObjToLogical(val) == 0) {
                pc += offset;
            }
            PC_BOUNDSCHECK(pc, c);
            NEXT();
        }

        INSTRUCTION(br_) {
            JumpOffset offset = readJumpOffset();
            advanceJump();
            pc += offset;
            PC_BOUNDSCHECK(pc, c);
            NEXT();
        }

        INSTRUCTION(extract1_1_) {
            SEXP val = ostackSexpAt(ctx, 1);
            PROTECT(val);
            SEXP idx = ostackSexpAt(ctx, 0);
            PROTECT(idx);
            SEXP args = CONS_NR(val, CONS_NR(idx, R_NilValue));
            UNPROTECT(2);
            ostackPushSexp(ctx, args);

            SEXP res;
            if (isObject(val)) {
                SEXP call = getSrcForCall(c, pc - 1, ctx);
                res = dispatchApply(call, val, args, symbol::Bracket, env, ctx);
                if (!res)
                    res =
                        do_subset_dflt(R_NilValue, symbol::Bracket, args, env);
            } else {
                res = do_subset_dflt(R_NilValue, symbol::Bracket, args, env);
            }

            ostackPopn(ctx, 3);

            ostackPushSexp(ctx, res);
            NEXT();
        }

        INSTRUCTION(extract1_2_) {
            SEXP val = ostackSexpAt(ctx, 2);
            PROTECT(val);
            SEXP idx = ostackSexpAt(ctx, 1);
            PROTECT(idx);
            SEXP idx2 = ostackSexpAt(ctx, 0);
            PROTECT(idx2);
            SEXP args = CONS_NR(val, CONS_NR(idx, CONS_NR(idx2, R_NilValue)));
            UNPROTECT(3);
            ostackPushSexp(ctx, args);

            SEXP res;
            if (isObject(val)) {
                SEXP call = getSrcForCall(c, pc - 1, ctx);
                res = dispatchApply(call, val, args, symbol::Bracket, env, ctx);
                if (!res)
                    res =
                        do_subset_dflt(R_NilValue, symbol::Bracket, args, env);
            } else {
                res = do_subset_dflt(R_NilValue, symbol::Bracket, args, env);
            }

            ostackPopn(ctx, 4);

            ostackPushSexp(ctx, res);
            NEXT();
        }

        INSTRUCTION(extract2_1_) {
            SEXP val = ostackSexpAt(ctx, 1);
            R_bcstack_t idx = ostackAt(ctx, 0);
            int i = -1;

            if (ATTRIB(val) != R_NilValue)
                goto fallback;

            if (stackObjIsSimpleScalar(idx, INTSXP)) {
                if (tryStackObjToInteger(idx) == NA_INTEGER)
                    goto fallback;
                i = tryStackObjToInteger(idx) - 1;
            } else if (stackObjIsSimpleScalar(idx, REALSXP)) {
                if (tryStackObjToReal(idx) == NA_REAL)
                    goto fallback;
                i = tryStackObjToReal(idx) - 1;
            } else if (stackObjIsSimpleScalar(idx, LGLSXP)) {
                if (tryStackObjToLogical(idx) == NA_LOGICAL)
                    goto fallback;
                i = tryStackObjToLogical(idx) - 1;
            } else {
                goto fallback;
            }

            if (i >= XLENGTH(val) || i < 0)
                goto fallback;

            R_bcstack_t res;
            switch (TYPEOF(val)) {

#define SIMPLECASE(vectype, vecaccess, veccreate)                              \
    case vectype: {                                                            \
        if (XLENGTH(val) == 1 && NO_REFERENCES(val)) {                         \
            res = sexpToStackObj(val);                                         \
        } else {                                                               \
            res = veccreate##StackObj(vecaccess(val)[i]);                      \
        }                                                                      \
        break;                                                                 \
    }

                SIMPLECASE(REALSXP, REAL, real);
                SIMPLECASE(INTSXP, INTEGER, int);
                SIMPLECASE(LGLSXP, LOGICAL, logical);
#undef SIMPLECASE

            case VECSXP: {
                res = sexpToStackObj(VECTOR_ELT(val, i));
                break;
            }

            default:
                goto fallback;
            }

            ostackPopn(ctx, 2);
            ostackPush(ctx, res);
            NEXT();

        // ---------
        fallback : {
            SEXP res;
            PROTECT(val);
            SEXP idxSexp = ostackObjToSexpAt(idx, ctx, 1);
            PROTECT(idxSexp);
            SEXP args = CONS_NR(val, CONS_NR(idxSexp, R_NilValue));
            UNPROTECT(2);
            ostackPushSexp(ctx, args);
            if (isObject(val)) {
                SEXP call = getSrcAt(c, pc - 1, ctx);
                res = dispatchApply(call, val, args, symbol::DoubleBracket, env,
                                    ctx);
                if (!res)
                    res =
                        do_subset2_dflt(call, symbol::DoubleBracket, args, env);
            } else {
                res = do_subset2_dflt(R_NilValue, symbol::DoubleBracket, args,
                                      env);
            }
            ostackPopn(ctx, 3);

            ostackPushSexp(ctx, res);
            NEXT();
        }
        }

        // TODO: Fast case
        INSTRUCTION(extract2_2_) {
            SEXP val = ostackSexpAt(ctx, 2);
            PROTECT(val);
            SEXP idx = ostackSexpAt(ctx, 1);
            PROTECT(idx);
            SEXP idx2 = ostackSexpAt(ctx, 0);
            PROTECT(idx2);
            SEXP args = CONS_NR(val, CONS_NR(idx, CONS_NR(idx2, R_NilValue)));
            UNPROTECT(3);
            ostackPushSexp(ctx, args);

            SEXP res;
            if (isObject(val)) {
                SEXP call = getSrcForCall(c, pc - 1, ctx);
                res = dispatchApply(call, val, args, symbol::DoubleBracket, env,
                                    ctx);
                if (!res)
                    res =
                        do_subset2_dflt(call, symbol::DoubleBracket, args, env);
            } else {
                res = do_subset2_dflt(R_NilValue, symbol::DoubleBracket, args,
                                      env);
            }

            ostackPopn(ctx, 4);
            ostackPushSexp(ctx, res);
            NEXT();
        }

        INSTRUCTION(subassign1_1_) {
            SEXP idx = ostackSexpAt(ctx, 0);
            PROTECT(idx);
            SEXP vec = ostackSexpAt(ctx, 1);
            PROTECT(vec);
            SEXP val = ostackSexpAt(ctx, 2);
            UNPROTECT(2);

            if (MAYBE_SHARED(vec)) {
                vec = Rf_duplicate(vec);
                ostackSetSexp(ctx, 1, vec);
            }

            SEXP args = CONS_NR(vec, CONS_NR(idx, CONS_NR(val, R_NilValue)));
            SET_TAG(CDDR(args), symbol::value);
            PROTECT(args);

            SEXP res = nullptr;
            SEXP call = getSrcForCall(c, pc - 1, ctx);
            RCNTXT assignContext;
            Rf_begincontext(&assignContext, CTXT_RETURN, call, env, ENCLOS(env),
                            args, symbol::AssignBracket);
            if (isObject(vec)) {
                res = dispatchApply(call, vec, args, symbol::AssignBracket, env,
                                    ctx);
            }
            if (!res) {
                res = do_subassign_dflt(call, symbol::AssignBracket, args, env);
                // We duplicated the vector above, and there is a stvar
                // following
                SET_NAMED(res, 0);
            }
            Rf_endcontext(&assignContext);
            ostackPopn(ctx, 3);
            UNPROTECT(1);

            ostackPushSexp(ctx, res);
            NEXT();
        }

        INSTRUCTION(subassign1_2_) {
            SEXP idx2 = ostackSexpAt(ctx, 0);
            PROTECT(idx2);
            SEXP idx1 = ostackSexpAt(ctx, 1);
            PROTECT(idx1);
            SEXP mtx = ostackSexpAt(ctx, 2);
            PROTECT(mtx);
            SEXP val = ostackSexpAt(ctx, 3);
            UNPROTECT(3);

            if (MAYBE_SHARED(mtx)) {
                mtx = Rf_duplicate(mtx);
                ostackSetSexp(ctx, 2, mtx);
            }

            SEXP args = CONS_NR(
                mtx, CONS_NR(idx1, CONS_NR(idx2, CONS_NR(val, R_NilValue))));
            SET_TAG(CDDDR(args), symbol::value);
            PROTECT(args);

            SEXP res = nullptr;
            SEXP call = getSrcForCall(c, pc - 1, ctx);
            RCNTXT assignContext;
            Rf_begincontext(&assignContext, CTXT_RETURN, call, env, ENCLOS(env),
                            args, symbol::AssignBracket);
            if (isObject(mtx)) {
                res = dispatchApply(call, mtx, args, symbol::AssignBracket, env,
                                    ctx);
            }

            if (!res) {
                res = do_subassign_dflt(call, symbol::AssignBracket, args, env);
                // We duplicated the matrix above, and there is a stvar
                // following
                SET_NAMED(res, 0);
            }
            Rf_endcontext(&assignContext);
            ostackPopn(ctx, 4);
            UNPROTECT(1);

            ostackPushSexp(ctx, res);
            NEXT();
        }

        INSTRUCTION(subassign2_1_) {
            R_bcstack_t idx = ostackAt(ctx, 0);
            SEXP vec = ostackSexpAt(ctx, 1);
            R_bcstack_t val = ostackAt(ctx, 2);

            // Fast case, only if:
            // 1. vector isn't shared or an object
            // 2. vector is real and shape of value fits into real
            //      or vector is int and shape of value is int
            //      or vector is generic
            // 3. index is numerical and scalar, and in the vector's range
            if (NOT_SHARED(vec) && !isObject(vec)) { // 1
                SEXPTYPE vectorT = TYPEOF(vec);

                if ((vectorT == REALSXP &&
                     (stackObjIsSimpleScalar(val, INTSXP) ||
                      stackObjIsSimpleScalar(val, REALSXP))) ||
                    (vectorT == INTSXP &&
                     stackObjIsSimpleScalar(val, INTSXP)) ||
                    vectorT == VECSXP) { // 2
                    int idx_ = tryStackObjToIdx(idx);

                    if (idx_ >= 0 && idx_ < XLENGTH(vec)) {
                        switch (vectorT) {
                        case REALSXP:
                            REAL(vec)
                            [idx_] = stackObjIsSimpleScalar(val, REALSXP)
                                         ? tryStackObjToReal(val)
                                         : (double)tryStackObjToInteger(val);
                            break;
                        case INTSXP:
                            INTEGER(vec)[idx_] = tryStackObjToInteger(val);
                            break;
                        case VECSXP:
                            PROTECT(vec);
                            SET_VECTOR_ELT(vec, idx_,
                                           ostackObjToSexpAt(val, ctx, 2));
                            UNPROTECT(1);
                            break;
                        default:
                            assert(false);
                        }
                        ostackPopn(ctx, 3);

                        ostackPushSexp(ctx, vec);
                        NEXT();
                    }
                }
            }

            if (MAYBE_SHARED(vec)) {
                vec = Rf_duplicate(vec);
                ostackSetSexp(ctx, 1, vec);
            }

            PROTECT(vec);
            SEXP idxSexp = ostackObjToSexpAt(idx, ctx, 0);
            PROTECT(idxSexp);
            SEXP valSexp = ostackObjToSexpAt(val, ctx, 2);
            PROTECT(valSexp);
            SEXP args =
                CONS_NR(vec, CONS_NR(idxSexp, CONS_NR(valSexp, R_NilValue)));
            SET_TAG(CDDR(args), symbol::value);
            UNPROTECT(3);
            PROTECT(args);

            SEXP res = nullptr;
            SEXP call = getSrcForCall(c, pc - 1, ctx);

            RCNTXT assignContext;
            Rf_begincontext(&assignContext, CTXT_RETURN, call, env, ENCLOS(env),
                            args, symbol::AssignDoubleBracket);
            if (isObject(vec)) {
                res = dispatchApply(call, vec, args,
                                    symbol::AssignDoubleBracket, env, ctx);
            }

            if (!res) {
                res = do_subassign2_dflt(call, symbol::AssignDoubleBracket,
                                         args, env);
                // We duplicated the vector above, and there is a stvar
                // following
                SET_NAMED(res, 0);
            }
            Rf_endcontext(&assignContext);
            ostackPopn(ctx, 3);
            UNPROTECT(1);

            ostackPushSexp(ctx, res);
            NEXT();
        }

        INSTRUCTION(subassign2_2_) {
            R_bcstack_t idx2 = ostackAt(ctx, 0);
            R_bcstack_t idx1 = ostackAt(ctx, 1);
            SEXP mtx = ostackSexpAt(ctx, 2);
            R_bcstack_t val = ostackAt(ctx, 3);

            // Fast case, only if:
            // 1. matrix isn't shared or an object
            // 2. matrix is real and shape of value fits into real
            //      or matrix is int and shape of value is int
            //      or matrix is generic
            // 3. index is numerical and scalar, and in the matrix's 2D range
            if (NOT_SHARED(mtx) && !isObject(mtx)) { // 1
                SEXPTYPE matrixT = TYPEOF(mtx);

                if ((matrixT == REALSXP &&
                     (stackObjIsSimpleScalar(val, INTSXP) ||
                      stackObjIsSimpleScalar(val, REALSXP))) ||
                    (matrixT == INTSXP &&
                     stackObjIsSimpleScalar(val, INTSXP)) ||
                    matrixT == VECSXP) { // 2
                    int idx1_ = tryStackObjToIdx(idx1);
                    int idx2_ = tryStackObjToIdx(idx2);

                    if (idx1_ >= 0 && idx1_ < Rf_ncols(mtx) && idx2_ >= 0 &&
                        idx2_ < Rf_nrows(mtx)) {
                        int idx_ = idx1_ + (idx2_ * Rf_nrows(mtx));
                        switch (matrixT) {
                        case REALSXP:
                            REAL(mtx)
                            [idx_] = stackObjIsSimpleScalar(val, REALSXP)
                                         ? tryStackObjToReal(val)
                                         : (double)tryStackObjToInteger(val);
                            break;
                        case INTSXP:
                            INTEGER(mtx)[idx_] = tryStackObjToInteger(val);
                            break;
                        case VECSXP:
                            PROTECT(mtx);
                            SET_VECTOR_ELT(mtx, idx_,
                                           ostackObjToSexpAt(val, ctx, 2));
                            UNPROTECT(1);
                            break;
                        default:
                            assert(false);
                        }
                        ostackPopn(ctx, 4);

                        ostackPushSexp(ctx, mtx);
                        NEXT();
                    }
                }
            }

            if (MAYBE_SHARED(mtx)) {
                mtx = Rf_duplicate(mtx);
                ostackSetSexp(ctx, 2, mtx);
            }

            PROTECT(mtx);
            SEXP idx1Sexp = ostackObjToSexpAt(idx1, ctx, 1);
            PROTECT(idx1Sexp);
            SEXP idx2Sexp = ostackObjToSexpAt(idx2, ctx, 0);
            PROTECT(idx2Sexp);
            SEXP valSexp = ostackObjToSexpAt(val, ctx, 3);
            PROTECT(valSexp);
            SEXP args = CONS_NR(
                mtx, CONS_NR(idx1Sexp,
                             CONS_NR(idx2Sexp, CONS_NR(valSexp, R_NilValue))));
            SET_TAG(CDDDR(args), symbol::value);
            UNPROTECT(4);
            PROTECT(args);

            SEXP res = nullptr;
            SEXP call = getSrcForCall(c, pc - 1, ctx);
            RCNTXT assignContext;
            Rf_begincontext(&assignContext, CTXT_RETURN, call, env, ENCLOS(env),
                            args, symbol::AssignDoubleBracket);
            if (isObject(mtx)) {
                res = dispatchApply(call, mtx, args,
                                    symbol::AssignDoubleBracket, env, ctx);
            }

            if (!res) {
                res = do_subassign2_dflt(call, symbol::AssignDoubleBracket,
                                         args, env);
                // We duplicated the matrix above, and there is a stvar
                // following
                SET_NAMED(res, 0);
            }
            Rf_endcontext(&assignContext);
            ostackPopn(ctx, 4);
            UNPROTECT(1);

            ostackPushSexp(ctx, res);
            NEXT();
        }

        INSTRUCTION(guard_fun_) {
#ifndef UNSOUND_OPTS
            SEXP sym = readConst(ctx, readImmediate());
#endif
            advanceImmediate();
#ifndef UNSOUND_OPTS
            SEXP res = readConst(ctx, readImmediate());
#endif
            advanceImmediate();
            advanceImmediate();
#ifndef UNSOUND_OPTS
            if (res != Rf_findFun(sym, env))
                Rf_error("Invalid Callee");
#endif
            NEXT();
        }

        INSTRUCTION(deopt_) {
            SEXP r = readConst(ctx, readImmediate());
            advanceImmediate();
            SLOWASSERT(TYPEOF(r) == RAWSXP);
            SLOWASSERT(XLENGTH(r) >= (int)sizeof(DeoptMetadata));
            auto m = (DeoptMetadata*)DATAPTR(r);

#if 0
            size_t pos = 0;
            for (size_t i = 0; i < m->numFrames; ++i) {
                std::cout << "Code " << m->frames[i].code << "\n";
                std::cout << "Frame " << i << ":\n";
                std::cout << "  - env (" << pos << ")\n";
                Rf_PrintValue(ostackAt(ctx, pos++));
                for( size_t j = 0; j < m->frames[i].stackSize; ++j) {
                    std::cout << "  - stack (" << pos << ") " << j << "\n";
                    Rf_PrintValue(ostackSexpAt(ctx, pos++));
                }
            }
#endif

            assert(m->numFrames >= 1);
            size_t stackHeight = 0;
            for (size_t i = 0; i < m->numFrames; ++i)
                stackHeight += m->frames[i].stackSize + 1;
            deoptFramesWithContext(ctx, callCtxt, m, R_NilValue,
                                   m->numFrames - 1, stackHeight, true);
            assert(false);
        }

        INSTRUCTION(seq_) {
            static SEXP prim = nullptr;
            if (!prim) {
                // TODO: we could call seq.default here, but it messes up the
                // error call :(
                prim = Rf_findFun(Rf_install("seq"), R_GlobalEnv);
            }

            // TODO: add a real guard here...
            SLOWASSERT(prim == Rf_findFun(Rf_install("seq"), env));

            R_bcstack_t from = ostackAt(ctx, 2);
            R_bcstack_t to = ostackAt(ctx, 1);
            R_bcstack_t by = ostackAt(ctx, 0);
            bool has_res = false;
            R_bcstack_t res;

            if (stackObjIsSimpleScalar(from, INTSXP) &&
                stackObjIsSimpleScalar(to, INTSXP) &&
                stackObjIsSimpleScalar(by, INTSXP)) {
                int f = tryStackObjToInteger(from);
                int t = tryStackObjToInteger(to);
                int b = tryStackObjToInteger(by);
                if (f != NA_INTEGER && t != NA_INTEGER && b != NA_INTEGER) {
                    if ((f < t && b > 0) || (t < f && b < 0)) {
                        int size = 1 + (t - f) / b;
                        SEXP resSexp = Rf_allocVector(INTSXP, size);
                        int v = f;
                        for (int i = 0; i < size; ++i) {
                            INTEGER(resSexp)[i] = v;
                            v += b;
                        }
                        has_res = true;
                        res = sexpToStackObj(resSexp);
                    } else if (f == t) {
                        has_res = true;
                        res = intStackObj(f);
                    }
                }
            }

            if (!has_res) {
                SLOWASSERT(from.tag != STACK_OBJ_SEXP ||
                           !isObject(from.u.sxpval));
                SEXP call = getSrcForCall(c, pc - 1, ctx);
                PROTECT(call);
                SEXP fromSexp = ostackObjToSexpAt(from, ctx, 2);
                PROTECT(fromSexp);
                SEXP toSexp = ostackObjToSexpAt(to, ctx, 1);
                PROTECT(toSexp);
                SEXP bySexp = ostackObjToSexpAt(by, ctx, 0);
                PROTECT(bySexp);
                SEXP argslist = CONS_NR(
                    fromSexp, CONS_NR(toSexp, CONS_NR(bySexp, R_NilValue)));
                UNPROTECT(4);
                ostackPushSexp(ctx, argslist);
                res = sexpToStackObj(
                    Rf_applyClosure(call, prim, argslist, env, R_NilValue));
                ostackPop(ctx);
            }

            ostackPopn(ctx, 3);
            ostackPush(ctx, res);
            NEXT();
        }

        INSTRUCTION(colon_) {
            R_bcstack_t lhs = ostackAt(ctx, 1);
            R_bcstack_t rhs = ostackAt(ctx, 0);
            SEXP res = nullptr;

            if (stackObjIsSimpleScalar(lhs, INTSXP)) {
                int from = tryStackObjToInteger(lhs);
                if (stackObjIsSimpleScalar(rhs, INTSXP)) {
                    int to = tryStackObjToInteger(rhs);
                    if (from != NA_INTEGER && to != NA_INTEGER) {
                        res = seq_int(from, to);
                    }
                } else if (stackObjIsSimpleScalar(rhs, REALSXP)) {
                    double to = tryStackObjToReal(rhs);
                    if (from != NA_INTEGER && to != NA_REAL && R_FINITE(to) &&
                        INT_MIN <= to && INT_MAX >= to && to == (int)to) {
                        res = seq_int(from, (int)to);
                    }
                }
            } else if (stackObjIsSimpleScalar(lhs, REALSXP)) {
                double from = tryStackObjToReal(lhs);
                if (stackObjIsSimpleScalar(rhs, INTSXP)) {
                    int to = tryStackObjToInteger(rhs);
                    if (from != NA_REAL && to != NA_INTEGER && R_FINITE(from) &&
                        INT_MIN <= from && INT_MAX >= from &&
                        from == (int)from) {
                        res = seq_int((int)from, to);
                    }
                } else if (stackObjIsSimpleScalar(rhs, REALSXP)) {
                    double to = tryStackObjToReal(rhs);
                    if (from != NA_REAL && to != NA_REAL && R_FINITE(from) &&
                        R_FINITE(to) && INT_MIN <= from && INT_MAX >= from &&
                        INT_MIN <= to && INT_MAX >= to && from == (int)from &&
                        to == (int)to) {
                        res = seq_int((int)from, (int)to);
                    }
                }
            }

            if (!res) {
                BINOP_FALLBACK(":");
            } else {
                STORE_BINOP(sexpToStackObj(res));
            }
            NEXT();
        }

        INSTRUCTION(names_) {
            SEXP val = ostackPopSexp(ctx);
            ostackPushSexp(ctx, Rf_getAttrib(val, R_NamesSymbol));
            NEXT();
        }

        INSTRUCTION(set_names_) {
            SEXP name = ostackPopSexp(ctx);
            if (!isNull(name)) {
                PROTECT(name);
                SEXP val = ostackPopSexp(ctx);
                UNPROTECT(1);
                Rf_setAttrib(val, R_NamesSymbol, name);
                ostackPushSexp(ctx, val);
            }
            NEXT();
        }

        INSTRUCTION(alloc_) {
            R_bcstack_t val = ostackPop(ctx);
            SLOWASSERT(stackObjIsSimpleScalar(val, INTSXP));
            int type = readSignedImmediate();
            advanceImmediate();
            int size = tryStackObjToInteger(val);
            SEXP res = Rf_allocVector(type, size);
            ostackPushSexp(ctx, res);
            NEXT();
        }

        INSTRUCTION(length_) {
            R_bcstack_t val = ostackPop(ctx);
            R_xlen_t len = stackObjLength(val);
            ostackPushInt(ctx, len);
            NEXT();
        }

        INSTRUCTION(for_seq_size_) {
            R_bcstack_t seq = ostackAt(ctx, 0);
            // TODO: we should extract the length just once at the begining of
            // the loop and generally have somthing more clever here...
            int value;
            if (stackObjIsVector(seq)) {
                value = stackObjLength(seq);
            } else if (seq.tag == STACK_OBJ_SEXP &&
                       (Rf_isList(seq.u.sxpval) || isNull(seq.u.sxpval))) {
                value = Rf_length(seq.u.sxpval);
            } else {
                Rf_errorcall(R_NilValue, "invalid for() loop sequence");
            }
            // TODO: Even when the for loop sequence is an object, R won't
            // dispatch on it. Since in RIR we use the normals extract2_1
            // BC on it, we would. To prevent this we strip the object
            // flag here. What we should do instead, is use a non-dispatching
            // extract BC.
            if (seq.tag == STACK_OBJ_SEXP && isObject(seq.u.sxpval)) {
                SEXP seqSexp = Rf_duplicate(seq.u.sxpval);
                SET_OBJECT(seqSexp, 0);
                ostackSetSexp(ctx, 0, seqSexp);
            }
            ostackPushInt(ctx, value);
            NEXT();
        }

        INSTRUCTION(visible_) {
            R_Visible = TRUE;
            NEXT();
        }

        INSTRUCTION(invisible_) {
            R_Visible = FALSE;
            NEXT();
        }

        INSTRUCTION(ensure_named_) {
            R_bcstack_t val = ostackTop(ctx);
            if (val.tag == STACK_OBJ_SEXP) {
                ENSURE_NAMED(val.u.sxpval);
            }
            NEXT();
        }

        INSTRUCTION(set_shared_) {
<<<<<<< HEAD
            R_bcstack_t val = ostackTop(ctx);
            if (val.tag == STACK_OBJ_SEXP) {
                INCREMENT_NAMED(val.u.sxpval);
            }
            NEXT();
        }

        INSTRUCTION(make_unique_) {
            R_bcstack_t val = ostackTop(ctx);
            if (val.tag == STACK_OBJ_SEXP && MAYBE_SHARED(val.u.sxpval)) {
                val = sexpToStackObj(Rf_shallow_duplicate(val.u.sxpval));
                ostackSet(ctx, 0, val);
                SET_NAMED(val.u.sxpval, 1);
            }
=======
            SEXP val = ostack_top(ctx);
            if (NAMED(val) < 2)
                SET_NAMED(val, 2);
>>>>>>> 31b443c7
            NEXT();
        }

        INSTRUCTION(beginloop_) {
            SLOWASSERT(env);
            int offset = readJumpOffset();
            advanceJump();
            loopTrampoline(c, ctx, env, callCtxt, pc, localsBase);
            pc += offset;
            SLOWASSERT(*pc == Opcode::endloop_);
            advanceOpcode();
            NEXT();
        }

        INSTRUCTION(endloop_) { return sexpToStackObj(loopTrampolineMarker); }

        INSTRUCTION(return_) {
            SEXP res = ostackSexpAt(ctx, 0);
            // this restores stack pointer to the value from the target context
            Rf_findcontext(CTXT_BROWSER | CTXT_FUNCTION, env, res);
            // not reached
            assert(false);
        }

        INSTRUCTION(ret_) { goto eval_done; }

        INSTRUCTION(int3_) {
            asm("int3");
            NEXT();
        }

        INSTRUCTION(printInvocation_) {
            printf("Invocation count: %d\n", c->funInvocationCount);
            NEXT();
        }

        LASTOP;
    }

eval_done:
    return ostackPop(ctx);
}

#pragma GCC diagnostic pop

SEXP evalRirCodeExtCaller(Code* c, InterpreterInstance* ctx, SEXP env) {
    return stackObjToSexp(evalRirCode(c, ctx, env, nullptr));
}

R_bcstack_t evalRirCode(Code* c, InterpreterInstance* ctx, SEXP env,
                        const CallContext* callCtxt) {
    return evalRirCode(c, ctx, env, callCtxt, nullptr);
}

SEXP rirExpr(SEXP s) {
    if (auto c = Code::check(s)) {
        return src_pool_at(globalContext(), c->src);
    }
    if (auto f = Function::check(s)) {
        return src_pool_at(globalContext(), f->body()->src);
    }
    if (auto t = DispatchTable::check(s)) {
        // Default is the source of the first function in the dispatch table
        Function* f = t->baseline();
        return src_pool_at(globalContext(), f->body()->src);
    }
    return s;
}

SEXP rirApplyClosure(SEXP ast, SEXP op, SEXP arglist, SEXP rho) {
    auto ctx = globalContext();

    RList args(arglist);
    size_t nargs = 0;
    std::vector<Immediate> names;
    for (auto arg = args.begin(), end = args.end(); arg != end; ++arg) {
        ostackPushSexp(ctx, *arg);
        if (arg.hasTag()) {
            names.resize(nargs + 1);
            names[nargs] = Pool::insert(arg.tag());
        }
        nargs++;
    }
    if (!names.empty()) {
        names.resize(nargs);
    }

    CallContext call(nullptr, op, nargs, ast, ostackCellAt(ctx, nargs - 1),
                     nullptr, names.empty() ? nullptr : names.data(), rho,
                     Assumptions(), ctx);
    call.arglist = arglist;
    call.safeForceArgs();

    auto res = rirCall(call, ctx);
    ostackPopn(ctx, call.passedArgs);
    return res;
}

SEXP rirEval_f(SEXP what, SEXP env) {
    SLOWASSERT(TYPEOF(what) == EXTERNALSXP);

    // TODO: do we not need an RCNTXT here?

    if (auto code = Code::check(what)) {
        return evalRirCodeExtCaller(code, globalContext(), env);
    }

    if (auto table = DispatchTable::check(what)) {
        // TODO: add an adapter frame to be able to call something else than
        // the baseline version!
        Function* fun = table->baseline();
        fun->registerInvocation();

        return evalRirCodeExtCaller(fun->body(), globalContext(), env);
    }

    if (auto fun = Function::check(what)) {
        fun->registerInvocation();
        return evalRirCodeExtCaller(fun->body(), globalContext(), env);
    }

    assert(false && "Expected a code object or a dispatch table");
    return nullptr;
}
} // namespace rir<|MERGE_RESOLUTION|>--- conflicted
+++ resolved
@@ -570,13 +570,8 @@
             R_bcstack_t arg = call.stackArg(i, ctx);
             bool notObj = true;
             bool isEager = true;
-<<<<<<< HEAD
             if (stackObjSexpType(arg) == PROMSXP) {
                 SEXP val = safeForcePromise(stackObjToSexp(arg));
-=======
-            if (TYPEOF(arg) == PROMSXP) {
-                SEXP val = PRVALUE(arg);
->>>>>>> 31b443c7
                 if (val == R_UnboundValue) {
                     notObj = false;
                     isEager = false;
@@ -2183,37 +2178,26 @@
         }
 
         INSTRUCTION(inc_) {
-<<<<<<< HEAD
-            R_bcstack_t val = ostackPop(ctx);
+            R_bcstack_t val = ostackTop(ctx);
             SLOWASSERT(stackObjIsSimpleScalar(val, INTSXP));
             int i;
             switch (val.tag) {
             case STACK_OBJ_INT:
+                ostackPop(ctx);
                 i = val.u.ival + 1;
                 ostackPushInt(ctx, i);
                 break;
             case STACK_OBJ_SEXP:
-                if (MAYBE_SHARED(val.u.sxpval)) {
+                if (NO_REFERENCES(val)) {
+                    (*INTEGER(val.u.sxpval))++;
+                } else {
+                    ostackPop(ctx);
                     i = *INTEGER(val.u.sxpval) + 1;
                     ostackPushInt(ctx, i);
-                } else {
-                    (*INTEGER(val.u.sxpval))++;
                 }
                 break;
             default:
                 assert(false);
-=======
-            SEXP val = ostack_top(ctx);
-            assert(TYPEOF(val) == INTSXP);
-            int i = INTEGER(val)[0];
-            if (NO_REFERENCES(val)) {
-                INTEGER(val)[0]++;
-            } else {
-                ostack_pop(ctx);
-                SEXP n = Rf_allocVector(INTSXP, 1);
-                INTEGER(n)[0] = i + 1;
-                ostack_push(ctx, n);
->>>>>>> 31b443c7
             }
             NEXT();
         }
@@ -3382,26 +3366,11 @@
         }
 
         INSTRUCTION(set_shared_) {
-<<<<<<< HEAD
             R_bcstack_t val = ostackTop(ctx);
             if (val.tag == STACK_OBJ_SEXP) {
-                INCREMENT_NAMED(val.u.sxpval);
-            }
-            NEXT();
-        }
-
-        INSTRUCTION(make_unique_) {
-            R_bcstack_t val = ostackTop(ctx);
-            if (val.tag == STACK_OBJ_SEXP && MAYBE_SHARED(val.u.sxpval)) {
-                val = sexpToStackObj(Rf_shallow_duplicate(val.u.sxpval));
-                ostackSet(ctx, 0, val);
-                SET_NAMED(val.u.sxpval, 1);
-            }
-=======
-            SEXP val = ostack_top(ctx);
-            if (NAMED(val) < 2)
-                SET_NAMED(val, 2);
->>>>>>> 31b443c7
+                if (NAMED(val.u.sxpval) < 2)
+                    SET_NAMED(val.u.sxpval, 2);
+            }
             NEXT();
         }
 
