#include "interp.h"
#include "R/Funtab.h"
#include "R/RList.h"
#include "R/Symbols.h"
#include "cache.h"
#include "compiler/compiler.h"
#include "compiler/parameter.h"
#include "ir/Deoptimization.h"
#include "runtime/LazyArglist.h"
#include "runtime/LazyEnvironment.h"
#include "runtime/TypeFeedback_inl.h"
#include "safe_force.h"
#include "utils/Pool.h"
#include "utils/measuring.h"

#include <assert.h>
#include <deque>
#include <libintl.h>
#include <set>
#include <unordered_set>

#define NOT_IMPLEMENTED assert(false)

#undef eval

extern "C" {
extern SEXP Rf_NewEnvironment(SEXP, SEXP, SEXP);
extern Rboolean R_Visible;
}

namespace rir {

// #define PRINT_INTERP
// #define PRINT_STACK_SIZE 10
#ifdef PRINT_INTERP
static void printInterp(Opcode* pc, Code* c, InterpreterInstance* ctx) {
#ifdef PRINT_STACK_SIZE
    // Prevent printing instructions (and recursing) while printing stack
    static bool printingStackSize = false;
    if (printingStackSize)
        return;

    // Print stack
    printingStackSize = true;
    std::cout << "#; Stack:";
    for (int i = 0;; i++) {
        SEXP sexp = ostack_at(ctx, i);
        if (sexp == nullptr || ostack_length(ctx) - i == 0)
            break;
        else if (i == PRINT_STACK_SIZE) {
            std::cout << " ...";
            break;
        }
        std::cout << " " << dumpSexp(sexp);
    }
    std::cout << "\n";
    printingStackSize = false;
#endif
    // Print source
    unsigned sidx = c->getSrcIdxAt(pc, true);
    if (sidx != 0) {
        SEXP src = src_pool_at(ctx, sidx);
        std::cout << "#; " << dumpSexp(src) << "\n";
    }
    // Print bc
    BC bc = BC::decode(pc, c);
    std::cout << "#";
    bc.print(std::cout);
}

static void printLastop() { std::cout << "> lastop\n"; }
#endif

static RIR_INLINE SEXP getSrcAt(Code* c, Opcode* pc, InterpreterInstance* ctx) {
    unsigned sidx = c->getSrcIdxAt(pc, true);
    if (sidx == 0)
        return src_pool_at(ctx, c->src);
    return src_pool_at(ctx, sidx);
}

static RIR_INLINE SEXP getSrcForCall(Code* c, Opcode* pc,
                                     InterpreterInstance* ctx) {
    unsigned sidx = c->getSrcIdxAt(pc, false);
    return src_pool_at(ctx, sidx);
}

#define PC_BOUNDSCHECK(pc, c)                                                  \
    SLOWASSERT((pc) >= (c)->code() && (pc) < (c)->endCode());

#ifdef THREADED_CODE
#define BEGIN_MACHINE NEXT();
#define INSTRUCTION(name)                                                      \
    op_##name: /* debug(c, pc, #name, ostack_length(ctx) - bp, ctx); */
#ifdef PRINT_INTERP
#define NEXT()                                                                 \
    (__extension__({                                                           \
        printInterp(pc, c, ctx);                                               \
        goto* opAddr[static_cast<uint8_t>(advanceOpcode())];                   \
    }))
#define LASTOP                                                                 \
    { printLastop(); }
#else
#define NEXT()                                                                 \
    (__extension__({ goto* opAddr[static_cast<uint8_t>(advanceOpcode())]; }))
#define LASTOP                                                                 \
    {}
#endif
#else
#define BEGIN_MACHINE                                                          \
    loop:                                                                      \
    switch (advanceOpcode())
#define INSTRUCTION(name)                                                      \
    case Opcode::name:                                                         \
        /* debug(c, pc, #name, ostack_length(ctx) - bp, ctx); */
#define NEXT() goto loop
#define LASTOP                                                                 \
    default:                                                                   \
        assert(false && "wrong or unimplemented opcode")
#endif

// bytecode accesses
#define advanceOpcode() (*(pc++))
#define readImmediate() (*(Immediate*)pc)
#define readSignedImmediate() (*(SignedImmediate*)pc)
#define readJumpOffset() (*(JumpOffset*)(pc))
#define advanceImmediate() pc += sizeof(Immediate)
#define advanceImmediateN(n) pc += n * sizeof(Immediate)
#define advanceJump() pc += sizeof(JumpOffset)

#define readConst(ctx, idx) (cp_pool_at(ctx, idx))

static RCNTXT* deoptimizationStartedAt = nullptr;

static bool isDeoptimizing() {
    if (!deoptimizationStartedAt)
        return false;
    RCNTXT* cur = (RCNTXT*)R_GlobalContext;
    while (cur) {
        if (cur == deoptimizationStartedAt)
            return true;
        cur = cur->nextcontext;
    }
    deoptimizationStartedAt = nullptr;
    return false;
}
static void startDeoptimizing() {
    deoptimizationStartedAt = (RCNTXT*)R_GlobalContext;
}
static void endDeoptimizing() { deoptimizationStartedAt = nullptr; }

void initClosureContext(SEXP ast, RCNTXT* cntxt, SEXP rho, SEXP sysparent,
                        SEXP arglist, SEXP op) {
    /*  If we have a generic function we need to use the sysparent of
       the generic as the sysparent of the method because the method
       is a straight substitution of the generic.  */

    auto global = (RCNTXT*)R_GlobalContext;
    if (global->callflag == CTXT_GENERIC)
        Rf_begincontext(cntxt, CTXT_RETURN, ast, rho, global->sysparent,
                        arglist, op);
    else
        Rf_begincontext(cntxt, CTXT_RETURN, ast, rho, sysparent, arglist, op);
}

static void endClosureContext(RCNTXT* cntxt, SEXP result) {
    cntxt->returnValue = result;
    Rf_endcontext(cntxt);
}

SEXP evalRirCode(Code*, InterpreterInstance*, SEXP, const CallContext*, Opcode*,
                 BindingCache*);

static RIR_INLINE SEXP createPromise(Code* code, SEXP env) {
    SEXP p = Rf_mkPROMISE(code->container(), env);
    return p;
}

typedef struct RPRSTACK {
    SEXP promise;
    struct RPRSTACK* next;
} RPRSTACK;
extern "C" struct RPRSTACK* R_PendingPromises;

SEXP evaluatePromise(SEXP e, InterpreterInstance* ctx, Opcode* pc) {
    // if already evaluated, return the value
    if (PRVALUE(e) && PRVALUE(e) != R_UnboundValue) {
        e = PRVALUE(e);
        assert(TYPEOF(e) != PROMSXP);
        return e;
    } else if (TYPEOF(PRCODE(e)) != EXTERNALSXP) {
        assert(!pc);
        return forcePromise(e);
    } else {
        SEXP val;
        if (PRSEEN(e)) {
            if (PRSEEN(e) == 1)
                errorcall(NULL,
                          "promise already under evaluation: recursive default "
                          "argument reference or earlier problems?");
            else {
                /* set PRSEEN to 1 to avoid infinite recursion */
                SET_PRSEEN(e, 1);
                warningcall(NULL, "restarting interrupted promise evaluation");
            }
        }
        SET_PRSEEN(e, 1);

        RPRSTACK prstack;
        prstack.promise = e;
        prstack.next = R_PendingPromises;
        R_PendingPromises = &prstack;
        val = evalRirCode(Code::unpack(PRCODE(e)), ctx, e->u.promsxp.env,
                          nullptr, pc, nullptr);
        R_PendingPromises = prstack.next;
        SET_PRSEEN(e, 0);
        SET_PRVALUE(e, val);
        ENSURE_NAMEDMAX(val);
        SET_PRENV(e, R_NilValue);

        assert(TYPEOF(val) != PROMSXP && "promise returned promise");
        return val;
    }
}

SEXP rirForcePromise(SEXP e) { return evaluatePromise(e, globalContext()); }

void jit(SEXP cls, SEXP name, InterpreterInstance* ctx) {
    assert(TYPEOF(cls) == CLOSXP);
    if (TYPEOF(BODY(cls)) == EXTERNALSXP)
        return;
    SEXP cmp = ctx->closureCompiler(cls, name);
    SET_BODY(cls, BODY(cmp));
}

static void closureDebug(SEXP call, SEXP op, SEXP rho, SEXP newrho,
                         RCNTXT* cntxt) {
    // TODO!!!
}

static void endClosureDebug(SEXP call, SEXP op, SEXP rho) {
    // TODO!!!
}

/** Given argument code offsets, creates the arglist from their promises.
 */
static RIR_INLINE void __listAppend(SEXP* front, SEXP* last, SEXP value,
                                    SEXP name) {
    SLOWASSERT(TYPEOF(*front) == LISTSXP || TYPEOF(*front) == NILSXP);
    SLOWASSERT(TYPEOF(*last) == LISTSXP || TYPEOF(*last) == NILSXP);

    SEXP app = CONS_NR(value, R_NilValue);

    SET_TAG(app, name);

    if (*front == R_NilValue) {
        *front = app;
        PROTECT(*front);
    }

    if (*last != R_NilValue)
        SETCDR(*last, app);
    *last = app;
}

#pragma GCC diagnostic push
#pragma GCC diagnostic ignored "-Wcast-align"

SEXP materialize(SEXP rirDataWrapper) {
    if (auto promargs = LazyArglist::check(rirDataWrapper)) {
        return promargs->createArglist(globalContext());
    }
    if (auto lazyEnv = LazyEnvironment::check(rirDataWrapper)) {
        auto createEnvironment = [](InterpreterInstance* ctx, SEXP wrapper_) {
            auto wrapper = LazyEnvironment::unpack(wrapper_);
            assert(!wrapper->materialized());

            SEXP arglist = R_NilValue;
            auto names = wrapper->names;
            for (size_t i = 0; i < wrapper->nargs; ++i) {
                SEXP val = wrapper->getArg(i);
                if (val == R_UnboundValue)
                    continue;
                SEXP name = cp_pool_at(ctx, names[i]);
                bool isMissing = wrapper->missing[i];
                if (TYPEOF(name) == LISTSXP) {
                    name = CAR(name);
                }
                arglist = CONS_NR(val, arglist);
                SET_TAG(arglist, name);
                SET_MISSING(arglist, isMissing ? 2 : 0);
            }

            SEXP environment =
                Rf_NewEnvironment(R_NilValue, arglist, wrapper->getParent());
            wrapper->materialized(environment);
            return environment;
        };
        auto newEnv = createEnvironment(globalContext(), rirDataWrapper);
        Rf_setAttrib(newEnv, symbol::delayedEnv, rirDataWrapper);
        lazyEnv->clear();
        RCNTXT* cur = (RCNTXT*)R_GlobalContext;
        while (cur) {
            if (cur->cloenv == rirDataWrapper)
                cur->cloenv = newEnv;
            if (cur->sysparent == rirDataWrapper)
                cur->sysparent = newEnv;
            cur = cur->nextcontext;
        }
        return newEnv;
    }
    assert(false);
    return nullptr;
}

static SEXP materializeCallerEnv(CallContext& callCtx,
                                 InterpreterInstance* ctx) {
    if (auto le = LazyEnvironment::check(callCtx.callerEnv)) {
        if (le->materialized())
            callCtx.callerEnv = le->materialized();
        else
            callCtx.callerEnv = materialize(callCtx.callerEnv);
    }
    SLOWASSERT(callCtx.callerEnv == symbol::delayedEnv ||
               TYPEOF(callCtx.callerEnv) == ENVSXP ||
               callCtx.callerEnv == R_NilValue);
    return callCtx.callerEnv;
}

struct ArglistView {
  private:
    SEXP getArgFromStore(size_t i) {
        return onStack ? ostack_at_cell(stackArgs + i) : heapArgs[i];
    }

  public:
    ArglistView(ArglistOrder::CallId id, size_t length,
                const R_bcstack_t* stackArgs, SEXP* heapArgs,
                const Immediate* names, SEXP ast, ArglistOrder* reordering,
                bool recreateOriginalPromargs, InterpreterInstance* ctx)
        : id(id), onStack(stackArgs), stackArgs(stackArgs), heapArgs(heapArgs),
          names(names), ast(ast), reordering(reordering),
          recreateOriginalPromargs(recreateOriginalPromargs), ctx(ctx) {
        for (size_t i = 0; i < length; ++i) {
            auto arg = getArgFromStore(i);
            if (TYPEOF(arg) == DOTSXP) {
                assert(!haveDots);
                haveDots = true;
                dots = RList(arg);
                dotsRange.first = i;
                auto dotsLength = dots.length();
                dotsRange.second = i + dotsLength;
                lengthWithDots += dotsLength;
            } else {
                lengthWithDots++;
            }
        }
    }

    std::pair<SEXP, SEXP> getArgAndName(size_t i, SEXP a, bool reorder) {
        bool omitName =
            reorder && !ArglistOrder::isArgNamed(reordering->index(id, i));
        if (reorder)
            i = ArglistOrder::decodeArg(reordering->index(id, i));
        if (i >= lengthWithDots)
            return std::make_pair(R_MissingArg, R_NilValue);
        bool inDots = false;
        if (recreateOriginalPromargs && haveDots) {
            if (dotsRange.first <= i && i < dotsRange.second) {
                i -= dotsRange.first;
                inDots = true;
            } else if (i >= dotsRange.second) {
                i -= (dotsRange.second - dotsRange.first - 1);
            }
        }
        auto arg = inDots ? *(dots.begin() + i) : getArgFromStore(i);
        auto name = inDots ? (dots.begin() + i).tag()
                           : (names ? cp_pool_at(ctx, names[i])
                                    : (ast ? TAG(a) : R_NilValue));
        if (omitName)
            name = R_NilValue;
        return std::make_pair(arg, name);
    }

    ArglistOrder::CallId id;
    bool onStack;
    const R_bcstack_t* stackArgs;
    SEXP* heapArgs;
    const Immediate* names;
    SEXP ast;
    ArglistOrder* reordering;
    bool recreateOriginalPromargs;
    InterpreterInstance* ctx;

    bool haveDots = false;
    RList dots = RList(R_NilValue);
    std::pair<unsigned, unsigned> dotsRange = std::make_pair(0, 0);
    size_t lengthWithDots = 0;
};

SEXP createLegacyArglist(ArglistOrder::CallId id, size_t length,
                         const R_bcstack_t* stackArgs, SEXP* heapArgs,
                         const Immediate* names, SEXP ast,
                         ArglistOrder* reordering, bool eagerCallee,
                         bool recreateOriginalPromargs,
                         InterpreterInstance* ctx) {
    assert((stackArgs && !heapArgs) || (!stackArgs && heapArgs));
    assert(id == ArglistOrder::NOT_REORDERED || reordering);
    assert((!recreateOriginalPromargs || ast) &&
           "need ast to recreate promargs");
    SEXP result = R_NilValue;
    SEXP pos = result;

    SEXP a = nullptr;
    if (ast)
        a = CDR(ast);

    bool reorder =
        recreateOriginalPromargs && id != ArglistOrder::NOT_REORDERED;

    ArglistView args(id, length, stackArgs, heapArgs, names, ast, reordering,
                     recreateOriginalPromargs, ctx);

    size_t nargs = reorder ? reordering->originalArglistLength(id) : length;
    for (size_t i = 0; i < nargs; ++i) {
        auto getArg = args.getArgAndName(i, a, reorder);
        auto arg = getArg.first;
        auto name = getArg.second;

        SEXP expr = R_NilValue;
        if (ast) {
            expr = CAR(a);
            a = CDR(a);
        }

        // This can happen if context dispatch padded the call with "synthetic"
        // missings to be able to call a version which expects more args
        if (recreateOriginalPromargs && arg == R_MissingArg && a == R_NilValue)
            continue;

        if (eagerCallee && TYPEOF(arg) == PROMSXP) {
            arg = evaluatePromise(arg, ctx);
        }

        // This can happen if we materialize the lazy arglist of a statically
        // argmatched call, where dots gets pre-created by the caller. Under
        // normal conditions the only legal way of passing a DOTSXP is by
        // passing the expression `...` as an argument.
        if (recreateOriginalPromargs && !reorder && TYPEOF(arg) == DOTSXP &&
            expr != R_DotsSymbol) {
            while (arg != R_NilValue) {
                auto v = CAR(arg);
                if (eagerCallee && TYPEOF(v) == PROMSXP)
                    v = evaluatePromise(v, ctx);
                if (TYPEOF(v) != PROMSXP)
                    ENSURE_NAMED(v);
                __listAppend(&result, &pos, v, TAG(arg));
                arg = CDR(arg);
            }
            continue;
        }

        // This is to ensure we pass named arguments to GNU-R builtins because
        // who knows what assumptions does GNU-R do??? We SHOULD test this.
        if (TYPEOF(arg) != PROMSXP)
            ENSURE_NAMED(arg);
        __listAppend(&result, &pos, arg, name);
    }

    if (result != R_NilValue)
        UNPROTECT(1);

    return result;
}

SEXP createPromargsFromStackValues(CallContext& call,
                                   InterpreterInstance* ctx) {
    return createLegacyArglist(
        call.callId, call.suppliedArgs, call.stackArgs, nullptr, call.names,
        call.ast, call.caller->arglistOrder(), call.hasEagerCallee(),
        call.givenContext.includes(Assumption::StaticallyArgmatched), ctx);
}

SEXP createEnvironmentFrameFromStackValues(CallContext& call,
                                           InterpreterInstance* ctx) {
    return createLegacyArglist(ArglistOrder::NOT_REORDERED, call.suppliedArgs,
                               call.stackArgs, nullptr, call.names, call.ast,
                               nullptr, false, false, ctx);
}

static SEXP rirCallTrampoline_(RCNTXT& cntxt, const CallContext& call,
                               Code* code, SEXP env, InterpreterInstance* ctx) {
    if ((SETJMP(cntxt.cjmpbuf))) {
        if (R_ReturnedValue == R_RestartToken) {
            cntxt.callflag = CTXT_RETURN; /* turn restart off */
            R_ReturnedValue = R_NilValue; /* remove restart token */
            return evalRirCode(code, ctx, cntxt.cloenv, &call);
        } else {
            return R_ReturnedValue;
        }
    }
    return evalRirCode(code, ctx, env, &call);
}

static RIR_INLINE SEXP rirCallTrampoline(const CallContext& call, Function* fun,
                                         SEXP env, SEXP arglist,
                                         InterpreterInstance* ctx) {
    assert(TYPEOF(env) == ENVSXP ||
           fun->signature().envCreation ==
               FunctionSignature::Environment::CalleeCreated);

    RCNTXT cntxt;

    // This code needs to be protected, because its slot in the dispatch table
    // could get overwritten while we are executing it.
    PROTECT(fun->container());

    initClosureContext(call.ast, &cntxt, env, call.callerEnv, arglist,
                       call.callee);
    R_Srcref = getAttrib(call.callee, symbol::srcref);

    closureDebug(call.ast, call.callee, env, R_NilValue, &cntxt);

    // Warning: call.popArgs() between initClosureContext and trampoline will
    // result in broken stack on non-local returns.

    Code* code = fun->body();
    // Pass &cntxt.cloenv, to let evalRirCode update the env of the current
    // context
    SEXP result = rirCallTrampoline_(cntxt, call, code, env, ctx);
    PROTECT(result);

    endClosureDebug(call.ast, call.callee, env);
    endClosureContext(&cntxt, result);

    R_Srcref = cntxt.srcref;
    R_ReturnedValue = R_NilValue;

    UNPROTECT(2);
    return result;
}

static RIR_INLINE SEXP rirCallTrampoline(const CallContext& call, Function* fun,
                                         SEXP arglist,
                                         InterpreterInstance* ctx) {
    return rirCallTrampoline(call, fun, symbol::delayedEnv, arglist, ctx);
}

#define UI_COUNT_DELTA 1000

static unsigned int count = 0;

// Interrupt Signal Checker - Allows for Ctrl - C functionality to exit out
// of infinite loops
void checkUserInterrupt() {
    if (++count > UI_COUNT_DELTA) {
        R_CheckUserInterrupt();
        R_RunPendingFinalizers();
        count = 0;
    }
}

void recordDeoptReason(SEXP val, const DeoptReason& reason) {
    Opcode* pos = (Opcode*)reason.srcCode + reason.originOffset;
    switch (reason.reason) {
    case DeoptReason::DeadBranchReached: {
        assert(*pos == Opcode::record_test_);
        ObservedTest* feedback = (ObservedTest*)(pos + 1);
        feedback->seen = ObservedTest::Both;
        break;
    }
    case DeoptReason::Typecheck: {
        assert(*pos == Opcode::record_type_);
        ObservedValues* feedback = (ObservedValues*)(pos + 1);
        feedback->record(val);
        if (TYPEOF(val) == PROMSXP) {
            if (PRVALUE(val) == R_UnboundValue &&
                feedback->stateBeforeLastForce < ObservedValues::promise)
                feedback->stateBeforeLastForce = ObservedValues::promise;
            else if (feedback->stateBeforeLastForce <
                     ObservedValues::evaluatedPromise)
                feedback->stateBeforeLastForce =
                    ObservedValues::evaluatedPromise;
        }
        break;
    }
    case DeoptReason::Calltarget: {
        assert(*pos == Opcode::record_call_);
        ObservedCallees* feedback = (ObservedCallees*)(pos + 1);
        feedback->record(reason.srcCode, val);
        assert(feedback->taken > 0);
        break;
    }
    case DeoptReason::EnvStubMaterialized: {
        reason.srcCode->flags.set(Code::NeedsFullEnv);
        break;
    }
    case DeoptReason::None:
        assert(false);
        break;
    }
}

const static SEXP loopTrampolineMarker = (SEXP)0x7007;
static void loopTrampoline(Code* c, InterpreterInstance* ctx, SEXP env,
                           const CallContext* callCtxt, Opcode* pc,
                           BindingCache* cache) {
    assert(env);

    RCNTXT cntxt;
    Rf_begincontext(&cntxt, CTXT_LOOP, R_NilValue, env, R_BaseEnv, R_NilValue,
                    R_NilValue);

    if (int s = SETJMP(cntxt.cjmpbuf)) {
        // incoming non-local break/continue:
        if (s == CTXT_BREAK) {
            Rf_endcontext(&cntxt);
            return;
        }
        // continue case: fall through to do another iteration
    }

    // execute the loop body
    SEXP res = evalRirCode(c, ctx, env, callCtxt, pc, cache);
    assert(res == loopTrampolineMarker);
    Rf_endcontext(&cntxt);
}

static RIR_INLINE SEXP legacySpecialCall(CallContext& call,
                                         InterpreterInstance* ctx) {
    assert(call.ast != R_NilValue);

    // get the ccode
    CCODE f = getBuiltin(call.callee);
    int flag = getFlag(call.callee);
    R_Visible = static_cast<Rboolean>(flag != 1);
    // call it with the AST only
    SEXP result = f(call.ast, call.callee, CDR(call.ast),
                    materializeCallerEnv(call, ctx));
    if (flag < 2)
        R_Visible = static_cast<Rboolean>(flag != 1);
    return result;
}

static RIR_INLINE SEXP legacyCallWithArglist(CallContext& call, SEXP arglist,
                                             InterpreterInstance* ctx) {
    if (TYPEOF(call.callee) == BUILTINSXP) {
        // get the ccode
        CCODE f = getBuiltin(call.callee);
        int flag = getFlag(call.callee);
        if (flag < 2)
            R_Visible = static_cast<Rboolean>(flag != 1);
        // call it
        SEXP result =
            f(call.ast, call.callee, arglist, materializeCallerEnv(call, ctx));
        if (flag < 2)
            R_Visible = static_cast<Rboolean>(flag != 1);
        return result;
    }

    assert(TYPEOF(call.callee) == CLOSXP &&
           TYPEOF(BODY(call.callee)) != EXTERNALSXP);
    return Rf_applyClosure(call.ast, call.callee, arglist,
                           materializeCallerEnv(call, ctx), R_NilValue);
}

static RIR_INLINE SEXP legacyCall(CallContext& call, InterpreterInstance* ctx) {
    // create the arglist
    SEXP arglist = createPromargsFromStackValues(call, ctx);
    PROTECT(arglist);
    SEXP res = legacyCallWithArglist(call, arglist, ctx);
    UNPROTECT(1);
    return res;
}

static SEXP closureArgumentAdaptor(const CallContext& call, SEXP arglist,
                                   SEXP suppliedvars) {
    SEXP op = call.callee;
    if (FORMALS(op) == R_NilValue && arglist == R_NilValue)
        return Rf_NewEnvironment(R_NilValue, R_NilValue, CLOENV(op));

    /*  Set up a context with the call in it so error has access to it */
    RCNTXT cntxt;
    initClosureContext(call.ast, &cntxt, CLOENV(op), call.callerEnv, arglist,
                       op);

    /*  Build a list which matches the actual (unevaluated) arguments
        to the formal paramters.  Build a new environment which
        contains the matched pairs.  Ideally this environment sould be
        hashed.  */
    SEXP newrho, a, f;

    SEXP actuals = Rf_matchArgs(FORMALS(op), arglist, call.ast);
    PROTECT(newrho = Rf_NewEnvironment(FORMALS(op), actuals, CLOENV(op)));

    /* Turn on reference counting for the binding cells so local
       assignments arguments increment REFCNT values */
    for (a = actuals; a != R_NilValue; a = CDR(a))
        ENABLE_REFCNT(a);

    /*  Use the default code for unbound formals.  FIXME: It looks like
        this code should preceed the building of the environment so that
        this will also go into the hash table.  */

    /* This piece of code is destructively modifying the actuals list,
       which is now also the list of bindings in the frame of newrho.
       This is one place where internal structure of environment
       bindings leaks out of envir.c.  It should be rewritten
       eventually so as not to break encapsulation of the internal
       environment layout.  We can live with it for now since it only
       happens immediately after the environment creation.  LT */

    f = FORMALS(op);
    a = actuals;
    // get the first Code that is a compiled default value of a formal arg
    // (or nullptr if no such exist)
    Function* fun = DispatchTable::unpack(BODY(op))->baseline();
    size_t pos = 0;
    while (f != R_NilValue) {
        Code* c = fun->defaultArg(pos++);
        if (CAR(f) != R_MissingArg) {
            if (CAR(a) == R_MissingArg) {
                assert(c != nullptr && "No more compiled formals available.");
                SETCAR(a, createPromise(c, newrho));
                SET_MISSING(a, 2);
            }
            // Either just used the compiled formal or it was not needed.
            // Skip over current compiled formal and find the next default arg.
        }
        assert(CAR(f) != R_DotsSymbol || TYPEOF(CAR(a)) == DOTSXP);
        f = CDR(f);
        a = CDR(a);
    }

    /*  Fix up any extras that were supplied by usemethod. */

    if (suppliedvars != R_NilValue)
        Rf_addMissingVarsToNewEnv(newrho, suppliedvars);

    if (R_envHasNoSpecialSymbols(newrho))
        SET_NO_SPECIAL_SYMBOLS(newrho);

    endClosureContext(&cntxt, R_NilValue);

    UNPROTECT(1);

    return newrho;
}

static SEXP findRootPromise(SEXP p) {
    if (TYPEOF(p) == PROMSXP) {
        while (TYPEOF(PREXPR(p)) == PROMSXP) {
            p = PREXPR(p);
        }
    }
    return p;
}

static SEXP getSymbolIfTrivialPromise(SEXP val) {
    auto pr = PREXPR(val);
    auto ppr = Code::check(pr);
    SEXP sym = nullptr;
    if (isSymbol(pr)) {
        sym = pr;
    } else if (ppr) {
        if (ppr->trivialExpr && isSymbol(ppr->trivialExpr)) {
            sym = ppr->trivialExpr;
        }
    }
    if (!sym)
        SLOWASSERT(!isSymbol(R_PromiseExpr(val)));
    return sym;
}

void inferCurrentContext(CallContext& call, size_t formalNargs,
                         InterpreterInstance* ctx) {
    Context& given = call.givenContext;

    if (call.suppliedArgs <= formalNargs) {
        given.add(Assumption::NotTooManyArguments);
        given.numMissing(formalNargs - call.suppliedArgs);
    }

    given.add(Assumption::NoExplicitlyMissingArgs);

    auto testArg = [&](size_t i) {
        SEXP arg = call.stackArg(i);
        bool isEager = true;

        // An explicitly missing arg, such as f(,1)
        if (arg == R_MissingArg) {
            given.remove(Assumption::NoExplicitlyMissingArgs);
        }

        bool reflectionPossible = false;

        if (TYPEOF(arg) == PROMSXP) {
            auto prom = arg;
            arg = PRVALUE(arg);

            // For Lazy promises, lets try to figure out where it points to.
            if (arg == R_UnboundValue) {
                reflectionPossible = true;
                isEager = false;
                // If this is a simple promise, that just looks up an eager
                // value we do not reset the no-reflection flag. The callee
                // can assume that (as long as he does not trigger any other
                // reflection) evaluating this promise does not trigger
                // reflection either.
                while (true) {
                    SEXP v = PRVALUE(prom);

                    if (v == R_MissingArg) {
                        arg = v;
                        reflectionPossible = false;
                        break;
                    }

                    // Let's try to find out if this promise is a trivial
                    // expression (i.e. just a name lookup) and if that lookup
                    // can be easily resolved.
                    if (v == R_UnboundValue) {
                        if (auto sym = getSymbolIfTrivialPromise(prom)) {
                            if (auto le = LazyEnvironment::check(
                                    prom->u.promsxp.env)) {
                                v = le->getArg(sym);
                            } else {
                                v = Rf_findVar(sym, PRENV(prom));
                            }
                        }
                    }

                    if (reflectionPossible) {
                        auto pr = Code::check(PREXPR(prom));
                        if (pr && pr->flags.contains(Code::NoReflection))
                            reflectionPossible = false;
                    }

                    // This is truly lazy and we did not manage to lookup
                    // anything
                    if (v == R_UnboundValue)
                        break;

                    if (TYPEOF(v) != PROMSXP) {
                        reflectionPossible = false;
                        arg = v;
                        break;
                    }
                    prom = v;
                }
            }
        }

        assert(TYPEOF(arg) != PROMSXP);

        if (!reflectionPossible) {
            given.setNonRefl(i);
        }

        // Eager in the context translates to the notLazy().notMissing()
        // type in pir. Thus we need to ensure that we don't set it for
        // wrapped missings.
        if (arg != R_MissingArg) {
            if (isEager) {
                given.setEager(i);
                SLOWASSERT(TYPEOF(call.stackArg(i)) != PROMSXP ||
                           PRVALUE(call.stackArg(i)) != R_UnboundValue);
            }

            // Without isEager, these are the results of executing a trivial
            // expression, given no reflective change happens.
            if (arg != R_UnboundValue) {
                if (!isObject(arg))
                    given.setNotObj(i);
                if (IS_SIMPLE_SCALAR(arg, REALSXP))
                    given.setSimpleReal(i);
                if (IS_SIMPLE_SCALAR(arg, INTSXP))
                    given.setSimpleInt(i);
            }
        }
    };

    given.add(Assumption::CorrectOrderOfArguments);

    SEXP formals = FORMALS(call.callee);
    for (size_t i = 0; i < call.suppliedArgs; ++i) {
        testArg(i);
        if (call.hasNames()) {
            auto name = call.name(i, ctx);
            if (name != R_NilValue && name != TAG(formals))
                given.remove(Assumption::CorrectOrderOfArguments);
            formals = CDR(formals);
        }
    }
}

// Watch out: this changes call.nargs! To clean up after the call, you need to
// pop call.nargs number of arguments (which now might be more than the number
// of actually supplied arguments).
static RIR_INLINE void supplyMissingArgs(CallContext& call,
                                         const Function* fun) {
    auto context = fun->context();
    auto expected = fun->expectedNargs();
    assert(expected >= call.suppliedArgs ||
           !context.includes(Assumption::NotTooManyArguments));
    assert(expected == call.suppliedArgs ||
           !context.includes(Assumption::NoExplicitlyMissingArgs));
    if (expected > call.suppliedArgs) {
        for (size_t i = 0; i < expected - call.suppliedArgs; ++i)
            ostack_push(ctx, R_MissingArg);
        call.passedArgs = expected;
    }
}

unsigned pir::Parameter::RIR_WARMUP =
    getenv("PIR_WARMUP") ? atoi(getenv("PIR_WARMUP")) : 3;
unsigned pir::Parameter::DEOPT_ABANDON =
    getenv("PIR_DEOPT_ABANDON") ? atoi(getenv("PIR_DEOPT_ABANDON")) : 10;

static unsigned serializeCounter = 0;

static SEXP rirCallCallerProvidedEnv(CallContext& call, Function* fun,
                                     SEXP lazyPromargs,
                                     InterpreterInstance* ctx) {
    // TODO: figure out why this slowcase happens too often...
    int npreserved = 0;

    // Slowcase: callee expects arguments bound to pre-created environment.
    // We need the list of arguments for creating the environment and also the
    // list of original arguments for the promargs, which we will create lazily
    // if it does not exist yet.
    SEXP frame;
    SEXP promargs;
    if (call.arglist) {
        promargs = frame = call.arglist;
    } else {
        // Wrap the passed args in a linked-list.
        frame = createEnvironmentFrameFromStackValues(call, ctx);
        PROTECT(frame);
        npreserved++;
        promargs = lazyPromargs;
    }

    SEXP env;
    if (call.givenContext.includes(Assumption::StaticallyArgmatched)) {
        // Statically argmatched means that we can directly bundle the list of
        // arguments with the formals, since they are already in the correct
        // order.
        auto formals = FORMALS(call.callee);
        env = Rf_NewEnvironment(formals, frame, CLOENV(call.callee));
        PROTECT(env);
        npreserved++;

        // Add missing arguments. Statically argmatched means that still
        // some missing args might need to be supplied.
        if (!call.givenContext.includes(Assumption::NoExplicitlyMissingArgs) ||
            call.passedArgs != fun->nargs()) {
            auto f = formals;
            auto a = frame;
            SEXP prevA = nullptr;
            size_t pos = 0;
            while (f != R_NilValue) {
                if (a == R_NilValue) {
                    a = CONS_NR(R_MissingArg, R_NilValue);
                    SET_TAG(a, TAG(f));
                    SET_MISSING(a, 1);
                    if (auto dflt = fun->defaultArg(pos)) {
                        SETCAR(a, createPromise(dflt, env));
                        SET_MISSING(a, 2);
                    }
                    if (prevA) {
                        SETCDR(prevA, a);
                    } else {
                        assert(frame == R_NilValue);
                        SET_FRAME(env, a);
                    }
                } else if (CAR(a) == R_MissingArg) {
                    if (auto dflt = fun->defaultArg(pos))
                        SETCAR(a, createPromise(dflt, env));
                }

                f = CDR(f);
                prevA = a;
                a = CDR(a);
                pos++;
            }
        }
    } else {
        // No need for lazy args if we have the non-modified list anyway
        promargs = frame;
        env = closureArgumentAdaptor(call, frame, R_NilValue);
        PROTECT(env);
        npreserved++;
    }

    auto res = rirCallTrampoline(call, fun, env, promargs, ctx);
    UNPROTECT(npreserved);
    return res;
}

// Call a RIR function. Arguments are still untouched.
RIR_INLINE SEXP rirCall(CallContext& call, InterpreterInstance* ctx) {
    SEXP body = BODY(call.callee);
    if (pir::Parameter::RIR_SERIALIZE_CHAOS) {
        serializeCounter++;
        if (serializeCounter == pir::Parameter::RIR_SERIALIZE_CHAOS) {
            body = copyBySerial(body);
            serializeCounter = 0;
        }
        PROTECT(body);
    }
    assert(DispatchTable::check(body));

    auto table = DispatchTable::unpack(body);

    inferCurrentContext(call, table->baseline()->signature().formalNargs(),
                        ctx);
    Function* fun = dispatch(call, table);
    fun->registerInvocation();

    if (!isDeoptimizing() && RecompileHeuristic(table, fun)) {
        Context given = call.givenContext;
        // addDynamicAssumptionForOneTarget compares arguments with the
        // signature of the current dispatch target. There the number of
        // arguments might be off. But we want to force compiling a new version
        // exactly for this number of arguments, thus we need to add this as an
        // explicit assumption.

        fun->clearDisabledAssumptions(given);
        if (RecompileCondition(table, fun, given)) {
            if (given.includes(pir::Compiler::minimalContext)) {
                DoRecompile(fun, call.ast, call.callee, given, ctx);
                fun = dispatch(call, table);
            }
        }
    }
    bool needsEnv = fun->signature().envCreation ==
                    FunctionSignature::Environment::CallerProvided;
<<<<<<< HEAD
    LazyArglistOnStack lazyPromargs(call.suppliedArgs, call.stackArgs,
                                    call.ast);

    // if (fun->flags.contains(Function::Annotated)) {
    if (table->baseline()->flags.contains(Function::Annotated)) {
        // Force arguments and depromise
        call.depromiseArgs();
    }

    if (call.givenContext.includes(Assumption::StaticallyArgmatched)) {
        // Currently we cannot recreate the original arglist if we
        // statically reordered arguments. TODO this needs to be fixed
        // by remembering the original order.
        // cppcheck-suppress unreadVariable
        lazyPromargs.content.wrong = true;
    }
=======
    LazyArglistOnStack lazyPromargs(
        call.callId,
        call.caller ? call.caller->arglistOrderContainer() : nullptr,
        call.suppliedArgs, call.stackArgs, call.ast);
>>>>>>> 4595d031

    SEXP result;
    if (!needsEnv) {
        // Default fast calling convention for pir, environment is created by
        // the callee
        SEXP arglist = call.arglist;
        if (!arglist) {
            assert(call.stackArgs);
            arglist = lazyPromargs.asSexp();
        }

        supplyMissingArgs(call, fun);
        result = rirCallTrampoline(call, fun, arglist, ctx);
    } else {
        result =
            rirCallCallerProvidedEnv(call, fun, lazyPromargs.asSexp(), ctx);
    }

    if (pir::Parameter::RIR_SERIALIZE_CHAOS) {
        UNPROTECT(1);
    }
    assert(result);
    assert(!fun->flags.contains(Function::Deopt));
    return result;
}

#ifdef DEBUG_SLOWCASES
class SlowcaseCounter {
  public:
    static void count(const std::string& kind, CallContext& call,
                      InterpreterInstance* ctx) {
        static bool init = false;
        if (!init) {
            Measuring::setEventThreshold(100);
            init = true;
        }
        std::stringstream message;
        message << "Fast case " << kind << " failed for "
                << getBuiltinName(getBuiltinNr(call.callee)) << " ("
                << getBuiltinNr(call.callee) << ") "
                << "nargs : " << call.suppliedArgs;
        if (call.suppliedArgs > 0) {
            auto arg = call.stackArg(0);
            if (TYPEOF(arg) == PROMSXP)
                arg = safeForcePromise(arg);
            if (arg == R_UnboundValue)
                message << "arg0 lazy";
            else if (arg == R_MissingArg)
                message << "arg0 missing";
            else
                message << " arg0 : " << type2char(TYPEOF(arg)) << " a "
                        << (ATTRIB(arg) != R_NilValue);
        }
        Measuring::countEvent(message.str());
    }
};
#endif

SEXP builtinCall(CallContext& call, InterpreterInstance* ctx) {
    if (!call.hasNames()) {
        SEXP res = tryFastBuiltinCall(call, ctx);
        if (res) {
            int flag = getFlag(call.callee);
            if (flag < 2)
                R_Visible = static_cast<Rboolean>(flag != 1);
            return res;
        }
#ifdef DEBUG_SLOWCASES
        SlowcaseCounter::count("builtin", call, ctx);
#endif
    }
    return legacyCall(call, ctx);
}

static RIR_INLINE SEXP specialCall(CallContext& call,
                                   InterpreterInstance* ctx) {
    if (!call.hasNames()) {
        SEXP res = tryFastSpecialCall(call, ctx);
        if (res)
            return res;
#ifdef DEBUG_SLOWCASES
        SlowcaseCounter::count("special", call, ctx);
#endif
    }
    return legacySpecialCall(call, ctx);
}

SEXP doCall(CallContext& call, InterpreterInstance* ctx) {
    assert(call.callee);

    switch (TYPEOF(call.callee)) {
    case SPECIALSXP:
        return specialCall(call, ctx);
    case BUILTINSXP:
        return builtinCall(call, ctx);
    case CLOSXP: {
        if (TYPEOF(BODY(call.callee)) != EXTERNALSXP)
            return legacyCall(call, ctx);
        return rirCall(call, ctx);
    }
    default:
        Rf_error("Invalid Callee");
    };
    return R_NilValue;
}

SEXP dispatchApply(SEXP ast, SEXP obj, SEXP actuals, SEXP selector,
                   SEXP callerEnv, InterpreterInstance* ctx) {
    SEXP op = SYMVALUE(selector);

    // ===============================================
    // First try S4
    if (IS_S4_OBJECT(obj) && R_has_methods(op)) {
        SEXP result = R_possible_dispatch(ast, op, actuals, callerEnv, TRUE);
        if (result)
            return result;
    }

    // ===============================================
    // Then try S3
    const char* generic = CHAR(PRINTNAME(selector));
    SEXP rho1 = Rf_NewEnvironment(R_NilValue, R_NilValue, callerEnv);
    PROTECT(rho1);
    RCNTXT cntxt;
    initClosureContext(ast, &cntxt, rho1, callerEnv, actuals, op);
    SEXP result;
    bool success = Rf_usemethod(generic, obj, ast, actuals, rho1, callerEnv,
                                R_BaseEnv, &result);
    UNPROTECT(1);
    endClosureContext(&cntxt, success ? result : R_NilValue);
    if (success)
        return result;

    return nullptr;
}

#define R_INT_MAX INT_MAX
#define R_INT_MIN -INT_MAX
// .. relying on fact that NA_INTEGER is outside of these

static R_INLINE int R_integer_plus(int x, int y, Rboolean* pnaflag) {
    if (x == NA_INTEGER || y == NA_INTEGER)
        return NA_INTEGER;

    if (((y > 0) && (x > (R_INT_MAX - y))) ||
        ((y < 0) && (x < (R_INT_MIN - y)))) {
        if (pnaflag != NULL)
            *pnaflag = TRUE;
        return NA_INTEGER;
    }
    return x + y;
}

static R_INLINE int R_integer_minus(int x, int y, Rboolean* pnaflag) {
    if (x == NA_INTEGER || y == NA_INTEGER)
        return NA_INTEGER;

    if (((y < 0) && (x > (R_INT_MAX + y))) ||
        ((y > 0) && (x < (R_INT_MIN + y)))) {
        if (pnaflag != NULL)
            *pnaflag = TRUE;
        return NA_INTEGER;
    }
    return x - y;
}

#define GOODIPROD(x, y, z) ((double)(x) * (double)(y) == (z))
static R_INLINE int R_integer_times(int x, int y, Rboolean* pnaflag) {
    if (x == NA_INTEGER || y == NA_INTEGER)
        return NA_INTEGER;
    else {
        int z = x * y;
        if (GOODIPROD(x, y, z) && z != NA_INTEGER)
            return z;
        else {
            if (pnaflag != NULL)
                *pnaflag = TRUE;
            return NA_INTEGER;
        }
    }
}

// TODO implement division and maybe others
enum class Binop { PLUSOP, MINUSOP, TIMESOP };
enum class Unop { PLUSOP, MINUSOP };
#define INTEGER_OVERFLOW_WARNING "NAs produced by integer overflow"

static SEXPREC createFakeSEXP(SEXPTYPE t) {
    SEXPREC res;
    res.attrib = R_NilValue;
    res.gengc_next_node = R_NilValue;
    res.gengc_prev_node = R_NilValue;
    res.sxpinfo.gcgen = 1;
    res.sxpinfo.mark = 1;
    res.sxpinfo.named = 2;
    res.sxpinfo.type = t;
    return res;
}

static SEXPREC createFakeCONS(SEXP cdr) {
    auto res = createFakeSEXP(LISTSXP);
    res.u.listsxp.carval = R_NilValue;
    res.u.listsxp.tagval = R_NilValue;
    res.u.listsxp.cdrval = cdr;
    return res;
}

#define CHECK_INTEGER_OVERFLOW(ans, naflag)                                    \
    do {                                                                       \
        if (naflag) {                                                          \
            PROTECT(ans);                                                      \
            SEXP call = getSrcForCall(c, pc - 1, ctx);                         \
            Rf_warningcall(call, INTEGER_OVERFLOW_WARNING);                    \
            UNPROTECT(1);                                                      \
        }                                                                      \
    } while (0)

#define BINOP_FALLBACK(op)                                                     \
    do {                                                                       \
        static SEXP prim = NULL;                                               \
        static CCODE blt;                                                      \
        static int flag;                                                       \
        if (!prim) {                                                           \
            prim = Rf_findFun(Rf_install(op), R_GlobalEnv);                    \
            blt = getBuiltin(prim);                                            \
            flag = getFlag(prim);                                              \
        }                                                                      \
                                                                               \
        if (flag < 2)                                                          \
            R_Visible = static_cast<Rboolean>(flag != 1);                      \
        SEXP call = getSrcForCall(c, pc - 1, ctx);                             \
                                                                               \
        if (!env || !(isObject(lhs) || isObject(rhs))) {                       \
            SEXPREC arglist2 = createFakeCONS(R_NilValue);                     \
            SEXPREC arglist = createFakeCONS(&arglist2);                       \
            arglist.u.listsxp.carval = lhs;                                    \
            arglist2.u.listsxp.carval = rhs;                                   \
            res = blt(call, prim, &arglist, env);                              \
        } else {                                                               \
            SEXP arglist = CONS_NR(lhs, CONS_NR(rhs, R_NilValue));             \
            ostack_push(ctx, arglist);                                         \
            res = blt(call, prim, arglist, env);                               \
            ostack_pop(ctx);                                                   \
        }                                                                      \
                                                                               \
        if (flag < 2)                                                          \
            R_Visible = static_cast<Rboolean>(flag != 1);                      \
    } while (false)

#define DO_FAST_BINOP(op, op2)                                                 \
    do {                                                                       \
        if (IS_SIMPLE_SCALAR(lhs, REALSXP)) {                                  \
            if (IS_SIMPLE_SCALAR(rhs, REALSXP)) {                              \
                res_type = REALSXP;                                            \
                real_res = (*REAL(lhs) == NA_REAL || *REAL(rhs) == NA_REAL)    \
                               ? NA_REAL                                       \
                               : *REAL(lhs) op * REAL(rhs);                    \
            } else if (IS_SIMPLE_SCALAR(rhs, INTSXP)) {                        \
                res_type = REALSXP;                                            \
                real_res =                                                     \
                    (*REAL(lhs) == NA_REAL || *INTEGER(rhs) == NA_INTEGER)     \
                        ? NA_REAL                                              \
                        : *REAL(lhs) op * INTEGER(rhs);                        \
            }                                                                  \
        } else if (IS_SIMPLE_SCALAR(lhs, INTSXP)) {                            \
            if (IS_SIMPLE_SCALAR(rhs, INTSXP)) {                               \
                Rboolean naflag = FALSE;                                       \
                switch (op2) {                                                 \
                case Binop::PLUSOP:                                            \
                    int_res =                                                  \
                        R_integer_plus(*INTEGER(lhs), *INTEGER(rhs), &naflag); \
                    break;                                                     \
                case Binop::MINUSOP:                                           \
                    int_res = R_integer_minus(*INTEGER(lhs), *INTEGER(rhs),    \
                                              &naflag);                        \
                    break;                                                     \
                case Binop::TIMESOP:                                           \
                    int_res = R_integer_times(*INTEGER(lhs), *INTEGER(rhs),    \
                                              &naflag);                        \
                    break;                                                     \
                }                                                              \
                res_type = INTSXP;                                             \
                CHECK_INTEGER_OVERFLOW(R_NilValue, naflag);                    \
            } else if (IS_SIMPLE_SCALAR(rhs, REALSXP)) {                       \
                res_type = REALSXP;                                            \
                real_res =                                                     \
                    (*INTEGER(lhs) == NA_INTEGER || *REAL(rhs) == NA_REAL)     \
                        ? NA_REAL                                              \
                        : *INTEGER(lhs) op * REAL(rhs);                        \
            }                                                                  \
        }                                                                      \
    } while (false)

#define STORE_BINOP(res_type, int_res, real_res)                               \
    do {                                                                       \
        SEXP a = ostack_at(ctx, 0);                                            \
        SEXP b = ostack_at(ctx, 1);                                            \
        if (NO_REFERENCES(a)) {                                                \
            TYPEOF(a) = res_type;                                              \
            res = a;                                                           \
            ostack_pop(ctx);                                                   \
            ostack_at(ctx, 0) = a;                                             \
        } else if (NO_REFERENCES(b)) {                                         \
            TYPEOF(b) = res_type;                                              \
            res = b;                                                           \
            ostack_pop(ctx);                                                   \
        } else {                                                               \
            ostack_pop(ctx);                                                   \
            ostack_at(ctx, 0) = res = Rf_allocVector(res_type, 1);             \
        }                                                                      \
        switch (res_type) {                                                    \
        case INTSXP:                                                           \
            INTEGER(res)[0] = int_res;                                         \
            break;                                                             \
        case REALSXP:                                                          \
            REAL(res)[0] = real_res;                                           \
            break;                                                             \
        }                                                                      \
    } while (false)

#define DO_BINOP(op, op2)                                                      \
    do {                                                                       \
        int int_res = -1;                                                      \
        double real_res = -2.0;                                                \
        int res_type = 0;                                                      \
        DO_FAST_BINOP(op, op2);                                                \
        if (res_type) {                                                        \
            STORE_BINOP(res_type, int_res, real_res);                          \
            R_Visible = (Rboolean) true;                                       \
        } else {                                                               \
            BINOP_FALLBACK(#op);                                               \
            ostack_pop(ctx);                                                   \
            ostack_set(ctx, 0, res);                                           \
        }                                                                      \
    } while (false)

static double myfloor(double x1, double x2) {
    double q = x1 / x2, tmp;

    if (x2 == 0.0)
        return q;
    tmp = x1 - floor(q) * x2;
    return floor(q) + floor(tmp / x2);
}

static double myfmod(double x1, double x2) {
    if (x2 == 0.0)
        return R_NaN;
    double q = x1 / x2, tmp = x1 - floor(q) * x2;
    if (R_FINITE(q) && (fabs(q) > 1 / R_AccuracyInfo.eps))
        Rf_warning("probable complete loss of accuracy in modulus");
    q = floor(tmp / x2);
    return tmp - q * x2;
}

static R_INLINE int R_integer_uplus(int x, Rboolean* pnaflag) {
    if (x == NA_INTEGER)
        return NA_INTEGER;

    return x;
}

static R_INLINE int R_integer_uminus(int x, Rboolean* pnaflag) {
    if (x == NA_INTEGER)
        return NA_INTEGER;

    return -x;
}

#define UNOP_FALLBACK(op)                                                      \
    do {                                                                       \
        static SEXP prim = NULL;                                               \
        static CCODE blt;                                                      \
        static int flag;                                                       \
        if (!prim) {                                                           \
            prim = Rf_findFun(Rf_install(op), R_GlobalEnv);                    \
            blt = getBuiltin(prim);                                            \
            flag = getFlag(prim);                                              \
        }                                                                      \
        SEXP call = getSrcForCall(c, pc - 1, ctx);                             \
        SEXP arglist = CONS_NR(val, R_NilValue);                               \
        ostack_push(ctx, arglist);                                             \
        if (flag < 2)                                                          \
            R_Visible = static_cast<Rboolean>(flag != 1);                      \
        res = blt(call, prim, arglist, env);                                   \
        if (flag < 2)                                                          \
            R_Visible = static_cast<Rboolean>(flag != 1);                      \
        ostack_pop(ctx);                                                       \
    } while (false)

#define DO_UNOP(op, op2)                                                       \
    do {                                                                       \
        if (IS_SIMPLE_SCALAR(val, REALSXP)) {                                  \
            res = Rf_allocVector(REALSXP, 1);                                  \
            *REAL(res) = (*REAL(val) == NA_REAL) ? NA_REAL : op * REAL(val);   \
            R_Visible = (Rboolean) true;                                       \
        } else if (IS_SIMPLE_SCALAR(val, INTSXP)) {                            \
            Rboolean naflag = FALSE;                                           \
            res = Rf_allocVector(INTSXP, 1);                                   \
            switch (op2) {                                                     \
            case Unop::PLUSOP:                                                 \
                *INTEGER(res) = R_integer_uplus(*INTEGER(val), &naflag);       \
                break;                                                         \
            case Unop::MINUSOP:                                                \
                *INTEGER(res) = R_integer_uminus(*INTEGER(val), &naflag);      \
                break;                                                         \
            }                                                                  \
            CHECK_INTEGER_OVERFLOW(res, naflag);                               \
            R_Visible = (Rboolean) true;                                       \
        } else {                                                               \
            UNOP_FALLBACK(#op);                                                \
        }                                                                      \
        ostack_set(ctx, 0, res);                                               \
    } while (false)

#define DO_RELOP(op)                                                           \
    do {                                                                       \
        if (IS_SIMPLE_SCALAR(lhs, LGLSXP)) {                                   \
            if (IS_SIMPLE_SCALAR(rhs, LGLSXP)) {                               \
                if (*LOGICAL(lhs) == NA_LOGICAL ||                             \
                    *LOGICAL(rhs) == NA_LOGICAL) {                             \
                    res = R_LogicalNAValue;                                    \
                } else {                                                       \
                    res = *LOGICAL(lhs) op * LOGICAL(rhs) ? R_TrueValue        \
                                                          : R_FalseValue;      \
                }                                                              \
                break;                                                         \
            }                                                                  \
        } else if (IS_SIMPLE_SCALAR(lhs, REALSXP)) {                           \
            if (IS_SIMPLE_SCALAR(rhs, REALSXP)) {                              \
                if (*REAL(lhs) == NA_REAL || *REAL(rhs) == NA_REAL) {          \
                    res = R_LogicalNAValue;                                    \
                } else {                                                       \
                    res = *REAL(lhs) op * REAL(rhs) ? R_TrueValue              \
                                                    : R_FalseValue;            \
                }                                                              \
                break;                                                         \
            } else if (IS_SIMPLE_SCALAR(rhs, INTSXP)) {                        \
                if (*REAL(lhs) == NA_REAL || *INTEGER(rhs) == NA_INTEGER) {    \
                    res = R_LogicalNAValue;                                    \
                } else {                                                       \
                    res = *REAL(lhs) op * INTEGER(rhs) ? R_TrueValue           \
                                                       : R_FalseValue;         \
                }                                                              \
                break;                                                         \
            }                                                                  \
        } else if (IS_SIMPLE_SCALAR(lhs, INTSXP)) {                            \
            if (IS_SIMPLE_SCALAR(rhs, INTSXP)) {                               \
                if (*INTEGER(lhs) == NA_INTEGER ||                             \
                    *INTEGER(rhs) == NA_INTEGER) {                             \
                    res = R_LogicalNAValue;                                    \
                } else {                                                       \
                    res = *INTEGER(lhs) op * INTEGER(rhs) ? R_TrueValue        \
                                                          : R_FalseValue;      \
                }                                                              \
                break;                                                         \
            } else if (IS_SIMPLE_SCALAR(rhs, REALSXP)) {                       \
                if (*INTEGER(lhs) == NA_INTEGER || *REAL(rhs) == NA_REAL) {    \
                    res = R_LogicalNAValue;                                    \
                } else {                                                       \
                    res = *INTEGER(lhs) op * REAL(rhs) ? R_TrueValue           \
                                                       : R_FalseValue;         \
                }                                                              \
                break;                                                         \
            }                                                                  \
        }                                                                      \
        BINOP_FALLBACK(#op);                                                   \
    } while (false)

SEXP seq_int(int n1, int n2) {
    int n = n1 <= n2 ? n2 - n1 + 1 : n1 - n2 + 1;
    SEXP ans = Rf_allocVector(INTSXP, n);
    int* data = INTEGER(ans);
    int64_t current = n1;
    int64_t end = n2;
    if (current <= end) {
        while (current <= end)
            *data++ = current++;
    } else {
        while (current >= end)
            *data++ = current--;
    }
    return ans;
}

bool isMissing(SEXP symbol, SEXP environment, Code* code, Opcode* pc) {
    SEXP val = R_findVarLocInFrame(environment, symbol).cell;
    if (val == NULL) {
        if (code)
            Rf_errorcall(getSrcAt(code, pc - 1, globalContext()),
                         "'missing' can only be used for arguments");
        else
            Rf_errorcall(R_NilValue,
                         "'missing' can only be used for arguments");
    }

    if (MISSING(val) || CAR(val) == R_MissingArg)
        return true;

    val = CAR(val);
    if (TYPEOF(val) != PROMSXP)
        return false;

    val = findRootPromise(val);
    auto sym = getSymbolIfTrivialPromise(val);
    if (!sym) {
        return false;
    } else {
        if (sym == R_MissingArg)
            return true;
        if (auto le = LazyEnvironment::check(val->u.promsxp.env)) {
            return le->isMissing(sym);
        }
        return R_isMissing(sym, PRENV(val));
    }
}

#pragma GCC diagnostic push
#pragma GCC diagnostic ignored "-Wcast-align"

// This happens since enabling -fno-exceptions, but the error message is
// terrible, can't find out where in the evalRirCode function
#pragma GCC diagnostic ignored "-Wstrict-overflow"

/*
 * This function takes some deopt metadata and stack frame contents on the
 * interpreter stack. It first recursively reconstructs a context for each
 * inlined frame, bottom up. This means either reuse the already existing
 * context, or synthesize a new one. Then the frames are executed (in the
 * deoptimized version), top down. At the end we long-jump out of the outermost
 * context and thus return from the R function that triggered this deopt
 * routine.
 */
void deoptFramesWithContext(InterpreterInstance* ctx,
                            const CallContext* callCtxt,
                            DeoptMetadata* deoptData, SEXP sysparent,
                            size_t pos, size_t stackHeight,
                            RCNTXT* currentContext) {
    size_t excessStack = stackHeight;

    const FrameInfo& f = deoptData->frames[pos];
    stackHeight -= f.stackSize + 1;
    SEXP deoptEnv = ostack_at(ctx, stackHeight);
    auto code = f.code;
    code->registerInvocation();

    bool outermostFrame = pos == deoptData->numFrames - 1;
    bool innermostFrame = pos == 0;
    bool inPromise = f.inPromise;

    if (outermostFrame)
        startDeoptimizing();

    if (auto le = LazyEnvironment::check(deoptEnv)) {
        if (le->materialized())
            deoptEnv = le->materialized();
    }

    RCNTXT fake;
    RCNTXT* cntxt;
    if (inPromise) {
        cntxt = currentContext;
    } else {
        RCNTXT* originalCntxt = findFunctionContextFor(deoptEnv);
        if (originalCntxt) {
            cntxt = originalCntxt;
        } else {
            // NOTE: this assert triggers if we can't find the context of the
            // current function. Usually the reason is that a wrong environment
            // is stored in the context.
            assert(!outermostFrame && "Cannot find outermost function context");
            // If the inlinee had no context, we need to synthesize one
            // TODO: need to add ast and closure to the deopt metadata to create
            // a complete context
            cntxt = &fake;
            initClosureContext(R_NilValue, cntxt, deoptEnv, sysparent,
                               FRAME(sysparent), R_NilValue);
        }
    }

    if (auto le = LazyEnvironment::check(deoptEnv)) {
        assert(!le->materialized());
        deoptEnv = materialize(deoptEnv);
        cntxt->cloenv = deoptEnv;
    }
    assert(TYPEOF(deoptEnv) == ENVSXP);

#pragma GCC diagnostic push
#pragma GCC diagnostic ignored "-Wunused-variable"
    auto frameBaseSize = ostack_length(ctx) - excessStack;
#pragma GCC diagnostic pop

    auto trampoline = [&]() {
        // 1. Set up our (outer) context
        //
        // The inlinees need to be bound to a new trampoline, or they could
        // long-jump out of this deopt routine into the inlineContextTrampoline.
        // The outermost frame is the caller, not an inlinee, thus we need not
        // change its context.
        if (!outermostFrame && !inPromise) {
            // The longjump is initialized, when we are still reconstructing
            // the frames. But if we restart from here, we need to remove
            // all the extra stuff from the stack used for reconstruction.
            cntxt->nodestack = ostack_cell_at(ctx, excessStack - 1);
            if ((SETJMP(cntxt->cjmpbuf))) {
                assert((size_t)ostack_length(ctx) == frameBaseSize);
                if (R_ReturnedValue == R_RestartToken) {
                    cntxt->callflag = CTXT_RETURN; /* turn restart off */
                    R_ReturnedValue = R_NilValue;  /* remove restart token */
                    return evalRirCode(code, ctx, cntxt->cloenv, callCtxt);
                } else {
                    return R_ReturnedValue;
                }
            }
        }

        // 2. Execute the inner frames
        if (!innermostFrame) {
            deoptFramesWithContext(ctx, callCtxt, deoptData, deoptEnv, pos - 1,
                                   stackHeight, cntxt);
        }

        // 3. Execute our frame
        //
        // This wrapper consumes the environment from the deopt metadata and the
        // result of the previous frame.
        assert((size_t)ostack_length(ctx) ==
               frameBaseSize + f.stackSize + (innermostFrame ? 1 : 2));
        SEXP res = nullptr;
        if (!innermostFrame)
            res = ostack_pop(ctx);
        assert(
            ostack_top() == deoptEnv ||
            (LazyEnvironment::check(ostack_top()) &&
             LazyEnvironment::check(ostack_top())->materialized() == deoptEnv));
        ostack_pop(ctx);
        if (!innermostFrame)
            ostack_push(ctx, res);
        if (inPromise) {
            SEXP p = createPromise(code, deoptEnv);
            PROTECT(p);
            auto r = evaluatePromise(p, ctx, f.pc);
            UNPROTECT(1);
            return r;
        }
        return evalRirCode(code, ctx, cntxt->cloenv, callCtxt, f.pc, nullptr);
    };

    SEXP res = trampoline();
    assert((size_t)ostack_length(ctx) == frameBaseSize);

    if (!outermostFrame) {
        if (!inPromise)
            endClosureContext(cntxt, res);
    } else {
        // Deopt in promise is only possible if the promise is not the outermost
        // frame. The reason is that the promise does not have a context
        // associated and we can therefore not jump out of deoptimized promise
        // evaluation. Therefore promises should only occur in inner frames
        // during deoptimization.
        assert(!inPromise);
        endDeoptimizing();
        assert(findFunctionContextFor(deoptEnv) == cntxt);
        // long-jump out of all the inlined contexts
        Rf_findcontext(CTXT_BROWSER | CTXT_FUNCTION, cntxt->cloenv, res);
        assert(false);
    }

    ostack_push(ctx, res);
}

size_t expandDotDotDotCallArgs(InterpreterInstance* ctx, size_t n,
                               Immediate* names_, SEXP env, bool explicitDots) {
    std::vector<SEXP> args;
    std::vector<SEXP> names;
    bool hasNames = false;
    for (size_t i = 0; i < n; ++i) {
        auto arg = ostack_at(ctx, n - i - 1);
        auto name = cp_pool_at(ctx, names_[i]);
        if (name != R_DotsSymbol) {
            args.push_back(arg);
            names.push_back(name);
            if (name != R_NilValue)
                hasNames = true;
        } else {
            SEXP ellipsis = arg;
            if (ellipsis == R_DotsSymbol)
                ellipsis = Rf_findVar(R_DotsSymbol, env);

            if (TYPEOF(ellipsis) == PROMSXP)
                ellipsis = evaluatePromise(ellipsis, ctx);

            if (TYPEOF(ellipsis) == DOTSXP) {
                while (ellipsis != R_NilValue) {
                    auto arg = CAR(ellipsis);
                    if (TYPEOF(arg) == LANGSXP || TYPEOF(arg) == SYMSXP)
                        arg = Rf_mkPROMISE(arg, env);
                    args.push_back(arg);
                    names.push_back(TAG(ellipsis));
                    if (TAG(ellipsis) != R_NilValue)
                        hasNames = true;
                    ellipsis = CDR(ellipsis);
                }
            } else if (ellipsis == R_MissingArg) {
                // empty ... occurring in the middle of an argument list needs
                // to be explicit, since pir optimized functions expect it that
                // way.
                if (explicitDots) {
                    args.push_back(R_MissingArg);
                    names.push_back(R_NilValue);
                }
            } else if (ellipsis == R_NilValue) {
            } else {
                Rf_PrintValue(ellipsis);
                assert(ellipsis == R_UnboundValue);
            }
        }
    }
    if (hasNames) {
        SEXP namesStore =
            Rf_allocVector(RAWSXP, sizeof(Immediate) * names.size());
        ostack_popn(ctx, n);
        ostack_push(ctx, namesStore);
        {
            Immediate* nstore = (Immediate*)DATAPTR(namesStore);
            for (const auto& n : names) {
                *nstore = Pool::insert(n);
                nstore++;
            }
        }
    } else {
        ostack_popn(ctx, n);
        ostack_push(ctx, R_NilValue);
    }

    for (const auto& a : args)
        ostack_push(ctx, a);
    return args.size();
}

bool isColonFastcase(SEXP lhs, SEXP rhs) {
    // In order for the fastcase 2 conditions must be met:
    // - Either lhs or rhs must not be factors
    // - rhs must not be coerced to INT_MIN or INT_MAX (because we expect lhs >
    // rhs or lhs < rhs). To ensure this:
    //   - lhs must not be a number which gets coerced into an integer
    //   (implying, it can't be a real/complex which is integral)
    //   - rhs must not be a number which gets coerced into INT_MIN or INT_MAX
    //   (implying, it can't be the real/complex representation of INT_MIN or
    //   INT_MAX)
    if (inherits(lhs, "factor") && inherits(rhs, "factor"))
        return false;

    // TODO(o):
    // I don't like this part of the condition. It prevents us from constant
    // folding the colonEffects instruction. Can we do this differently?
    if (XLENGTH(lhs) == 0 || XLENGTH(rhs) == 0)
        return true;

    switch (TYPEOF(lhs)) {
    case INTSXP:
    case LGLSXP:
        break;
    case REALSXP:
        if (!doubleCanBeCastedToInteger(*REAL(lhs)))
            return true;
        break;
    case CPLXSXP:
        if (!doubleCanBeCastedToInteger(COMPLEX(lhs)->r))
            return true;
        break;
    default:
        break;
    }

    // This is the case where LHS might be an INTSXP
    int coerced = 0;
    switch (TYPEOF(rhs)) {
    case INTSXP:
    case LGLSXP:
        coerced = *INTEGER(rhs);
        break;
    case REALSXP:
        if (!doubleCanBeCastedToInteger(*REAL(rhs)))
            return false;
        coerced = (int)*REAL(rhs);
        break;
    case CPLXSXP:
        if (!doubleCanBeCastedToInteger(COMPLEX(rhs)->r))
            return false;
        coerced = (int)COMPLEX(rhs)->r;
        break;
    default:
        return true;
    }
    return coerced != INT_MAX;
}

bool doubleCanBeCastedToInteger(double n) {
    double intpart;
    return n > ((double)INT_MIN - 1) && n < ((double)INT_MAX + 1) &&
           std::modf(n, &intpart) == 0.0;
}

// int because the llvm backend represents bools as int
int colonInputEffects(SEXP lhs, SEXP rhs, unsigned srcIdx) {
    auto getSrc = [&]() { return src_pool_at(globalContext(), srcIdx); };

    // 1. decide fastcase
    bool fastcase = isColonFastcase(lhs, rhs);

    // 2. in fastcase, run type error effects
    if (fastcase) {
        int lhsLen = Rf_length(lhs);
        int rhsLen = Rf_length(rhs);
        if (lhsLen == 0 || rhsLen == 0)
            Rf_errorcall(getSrc(), "argument of length 0");
        if (lhsLen > 1)
            Rf_warningcall(getSrc(),
                           ngettext("numerical expression has %d element: "
                                    "only the first used",
                                    "numerical expression has %d elements: "
                                    "only the first used",
                                    (int)lhsLen),
                           (int)lhsLen);
        if (rhsLen > 1)
            Rf_warningcall(getSrc(),
                           ngettext("numerical expression has %d element: "
                                    "only the first used",
                                    "numerical expression has %d elements: "
                                    "only the first used",
                                    (int)rhsLen),
                           (int)rhsLen);
    }

    return fastcase;
}

SEXP colonCastLhs(SEXP lhs) {
    double lhsNum = Rf_asReal(lhs);

    if (std::isnan(lhsNum)) {
        Rf_error("NA/NaN argument");
    }
    SEXP result = doubleCanBeCastedToInteger(lhsNum)
                      ? Rf_ScalarInteger((int)lhsNum)
                      : Rf_ScalarReal(lhsNum);
    return result;
}

SEXP colonCastRhs(SEXP newLhs, SEXP rhs) {
    double newLhsNum = Rf_asReal(newLhs);
    double rhsNum = Rf_asReal(rhs);

    if (std::isnan(rhsNum)) {
        Rf_error("NA/NaN argument");
    }
    double newRhsNum = (newLhsNum <= rhsNum)
                           ? (newLhsNum + floor(rhsNum - newLhsNum) + 1)
                           : (newLhsNum - floor(newLhsNum - rhsNum) - 1);
    // nan RHS - should've went to slowcase
    assert(TYPEOF(newLhs) != INTSXP ||
           (newRhsNum >= INT_MIN && newRhsNum <= INT_MAX));
    SEXP result = (TYPEOF(newLhs) == INTSXP) ? Rf_ScalarInteger((int)newRhsNum)
                                             : Rf_ScalarReal(newRhsNum);
    return result;
}

SEXP evalRirCode(Code* c, InterpreterInstance* ctx, SEXP env,
                 const CallContext* callCtxt, Opcode* initialPC,
                 BindingCache* cache) {
    assert(env != symbol::delayedEnv || (callCtxt != nullptr));

    checkUserInterrupt();
    assert((!initialPC || !c->nativeCode) && "Cannot jump into native code");
    if (c->nativeCode) {
        return c->nativeCode(c, callCtxt ? (void*)callCtxt->stackArgs : nullptr,
                             env, callCtxt ? callCtxt->callee : nullptr);
    }

#ifdef THREADED_CODE
    static void* opAddr[static_cast<uint8_t>(Opcode::num_of)] = {
#define DEF_INSTR(name, ...) (__extension__ && op_##name),
#include "ir/insns.h"
#undef DEF_INSTR
    };
#endif

    assert(c->info.magic == CODE_MAGIC);

    BindingCache* bindingCache;
    if (cache) {
        bindingCache = cache;
    } else {
        bindingCache = (BindingCache*)(alloca(sizeof(BindingCache) +
                                              sizeof(BindingCacheEntry) *
                                                  c->bindingCacheSize));
        bindingCache->length = c->bindingCacheSize;
        // Optimized functions explicitly manage the cache
        if (env != symbol::delayedEnv) {
            clearCache(bindingCache);
#ifdef DEBUG_ENV_ALLOC
            Measuring::countEvent("env allocated");
#endif
        }
    }

    // make sure there is enough room on the stack
    // there is some slack of 5 to make sure the call instruction can store
    // some intermediate values on the stack
    ostack_ensureSize(ctx, c->stackLength + 5);

    Opcode* pc;

    if (initialPC) {
        pc = initialPC;
    } else {
        R_Visible = TRUE;
        pc = c->code();
    }
    SEXP res;

    // This is used in loads for recording if the loaded value was a promise
    // and if it was forced. Looks at the next instruction, if it's a force,
    // marks how this load behaved.
    auto recordForceBehavior = [&](SEXP s) {
        // Bail if this load not recorded or we are in already optimized code
        if (*pc != Opcode::record_type_)
            return;

        ObservedValues::StateBeforeLastForce state =
            ObservedValues::StateBeforeLastForce::unknown;
        if (TYPEOF(s) != PROMSXP)
            state = ObservedValues::StateBeforeLastForce::value;
        else if (PRVALUE(s) != R_UnboundValue)
            state = ObservedValues::StateBeforeLastForce::evaluatedPromise;
        else
            state = ObservedValues::StateBeforeLastForce::promise;

        ObservedValues* feedback = (ObservedValues*)(pc + 1);
        if (feedback->stateBeforeLastForce < state)
            feedback->stateBeforeLastForce = state;
    };

    // main loop
    BEGIN_MACHINE {

        INSTRUCTION(invalid_) assert(false && "wrong or unimplemented opcode");

        INSTRUCTION(nop_) NEXT();

        INSTRUCTION(clear_binding_cache_) {
            size_t start = readImmediate();
            advanceImmediate();
            size_t len = readImmediate();
            advanceImmediate();
            if (len) {
                SLOWASSERT(start + len <= bindingCache->length);
                memset(&bindingCache->entry[start], 0,
                       sizeof(BindingCacheEntry) * len);
            }
            NEXT();
        }

        INSTRUCTION(ldfun_) {
            SEXP sym = readConst(ctx, readImmediate());
            advanceImmediate();
            res = Rf_findFun(sym, env);

            // TODO something should happen here
            if (res == R_UnboundValue)
                assert(false && "Unbound var");
            if (res == R_MissingArg)
                assert(false && "Missing argument");

            switch (TYPEOF(res)) {
            case CLOSXP:
                // Prevent recompilation loops in lapply and similar
                if (sym != symbol::FUN)
                    jit(res, sym, ctx);
                break;
            case SPECIALSXP:
            case BUILTINSXP:
                // special and builtin functions are ok
                break;
            default:
                Rf_error("attempt to apply non-function");
            }
            ostack_push(ctx, res);
            NEXT();
        }

        INSTRUCTION(ldvar_for_update_) {
            Immediate id = readImmediate();
            advanceImmediate();
            assert(!LazyEnvironment::check(env));
            R_varloc_t loc = R_findVarLocInFrame(env, cp_pool_at(ctx, id));
            bool isLocal = !R_VARLOC_IS_NULL(loc);
            SEXP res = nullptr;

            if (isLocal && CAR(loc.cell) != R_UnboundValue) {
                res = CAR(loc.cell);
            } else {
                SEXP sym = cp_pool_at(ctx, id);
                res = Rf_findVar(sym, ENCLOS(env));
            }

            if (res == R_UnboundValue) {
                SEXP sym = cp_pool_at(ctx, id);
                Rf_error("object \"%s\" not found", CHAR(PRINTNAME(sym)));
            } else if (res == R_MissingArg) {
                SEXP sym = cp_pool_at(ctx, id);
                Rf_error("argument \"%s\" is missing, with no default",
                         CHAR(PRINTNAME(sym)));
            }

            // if promise, evaluate & return
            recordForceBehavior(res);
            if (TYPEOF(res) == PROMSXP)
                res = evaluatePromise(res, ctx);

            if (res != R_NilValue) {
                if (isLocal)
                    ENSURE_NAMED(res);
                else if (NAMED(res) < 2)
                    SET_NAMED(res, 2);
            }

            ostack_push(ctx, res);
            NEXT();
        }

        INSTRUCTION(ldvar_for_update_cache_) {
            Immediate id = readImmediate();
            advanceImmediate();
            Immediate cacheIndex = readImmediate();
            advanceImmediate();
            assert(!LazyEnvironment::check(env));
            SEXP loc = getCellFromCache(env, id, cacheIndex, ctx, bindingCache);
            bool isLocal = loc;
            SEXP res = nullptr;

            if (isLocal && CAR(loc) != R_UnboundValue) {
                res = CAR(loc);
            } else {
                SEXP sym = cp_pool_at(ctx, id);
                res = Rf_findVar(sym, ENCLOS(env));
            }

            if (res == R_UnboundValue) {
                SEXP sym = cp_pool_at(ctx, id);
                Rf_error("object \"%s\" not found", CHAR(PRINTNAME(sym)));
            } else if (res == R_MissingArg) {
                SEXP sym = cp_pool_at(ctx, id);
                Rf_error("argument \"%s\" is missing, with no default",
                         CHAR(PRINTNAME(sym)));
            }

            // if promise, evaluate & return
            recordForceBehavior(res);
            if (TYPEOF(res) == PROMSXP)
                res = evaluatePromise(res, ctx);

            if (res != R_NilValue) {
                if (isLocal)
                    ENSURE_NAMED(res);
                else if (NAMED(res) < 2)
                    SET_NAMED(res, 2);
            }

            ostack_push(ctx, res);
            NEXT();
        }

        INSTRUCTION(ldvar_) {
            SEXP sym = readConst(ctx, readImmediate());
            advanceImmediate();
            assert(!LazyEnvironment::check(env));
            res = Rf_findVar(sym, env);
            R_Visible = TRUE;

            recordForceBehavior(res);

            if (res == R_UnboundValue) {
                Rf_error("object \"%s\" not found", CHAR(PRINTNAME(sym)));
            } else if (res == R_MissingArg) {
                Rf_error("argument \"%s\" is missing, with no default",
                         CHAR(PRINTNAME(sym)));
            } else if (TYPEOF(res) == PROMSXP) {
                // if promise, evaluate & return
                res = evaluatePromise(res, ctx);
            }

            if (res != R_NilValue)
                ENSURE_NAMED(res);

            ostack_push(ctx, res);
            NEXT();
        }

        INSTRUCTION(ldvar_cached_) {
            Immediate id = readImmediate();
            advanceImmediate();
            Immediate cacheIndex = readImmediate();
            advanceImmediate();
            assert(!LazyEnvironment::check(env));
            res = cachedGetVar(env, id, cacheIndex, ctx, bindingCache);
            R_Visible = TRUE;

            if (res == R_UnboundValue) {
                SEXP sym = cp_pool_at(ctx, id);
                Rf_error("object \"%s\" not found", CHAR(PRINTNAME(sym)));
            } else if (res == R_MissingArg) {
                SEXP sym = cp_pool_at(ctx, id);
                Rf_error("argument \"%s\" is missing, with no default",
                         CHAR(PRINTNAME(sym)));
            }

            // if promise, evaluate & return
            recordForceBehavior(res);
            if (TYPEOF(res) == PROMSXP)
                res = evaluatePromise(res, ctx);

            if (res != R_NilValue)
                ENSURE_NAMED(res);

            ostack_push(ctx, res);
            NEXT();
        }

        INSTRUCTION(ldvar_super_) {
            SEXP sym = readConst(ctx, readImmediate());
            advanceImmediate();
            assert(!LazyEnvironment::check(env));
            res = Rf_findVar(sym, ENCLOS(env));

            if (res == R_UnboundValue) {
                Rf_error("object \"%s\" not found", CHAR(PRINTNAME(sym)));
            } else if (res == R_MissingArg) {
                Rf_error("argument \"%s\" is missing, with no default",
                         CHAR(PRINTNAME(sym)));
            }

            // if promise, evaluate & return
            recordForceBehavior(res);
            if (TYPEOF(res) == PROMSXP)
                res = evaluatePromise(res, ctx);

            if (res != R_NilValue)
                ENSURE_NAMED(res);

            ostack_push(ctx, res);
            NEXT();
        }

        INSTRUCTION(ldddvar_) {
            SEXP sym = readConst(ctx, readImmediate());
            advanceImmediate();
            res = Rf_ddfindVar(sym, env);

            if (res == R_UnboundValue) {
                Rf_error("object \"%s\" not found", CHAR(PRINTNAME(sym)));
            } else if (res == R_MissingArg) {
                Rf_error("argument \"%s\" is missing, with no default",
                         CHAR(PRINTNAME(sym)));
            }

            // if promise, evaluate & return
            recordForceBehavior(res);
            if (TYPEOF(res) == PROMSXP)
                res = evaluatePromise(res, ctx);

            if (res != R_NilValue)
                ENSURE_NAMED(res);

            ostack_push(ctx, res);
            NEXT();
        }

        INSTRUCTION(stvar_) {
            SEXP sym = readConst(ctx, readImmediate());
            advanceImmediate();
            SLOWASSERT(TYPEOF(sym) == SYMSXP);
            SEXP val = ostack_top(ctx);

            assert(!LazyEnvironment::check(env));

            rirDefineVarWrapper(sym, val, env);
            ostack_pop(ctx);
            NEXT();
        }

        INSTRUCTION(stvar_cached_) {
            Immediate id = readImmediate();
            advanceImmediate();
            Immediate cacheIndex = readImmediate();
            advanceImmediate();
            SEXP val = ostack_pop(ctx);

            assert(!LazyEnvironment::check(env));

            cachedSetVar(val, env, id, cacheIndex, ctx, bindingCache);
            NEXT();
        }

        INSTRUCTION(stvar_super_) {
            SEXP sym = readConst(ctx, readImmediate());
            advanceImmediate();
            SLOWASSERT(TYPEOF(sym) == SYMSXP);
            SEXP val = ostack_pop(ctx);
            auto le = LazyEnvironment::check(env);
            assert(!le || !le->materialized());
            SEXP superEnv;
            if (le)
                superEnv = le->getParent();
            else
                superEnv = ENCLOS(env);
            rirSetVarWrapper(sym, val, superEnv);
            NEXT();
        }

        INSTRUCTION(record_call_) {
            ObservedCallees* feedback = (ObservedCallees*)pc;
            SEXP callee = ostack_top(ctx);
            feedback->record(c, callee);
            pc += sizeof(ObservedCallees);
            NEXT();
        }

        INSTRUCTION(record_test_) {
            ObservedTest* feedback = (ObservedTest*)pc;
            SEXP t = ostack_top(ctx);
            feedback->record(t);
            pc += sizeof(ObservedTest);
            NEXT();
        }

        INSTRUCTION(record_type_) {
            ObservedValues* feedback = (ObservedValues*)pc;
            SEXP t = ostack_top(ctx);
            feedback->record(t);
            pc += sizeof(ObservedValues);
            NEXT();
        }

        INSTRUCTION(call_) {
#ifdef ENABLE_SLOWASSERT
            auto lll = ostack_length(ctx);
            int ttt = R_PPStackTop;
#endif

            // Stack contains [callee, arg1, ..., argn]
            Immediate n = readImmediate();
            advanceImmediate();
            size_t ast = readImmediate();
            advanceImmediate();
            Context given(pc);
            pc += sizeof(Context);

            CallContext call(ArglistOrder::NOT_REORDERED, c, ostack_at(ctx, n),
                             n, ast, ostack_cell_at(ctx, (long)n - 1), env,
                             given, ctx);
            res = doCall(call, ctx);
            ostack_popn(ctx, call.passedArgs + 1);
            ostack_push(ctx, res);

            SLOWASSERT(ttt == R_PPStackTop);
            SLOWASSERT(lll - call.suppliedArgs == (unsigned)ostack_length(ctx));
            NEXT();
        }

        INSTRUCTION(named_call_) {
#ifdef ENABLE_SLOWASSERT
            auto lll = ostack_length(ctx);
            int ttt = R_PPStackTop;
#endif

            // Stack contains [callee, arg1, ..., argn]
            Immediate n = readImmediate();
            advanceImmediate();
            size_t ast = readImmediate();
            advanceImmediate();
            Context given(pc);
            pc += sizeof(Context);
            auto names = (Immediate*)pc;
            advanceImmediateN(n);
            CallContext call(ArglistOrder::NOT_REORDERED, c, ostack_at(ctx, n),
                             n, ast, ostack_cell_at(ctx, (long)n - 1), names,
                             env, given, ctx);
            res = doCall(call, ctx);
            ostack_popn(ctx, call.passedArgs + 1);
            ostack_push(ctx, res);

            SLOWASSERT(ttt == R_PPStackTop);
            SLOWASSERT(lll - call.suppliedArgs == (unsigned)ostack_length(ctx));
            NEXT();
        }

        INSTRUCTION(call_dots_) {
#ifdef ENABLE_SLOWASSERT
            int ttt = R_PPStackTop;
#endif

            // Stack contains [callee, arg1, ..., argn]
            Immediate n = readImmediate();
            advanceImmediate();
            size_t ast = readImmediate();
            advanceImmediate();
            Context given(pc);
            pc += sizeof(Context);
            auto names_ = (Immediate*)pc;
            advanceImmediateN(n);

            SEXP callee = ostack_at(ctx, n);
            Immediate* names = names_;
            int pushed = 0;
            if (TYPEOF(callee) != SPECIALSXP) {
                n = expandDotDotDotCallArgs(
                    ctx, n, names_, env,
                    given.includes(Assumption::StaticallyArgmatched));
                auto namesStore = ostack_at(ctx, n);
                if (namesStore == R_NilValue)
                    names = nullptr;
                else
                    names = (Immediate*)DATAPTR(namesStore);
                pushed = 1;
            }
            CallContext call(ArglistOrder::NOT_REORDERED, c, callee, n, ast,
                             ostack_cell_at(ctx, (long)n - 1), names, env,
                             given, ctx);
            res = doCall(call, ctx);
            ostack_popn(ctx, call.passedArgs + 1 + pushed);
            ostack_push(ctx, res);

            SLOWASSERT(ttt == R_PPStackTop);
            NEXT();
        }

        INSTRUCTION(call_builtin_) {
#ifdef ENABLE_SLOWASSERT
            auto lll = ostack_length(ctx);
            int ttt = R_PPStackTop;
#endif

            // Stack contains [arg1, ..., argn], callee is immediate
            Immediate n = readImmediate();
            advanceImmediate();
            Immediate ast = readImmediate();
            advanceImmediate();
            SEXP callee = cp_pool_at(ctx, readImmediate());
            advanceImmediate();
            CallContext call(ArglistOrder::NOT_REORDERED, c, callee, n, ast,
                             ostack_cell_at(ctx, (long)n - 1), env, Context(),
                             ctx);
            res = builtinCall(call, ctx);
            ostack_popn(ctx, call.passedArgs);
            ostack_push(ctx, res);

            SLOWASSERT(ttt == R_PPStackTop);
            SLOWASSERT(lll - call.suppliedArgs + 1 ==
                       (unsigned)ostack_length(ctx));
            NEXT();
        }

        INSTRUCTION(close_) {
            SEXP srcref = ostack_at(ctx, 0);
            SEXP body = ostack_at(ctx, 1);
            SEXP formals = ostack_at(ctx, 2);
            res = Rf_allocSExp(CLOSXP);
            assert(DispatchTable::check(body));
            SET_FORMALS(res, formals);
            SET_BODY(res, body);
            SET_CLOENV(res, env);
            Rf_setAttrib(res, symbol::srcref, srcref);
            ostack_popn(ctx, 3);
            ostack_push(ctx, res);
            NEXT();
        }

        INSTRUCTION(check_closure_) {
            SEXP val = ostack_top(ctx);

            switch (TYPEOF(val)) {
            case CLOSXP:
                jit(val, R_NilValue, ctx);
                break;
            case SPECIALSXP:
            case BUILTINSXP:
                // builtins and specials are fine
                // TODO for now - we might be fancier here later
                break;
            default:
                Rf_error("attempt to apply non-function");
            }
            NEXT();
        }

        INSTRUCTION(mk_eager_promise_) {
            Immediate id = readImmediate();
            advanceImmediate();
            SEXP prom = Rf_mkPROMISE(c->getPromise(id)->container(), env);
            SEXP val = ostack_pop(ctx);
            assert(TYPEOF(val) != PROMSXP);
            ENSURE_NAMEDMAX(val);
            SET_PRVALUE(prom, val);
            ostack_push(ctx, prom);
            NEXT();
        }

        INSTRUCTION(mk_promise_) {
            Immediate id = readImmediate();
            advanceImmediate();
            SEXP prom = Rf_mkPROMISE(c->getPromise(id)->container(), env);
            ostack_push(ctx, prom);
            NEXT();
        }

        INSTRUCTION(force_) {
            if (TYPEOF(ostack_top(ctx)) == PROMSXP) {
                SEXP val = ostack_pop(ctx);
                // If the promise is already evaluated then push the value
                // inside the promise onto the stack, otherwise push the value
                // from forcing the promise
                ostack_push(ctx, evaluatePromise(val, ctx));
            }
            NEXT();
        }

        INSTRUCTION(push_) {
            res = readConst(ctx, readImmediate());
            advanceImmediate();
            ostack_push(ctx, res);
            NEXT();
        }

        INSTRUCTION(push_code_) {
            Immediate n = readImmediate();
            advanceImmediate();
            ostack_push(ctx, c->getPromise(n)->container());
            NEXT();
        }

        INSTRUCTION(dup_) {
            ostack_push(ctx, ostack_top(ctx));
            NEXT();
        }

        INSTRUCTION(dup2_) {
            ostack_push(ctx, ostack_at(ctx, 1));
            ostack_push(ctx, ostack_at(ctx, 1));
            NEXT();
        }

        INSTRUCTION(pop_) {
            ostack_pop(ctx);
            NEXT();
        }

        INSTRUCTION(popn_) {
            Immediate i = readImmediate();
            advanceImmediate();
            ostack_popn(ctx, i);
            NEXT();
        }

        INSTRUCTION(swap_) {
            SEXP lhs = ostack_pop(ctx);
            SEXP rhs = ostack_pop(ctx);
            ostack_push(ctx, lhs);
            ostack_push(ctx, rhs);
            NEXT();
        }

        INSTRUCTION(put_) {
            Immediate i = readImmediate();
            advanceImmediate();
            R_bcstack_t* pos = ostack_cell_at(ctx, 0);
            SEXP val = pos->u.sxpval;
            while (i--) {
                pos->u.sxpval = (pos - 1)->u.sxpval;
                pos--;
            }
            pos->u.sxpval = val;
            NEXT();
        }

        INSTRUCTION(pick_) {
            Immediate i = readImmediate();
            advanceImmediate();
            R_bcstack_t* pos = ostack_cell_at(ctx, i);
            SEXP val = pos->u.sxpval;
            while (i--) {
                pos->u.sxpval = (pos + 1)->u.sxpval;
                pos++;
            }
            pos->u.sxpval = val;
            NEXT();
        }

        INSTRUCTION(pull_) {
            Immediate i = readImmediate();
            advanceImmediate();
            SEXP val = ostack_at(ctx, i);
            ostack_push(ctx, val);
            NEXT();
        }

        INSTRUCTION(add_) {
            SEXP lhs = ostack_at(ctx, 1);
            SEXP rhs = ostack_at(ctx, 0);
            DO_BINOP(+, Binop::PLUSOP);
            NEXT();
        }

        INSTRUCTION(uplus_) {
            SEXP val = ostack_at(ctx, 0);
            DO_UNOP(+, Unop::PLUSOP);
            NEXT();
        }

        INSTRUCTION(inc_) {
            SEXP val = ostack_top(ctx);
            SLOWASSERT(TYPEOF(val) == INTSXP);
            if (MAYBE_REFERENCED(val)) {
                int i = INTEGER(val)[0];
                ostack_pop(ctx);
                SEXP n = Rf_allocVector(INTSXP, 1);
                INTEGER(n)[0] = i + 1;
                ostack_push(ctx, n);
            } else {
                INTEGER(val)[0]++;
            }
            NEXT();
        }

        INSTRUCTION(sub_) {
            SEXP lhs = ostack_at(ctx, 1);
            SEXP rhs = ostack_at(ctx, 0);
            DO_BINOP(-, Binop::MINUSOP);
            NEXT();
        }

        INSTRUCTION(uminus_) {
            SEXP val = ostack_at(ctx, 0);
            DO_UNOP(-, Unop::MINUSOP);
            NEXT();
        }

        INSTRUCTION(mul_) {
            SEXP lhs = ostack_at(ctx, 1);
            SEXP rhs = ostack_at(ctx, 0);
            DO_BINOP(*, Binop::TIMESOP);
            NEXT();
        }

        INSTRUCTION(div_) {
            SEXP lhs = ostack_at(ctx, 1);
            SEXP rhs = ostack_at(ctx, 0);

            if (IS_SIMPLE_SCALAR(lhs, REALSXP) &&
                IS_SIMPLE_SCALAR(rhs, REALSXP)) {
                double real_res =
                    (*REAL(lhs) == NA_REAL || *REAL(rhs) == NA_REAL)
                        ? NA_REAL
                        : *REAL(lhs) / *REAL(rhs);
                STORE_BINOP(REALSXP, 0, real_res);
            } else if (IS_SIMPLE_SCALAR(lhs, REALSXP) &&
                       IS_SIMPLE_SCALAR(rhs, INTSXP)) {
                double real_res;
                int r = *INTEGER(rhs);
                if (*REAL(lhs) == NA_REAL || r == NA_INTEGER)
                    real_res = NA_REAL;
                else
                    real_res = *REAL(lhs) / (double)r;
                STORE_BINOP(REALSXP, 0, real_res);
            } else if (IS_SIMPLE_SCALAR(lhs, INTSXP) &&
                       IS_SIMPLE_SCALAR(rhs, REALSXP)) {
                double real_res;
                int l = *INTEGER(lhs);
                if (l == NA_INTEGER || *REAL(rhs) == NA_REAL)
                    real_res = NA_REAL;
                else
                    real_res = (double)l / *REAL(rhs);
                STORE_BINOP(REALSXP, 0, real_res);
            } else if (IS_SIMPLE_SCALAR(lhs, INTSXP) &&
                       IS_SIMPLE_SCALAR(rhs, INTSXP)) {
                double real_res;
                int l = *INTEGER(lhs);
                int r = *INTEGER(rhs);
                if (l == NA_INTEGER || r == NA_INTEGER)
                    real_res = NA_REAL;
                else
                    real_res = (double)l / (double)r;
                STORE_BINOP(REALSXP, 0, real_res);
            } else {
                BINOP_FALLBACK("/");
                ostack_popn(ctx, 2);
                ostack_push(ctx, res);
            }
            NEXT();
        }

        INSTRUCTION(idiv_) {
            SEXP lhs = ostack_at(ctx, 1);
            SEXP rhs = ostack_at(ctx, 0);

            if (IS_SIMPLE_SCALAR(lhs, REALSXP) &&
                IS_SIMPLE_SCALAR(rhs, REALSXP)) {
                double real_res = myfloor(*REAL(lhs), *REAL(rhs));
                STORE_BINOP(REALSXP, 0, real_res);
            } else if (IS_SIMPLE_SCALAR(lhs, REALSXP) &&
                       IS_SIMPLE_SCALAR(rhs, INTSXP)) {
                double real_res = myfloor(*REAL(lhs), (double)*INTEGER(rhs));
                STORE_BINOP(REALSXP, 0, real_res);
            } else if (IS_SIMPLE_SCALAR(lhs, INTSXP) &&
                       IS_SIMPLE_SCALAR(rhs, REALSXP)) {
                double real_res = myfloor((double)*INTEGER(lhs), *REAL(rhs));
                STORE_BINOP(REALSXP, 0, real_res);
            } else if (IS_SIMPLE_SCALAR(lhs, INTSXP) &&
                       IS_SIMPLE_SCALAR(rhs, INTSXP)) {
                int int_res;
                int l = *INTEGER(lhs);
                int r = *INTEGER(rhs);
                /* This had x %/% 0 == 0 prior to 2.14.1, but
                   it seems conventionally to be undefined */
                if (l == NA_INTEGER || r == NA_INTEGER || r == 0)
                    int_res = NA_INTEGER;
                else
                    int_res = (int)floor((double)l / (double)r);
                STORE_BINOP(INTSXP, int_res, 0);
            } else {
                BINOP_FALLBACK("%/%");
                ostack_popn(ctx, 2);
                ostack_push(ctx, res);
            }
            NEXT();
        }

        INSTRUCTION(mod_) {
            SEXP lhs = ostack_at(ctx, 1);
            SEXP rhs = ostack_at(ctx, 0);

            if (IS_SIMPLE_SCALAR(lhs, REALSXP) &&
                IS_SIMPLE_SCALAR(rhs, REALSXP)) {
                double real_res = myfmod(*REAL(lhs), *REAL(rhs));
                STORE_BINOP(REALSXP, 0, real_res);
            } else if (IS_SIMPLE_SCALAR(lhs, REALSXP) &&
                       IS_SIMPLE_SCALAR(rhs, INTSXP)) {
                double real_res = myfmod(*REAL(lhs), (double)*INTEGER(rhs));
                STORE_BINOP(REALSXP, 0, real_res);
            } else if (IS_SIMPLE_SCALAR(lhs, INTSXP) &&
                       IS_SIMPLE_SCALAR(rhs, REALSXP)) {
                double real_res = myfmod((double)*INTEGER(lhs), *REAL(rhs));
                STORE_BINOP(REALSXP, 0, real_res);
            } else if (IS_SIMPLE_SCALAR(lhs, INTSXP) &&
                       IS_SIMPLE_SCALAR(rhs, INTSXP)) {
                int int_res;
                int l = *INTEGER(lhs);
                int r = *INTEGER(rhs);
                if (l == NA_INTEGER || r == NA_INTEGER || r == 0) {
                    int_res = NA_INTEGER;
                } else {
                    int_res = (l >= 0 && r > 0)
                                  ? l % r
                                  : (int)myfmod((double)l, (double)r);
                }
                STORE_BINOP(INTSXP, int_res, 0);
            } else {
                BINOP_FALLBACK("%%");
                ostack_popn(ctx, 2);
                ostack_push(ctx, res);
            }
            NEXT();
        }

        INSTRUCTION(pow_) {
            SEXP lhs = ostack_at(ctx, 1);
            SEXP rhs = ostack_at(ctx, 0);
            BINOP_FALLBACK("^");
            ostack_popn(ctx, 2);
            ostack_push(ctx, res);
            NEXT();
        }

        INSTRUCTION(lt_) {
            SEXP lhs = ostack_at(ctx, 1);
            SEXP rhs = ostack_at(ctx, 0);
            DO_RELOP(<);
            ostack_popn(ctx, 2);
            ostack_push(ctx, res);
            NEXT();
        }

        INSTRUCTION(gt_) {
            SEXP lhs = ostack_at(ctx, 1);
            SEXP rhs = ostack_at(ctx, 0);
            DO_RELOP(>);
            ostack_popn(ctx, 2);
            ostack_push(ctx, res);
            NEXT();
        }

        INSTRUCTION(le_) {
            SEXP lhs = ostack_at(ctx, 1);
            SEXP rhs = ostack_at(ctx, 0);
            DO_RELOP(<=);
            ostack_popn(ctx, 2);
            ostack_push(ctx, res);
            NEXT();
        }

        INSTRUCTION(ge_) {
            SEXP lhs = ostack_at(ctx, 1);
            SEXP rhs = ostack_at(ctx, 0);
            DO_RELOP(>=);
            ostack_popn(ctx, 2);
            ostack_push(ctx, res);
            NEXT();
        }

        INSTRUCTION(eq_) {
            SEXP lhs = ostack_at(ctx, 1);
            SEXP rhs = ostack_at(ctx, 0);
            DO_RELOP(==);
            ostack_popn(ctx, 2);
            ostack_push(ctx, res);
            NEXT();
        }

        INSTRUCTION(identical_noforce_) {
            SEXP rhs = ostack_pop(ctx);
            SEXP lhs = ostack_pop(ctx);
            // This instruction does not force, but we should still compare
            // the actual promise value if it is already forced.
            // Especially important since all the inlined functions are probably
            // behind lazy loading stub promises.
            if (TYPEOF(rhs) == PROMSXP && PRVALUE(rhs) != R_UnboundValue)
                rhs = PRVALUE(rhs);
            if (TYPEOF(lhs) == PROMSXP && PRVALUE(lhs) != R_UnboundValue)
                lhs = PRVALUE(lhs);
            // Special case for closures: (level 1) deep compare with body
            // expression instead of body object, to ensure that a compiled
            // closure is equal to the uncompiled one
            if (lhs != rhs && TYPEOF(lhs) == CLOSXP && TYPEOF(rhs) == CLOSXP &&
                CLOENV(lhs) == CLOENV(rhs) && FORMALS(lhs) == FORMALS(rhs) &&
                BODY_EXPR(lhs) == BODY_EXPR(rhs))
                ostack_push(ctx, R_TrueValue);
            else
                ostack_push(ctx, rhs == lhs ? R_TrueValue : R_FalseValue);

            NEXT();
        }

        INSTRUCTION(ne_) {
            assert(R_PPStackTop >= 0);
            SEXP lhs = ostack_at(ctx, 1);
            SEXP rhs = ostack_at(ctx, 0);
            DO_RELOP(!=);
            ostack_popn(ctx, 2);
            ostack_push(ctx, res);
            NEXT();
        }

        INSTRUCTION(not_) {
            SEXP val = ostack_at(ctx, 0);

            if (IS_SIMPLE_SCALAR(val, LGLSXP)) {
                if (*LOGICAL(val) == NA_LOGICAL) {
                    res = R_LogicalNAValue;
                } else {
                    res = *LOGICAL(val) == 0 ? R_TrueValue : R_FalseValue;
                }
            } else if (IS_SIMPLE_SCALAR(val, REALSXP)) {
                if (*REAL(val) == NA_REAL) {
                    res = R_LogicalNAValue;
                } else {
                    res = *REAL(val) == 0.0 ? R_TrueValue : R_FalseValue;
                }
            } else if (IS_SIMPLE_SCALAR(val, INTSXP)) {
                if (*INTEGER(val) == NA_INTEGER) {
                    res = R_LogicalNAValue;
                } else {
                    res = *INTEGER(val) == 0 ? R_TrueValue : R_FalseValue;
                }
            } else {
                UNOP_FALLBACK("!");
            }

            ostack_popn(ctx, 1);
            ostack_push(ctx, res);
            NEXT();
        }

        INSTRUCTION(lgl_or_) {
            SEXP s2 = ostack_pop(ctx);
            SEXP s1 = ostack_pop(ctx);
            assert(TYPEOF(s2) == LGLSXP);
            assert(TYPEOF(s1) == LGLSXP);
            int x2 = XLENGTH(s2) == 0 ? NA_LOGICAL : LOGICAL(s2)[0];
            int x1 = XLENGTH(s1) == 0 ? NA_LOGICAL : LOGICAL(s1)[0];
            assert(x1 == 1 || x1 == 0 || x1 == NA_LOGICAL);
            assert(x2 == 1 || x2 == 0 || x2 == NA_LOGICAL);
            if (x1 == 1 || x2 == 1)
                ostack_push(ctx, R_TrueValue);
            else if (x1 == 0 && x2 == 0)
                ostack_push(ctx, R_FalseValue);
            else
                ostack_push(ctx, R_LogicalNAValue);
            NEXT();
        }

        INSTRUCTION(lgl_and_) {
            SEXP s2 = ostack_pop(ctx);
            SEXP s1 = ostack_pop(ctx);
            assert(TYPEOF(s2) == LGLSXP);
            assert(TYPEOF(s1) == LGLSXP);
            int x2 = XLENGTH(s2) == 0 ? NA_LOGICAL : LOGICAL(s2)[0];
            int x1 = XLENGTH(s1) == 0 ? NA_LOGICAL : LOGICAL(s1)[0];
            assert(x1 == 1 || x1 == 0 || x1 == NA_LOGICAL);
            assert(x2 == 1 || x2 == 0 || x2 == NA_LOGICAL);
            if (x1 == 1 && x2 == 1)
                ostack_push(ctx, R_TrueValue);
            else if (x1 == 0 || x2 == 0)
                ostack_push(ctx, R_FalseValue);
            else
                ostack_push(ctx, R_LogicalNAValue);
            NEXT();
        }

        INSTRUCTION(aslogical_) {
            SEXP val = ostack_top(ctx);
            // TODO
            // 1. currently aslogical_ is used for &&, || only, and this checking
            //    is to mimic the behavior of builtin &&, ||. Technically asLogical
            //    is less strict than this.
            // 2. the error message also doesn't suggest which argument is wrong, or
            //    which boolean operation it was. To achieve the exact behavior, one
            //    could potentially compile this check in `ir/Compiler.cpp`
            if (!Rf_isNumber(val)) {
                SEXP call = getSrcAt(c, pc - 1, ctx);
                Rf_errorcall(call, "argument has the wrong type for && or ||");
            }
            int x1 = Rf_asLogical(val);
            assert(x1 == 1 || x1 == 0 || x1 == NA_LOGICAL);
            res = Rf_ScalarLogical(x1);
            ostack_pop(ctx);
            ostack_push(ctx, res);
            NEXT();
        }

        INSTRUCTION(asbool_) {
            SEXP val = ostack_top(ctx);
            int cond = NA_LOGICAL;
            if (XLENGTH(val) > 1)
                Rf_warningcall(
                    getSrcAt(c, pc - 1, ctx),
                    "the condition has length > 1 and only the first "
                    "element will be used");

            if (XLENGTH(val) > 0) {
                switch (TYPEOF(val)) {
                case LGLSXP:
                    cond = LOGICAL(val)[0];
                    break;
                case INTSXP:
                    cond =
                        INTEGER(val)[0]; // relies on NA_INTEGER == NA_LOGICAL
                    break;
                default:
                    cond = Rf_asLogical(val);
                }
            }

            if (cond == NA_LOGICAL) {
                const char* msg =
                    XLENGTH(val)
                        ? (isLogical(val)
                               ? ("missing value where TRUE/FALSE needed")
                               : ("argument is not interpretable as logical"))
                        : ("argument is of length zero");
                Rf_errorcall(getSrcAt(c, pc - 1, ctx), msg);
            }

            ostack_pop(ctx);
            ostack_push(ctx, cond ? R_TrueValue : R_FalseValue);
            NEXT();
        }

        INSTRUCTION(colon_input_effects_) {
            SEXP lhs = ostack_at(ctx, 1);
            SEXP rhs = ostack_at(ctx, 0);

            bool fastcase = colonInputEffects(lhs, rhs, 0);
            ostack_push(ctx, fastcase ? R_TrueValue : R_FalseValue);

            NEXT();
        }

        INSTRUCTION(colon_cast_lhs_) {
            SEXP lhs = ostack_pop(ctx);
            SEXP newLhs = colonCastLhs(lhs);
            ostack_push(ctx, newLhs);
            NEXT();
        }

        INSTRUCTION(colon_cast_rhs_) {
            SEXP rhs = ostack_pop(ctx);
            SEXP newLhs = ostack_top(ctx);
            SEXP newRhs = colonCastRhs(newLhs, rhs);
            ostack_push(ctx, newRhs);
            NEXT();
        }

        INSTRUCTION(asast_) {
            SEXP val = ostack_pop(ctx);
            assert(TYPEOF(val) == PROMSXP);
            res = PRCODE(val);
            // if the code is EXTERNALSXP then it is rir Code object, get its
            // ast
            if (TYPEOF(res) == EXTERNALSXP)
                res = cp_pool_at(ctx, Code::unpack(res)->src);
            // otherwise return whatever we had, make sure we do not see
            // bytecode
            assert(TYPEOF(res) != BCODESXP);
            ostack_push(ctx, res);
            NEXT();
        }

        INSTRUCTION(is_) {
            SEXP val = ostack_pop(ctx);
            Immediate type = readImmediate();
            advanceImmediate();
            bool res = false;
            switch ((BC::RirTypecheck)type) {
            case BC::RirTypecheck::isNILSXP:
            case BC::RirTypecheck::isLGLSXP:
            case BC::RirTypecheck::isREALSXP:
            case BC::RirTypecheck::isSTRSXP:
            case BC::RirTypecheck::isINTSXP:
            case BC::RirTypecheck::isCPLXSXP:
            case BC::RirTypecheck::isRAWSXP:
            case BC::RirTypecheck::isEXPRSXP:
                res = TYPEOF(val) == type;
                break;

            case BC::RirTypecheck::isVECSXP:
                res = TYPEOF(val) == VECSXP || TYPEOF(val) == LISTSXP;
                break;

            case BC::RirTypecheck::isLISTSXP:
                res = TYPEOF(val) == LISTSXP || TYPEOF(val) == NILSXP;
                break;
            case BC::RirTypecheck::isNonObject:
                res = !isObject(val);
                break;
            case BC::RirTypecheck::isFactor:
                res = TYPEOF(val) == INTSXP && inherits(val, "factor");
                break;
            case BC::RirTypecheck::isVector:
                res = Rf_isVector(val);
                break;
#ifdef ENABLE_SLOWASSERT
            default:
                assert(false);
                res = false;
                break;
#endif
            }
            ostack_push(ctx, res ? R_TrueValue : R_FalseValue);
            NEXT();
        }

        INSTRUCTION(missing_) {
            SEXP sym = readConst(ctx, readImmediate());
            advanceImmediate();
            SLOWASSERT(TYPEOF(sym) == SYMSXP);
            SLOWASSERT(!DDVAL(sym));
            assert(env);
            ostack_push(ctx, isMissing(sym, env, c, pc) ? R_TrueValue
                                                        : R_FalseValue);
            NEXT();
        }

        INSTRUCTION(brtrue_) {
            JumpOffset offset = readJumpOffset();
            advanceJump();
            if (ostack_pop(ctx) == R_TrueValue) {
                checkUserInterrupt();
                pc += offset;
            }
            PC_BOUNDSCHECK(pc, c);
            NEXT();
        }

        INSTRUCTION(brfalse_) {
            JumpOffset offset = readJumpOffset();
            advanceJump();
            if (ostack_pop(ctx) == R_FalseValue) {
                checkUserInterrupt();
                pc += offset;
            }
            PC_BOUNDSCHECK(pc, c);
            NEXT();
        }

        INSTRUCTION(br_) {
            JumpOffset offset = readJumpOffset();
            advanceJump();
            checkUserInterrupt();
            pc += offset;
            PC_BOUNDSCHECK(pc, c);
            NEXT();
        }

        INSTRUCTION(extract1_1_) {
            SEXP val = ostack_at(ctx, 1);
            SEXP idx = ostack_at(ctx, 0);

            SEXP args = CONS_NR(val, CONS_NR(idx, R_NilValue));
            ostack_push(ctx, args);

            if (isObject(val)) {
                SEXP call = getSrcForCall(c, pc - 1, ctx);
                res = dispatchApply(call, val, args, symbol::Bracket, env, ctx);
                if (!res) {
                    forceAll(args, ctx);
                    res =
                        do_subset_dflt(R_NilValue, symbol::Bracket, args, env);
                }
            } else {
                forceAll(args, ctx);
                res = do_subset_dflt(R_NilValue, symbol::Bracket, args, env);
            }

            ostack_popn(ctx, 3);

            ostack_push(ctx, res);
            NEXT();
        }

        INSTRUCTION(extract1_2_) {
            SEXP val = ostack_at(ctx, 2);
            SEXP idx = ostack_at(ctx, 1);
            SEXP idx2 = ostack_at(ctx, 0);

            SEXP args = CONS_NR(val, CONS_NR(idx, CONS_NR(idx2, R_NilValue)));
            ostack_push(ctx, args);

            if (isObject(val)) {
                SEXP call = getSrcForCall(c, pc - 1, ctx);
                res = dispatchApply(call, val, args, symbol::Bracket, env, ctx);
                if (!res) {
                    forceAll(args, ctx);
                    res =
                        do_subset_dflt(R_NilValue, symbol::Bracket, args, env);
                }
            } else {
                forceAll(args, ctx);
                res = do_subset_dflt(R_NilValue, symbol::Bracket, args, env);
            }

            ostack_popn(ctx, 4);

            ostack_push(ctx, res);
            NEXT();
        }

        INSTRUCTION(extract1_3_) {
            SEXP val = ostack_at(ctx, 3);
            SEXP idx = ostack_at(ctx, 2);
            SEXP idx2 = ostack_at(ctx, 1);
            SEXP idx3 = ostack_at(ctx, 0);

            SEXP args = CONS_NR(
                val, CONS_NR(idx, CONS_NR(idx2, CONS_NR(idx3, R_NilValue))));
            ostack_push(ctx, args);

            if (isObject(val)) {
                SEXP call = getSrcForCall(c, pc - 1, ctx);
                res = dispatchApply(call, val, args, symbol::Bracket, env, ctx);
                if (!res) {
                    forceAll(args, ctx);
                    res =
                        do_subset_dflt(R_NilValue, symbol::Bracket, args, env);
                }
            } else {
                forceAll(args, ctx);
                res = do_subset_dflt(R_NilValue, symbol::Bracket, args, env);
            }

            ostack_popn(ctx, 5);

            ostack_push(ctx, res);
            NEXT();
        }

        INSTRUCTION(extract2_1_) {
            SEXP val = ostack_at(ctx, 1);
            SEXP idx = ostack_at(ctx, 0);
            int i = -1;

            if (ATTRIB(val) != R_NilValue || ATTRIB(idx) != R_NilValue)
                goto fallback;

            switch (TYPEOF(idx)) {
            case REALSXP:
                if (STDVEC_LENGTH(idx) != 1 || *REAL(idx) == NA_REAL)
                    goto fallback;
                i = (int)*REAL(idx) - 1;
                break;
            case INTSXP:
                if (STDVEC_LENGTH(idx) != 1 || *INTEGER(idx) == NA_INTEGER)
                    goto fallback;
                i = *INTEGER(idx) - 1;
                break;
            case LGLSXP:
                if (STDVEC_LENGTH(idx) != 1 || *LOGICAL(idx) == NA_LOGICAL)
                    goto fallback;
                i = (int)*LOGICAL(idx) - 1;
                break;
            default:
                goto fallback;
            }

            if (i >= XLENGTH(val) || i < 0)
                goto fallback;

            switch (TYPEOF(val)) {

#define SIMPLECASE(vectype, vecaccess)                                         \
    case vectype: {                                                            \
        if (XLENGTH(val) == 1 && NO_REFERENCES(val)) {                         \
            res = val;                                                         \
        } else {                                                               \
            res = Rf_allocVector(vectype, 1);                                  \
            vecaccess(res)[0] = vecaccess(val)[i];                             \
        }                                                                      \
        break;                                                                 \
    }

                SIMPLECASE(REALSXP, REAL);
                SIMPLECASE(INTSXP, INTEGER);
                SIMPLECASE(LGLSXP, LOGICAL);
#undef SIMPLECASE

            case VECSXP: {
                res = VECTOR_ELT(val, i);
                ENSURE_NAMED(res);
                break;
            }

            default:
                goto fallback;
            }

            ostack_popn(ctx, 2);
            ostack_push(ctx, res);
            R_Visible = (Rboolean) true;
            NEXT();

        // ---------
        fallback : {
            SEXP args = CONS_NR(val, CONS_NR(idx, R_NilValue));
            ostack_push(ctx, args);
            if (isObject(val)) {
                SEXP call = getSrcAt(c, pc - 1, ctx);
                res = dispatchApply(call, val, args, symbol::DoubleBracket, env,
                                    ctx);
                if (!res) {
                    forceAll(args, ctx);
                    res =
                        do_subset2_dflt(call, symbol::DoubleBracket, args, env);
                }
            } else {
                forceAll(args, ctx);
                res = do_subset2_dflt(R_NilValue, symbol::DoubleBracket, args,
                                      env);
            }
            ostack_popn(ctx, 3);

            ostack_push(ctx, res);
            NEXT();
        }
        }

        INSTRUCTION(extract2_2_) {
            SEXP val = ostack_at(ctx, 2);
            SEXP idx = ostack_at(ctx, 1);
            SEXP idx2 = ostack_at(ctx, 0);

            SEXP args = CONS_NR(val, CONS_NR(idx, CONS_NR(idx2, R_NilValue)));
            ostack_push(ctx, args);

            if (isObject(val)) {
                SEXP call = getSrcForCall(c, pc - 1, ctx);
                res = dispatchApply(call, val, args, symbol::DoubleBracket, env,
                                    ctx);
                if (!res) {
                    forceAll(args, ctx);
                    res =
                        do_subset2_dflt(call, symbol::DoubleBracket, args, env);
                }
            } else {
                forceAll(args, ctx);
                res = do_subset2_dflt(R_NilValue, symbol::DoubleBracket, args,
                                      env);
            }
            ostack_popn(ctx, 4);

            ostack_push(ctx, res);
            NEXT();
        }

        INSTRUCTION(subassign1_1_) {
            SEXP idx = ostack_at(ctx, 0);
            SEXP vec = ostack_at(ctx, 1);
            SEXP val = ostack_at(ctx, 2);

            // Destructively modifies TOS, even if the refcount is 1. This is
            // intended, to avoid copying. Care need to be taken if `vec` is
            // used multiple times as a temporary.
            if (MAYBE_SHARED(vec)) {
                vec = Rf_shallow_duplicate(vec);
                ostack_set(ctx, 1, vec);
            }

            SEXP args = CONS_NR(vec, CONS_NR(idx, CONS_NR(val, R_NilValue)));
            SET_TAG(CDDR(args), symbol::value);
            PROTECT(args);

            res = nullptr;
            SEXP call = getSrcForCall(c, pc - 1, ctx);
            RCNTXT assignContext;
            Rf_begincontext(&assignContext, CTXT_RETURN, call, env, ENCLOS(env),
                            args, symbol::AssignBracket);
            if (isObject(vec)) {
                res = dispatchApply(call, vec, args, symbol::AssignBracket, env,
                                    ctx);
            }
            if (!res) {
                res = do_subassign_dflt(call, symbol::AssignBracket, args, env);
                // We duplicated the vector above, and there is a stvar
                // following
                SET_NAMED(res, 0);
            }
            Rf_endcontext(&assignContext);
            ostack_popn(ctx, 3);
            UNPROTECT(1);

            ostack_push(ctx, res);
            NEXT();
        }

        INSTRUCTION(subassign1_2_) {
            SEXP idx2 = ostack_at(ctx, 0);
            SEXP idx1 = ostack_at(ctx, 1);
            SEXP mtx = ostack_at(ctx, 2);
            SEXP val = ostack_at(ctx, 3);

            // Destructively modifies TOS, even if the refcount is 1. This is
            // intended, to avoid copying. Care need to be taken if `vec` is
            // used multiple times as a temporary.
            if (MAYBE_SHARED(mtx)) {
                mtx = Rf_shallow_duplicate(mtx);
                ostack_set(ctx, 2, mtx);
            }

            SEXP args = CONS_NR(
                mtx, CONS_NR(idx1, CONS_NR(idx2, CONS_NR(val, R_NilValue))));
            SET_TAG(CDDDR(args), symbol::value);
            PROTECT(args);

            res = nullptr;
            SEXP call = getSrcForCall(c, pc - 1, ctx);
            RCNTXT assignContext;
            Rf_begincontext(&assignContext, CTXT_RETURN, call, env, ENCLOS(env),
                            args, symbol::AssignBracket);
            if (isObject(mtx)) {
                res = dispatchApply(call, mtx, args, symbol::AssignBracket, env,
                                    ctx);
            }

            if (!res) {
                res = do_subassign_dflt(call, symbol::AssignBracket, args, env);
                // We duplicated the matrix above, and there is a stvar
                // following
                SET_NAMED(res, 0);
            }
            Rf_endcontext(&assignContext);
            ostack_popn(ctx, 4);
            UNPROTECT(1);

            ostack_push(ctx, res);
            NEXT();
        }

        INSTRUCTION(subassign1_3_) {
            SEXP idx3 = ostack_at(ctx, 0);
            SEXP idx2 = ostack_at(ctx, 1);
            SEXP idx1 = ostack_at(ctx, 2);
            SEXP mtx = ostack_at(ctx, 3);
            SEXP val = ostack_at(ctx, 4);

            // Destructively modifies TOS, even if the refcount is 1. This is
            // intended, to avoid copying. Care need to be taken if `vec` is
            // used multiple times as a temporary.
            if (MAYBE_SHARED(mtx)) {
                mtx = Rf_shallow_duplicate(mtx);
                ostack_set(ctx, 2, mtx);
            }

            SEXP args = CONS_NR(
                mtx, CONS_NR(idx1,
                             CONS_NR(idx2,
                                     CONS_NR(idx3, CONS_NR(val, R_NilValue)))));
            SET_TAG(CDDDR(args), symbol::value);
            PROTECT(args);

            res = nullptr;
            SEXP call = getSrcForCall(c, pc - 1, ctx);
            RCNTXT assignContext;
            Rf_begincontext(&assignContext, CTXT_RETURN, call, env, ENCLOS(env),
                            args, symbol::AssignBracket);
            if (isObject(mtx)) {
                res = dispatchApply(call, mtx, args, symbol::AssignBracket, env,
                                    ctx);
            }

            if (!res) {
                res = do_subassign_dflt(call, symbol::AssignBracket, args, env);
                // We duplicated the matrix above, and there is a stvar
                // following
                SET_NAMED(res, 0);
            }
            Rf_endcontext(&assignContext);
            ostack_popn(ctx, 5);
            UNPROTECT(1);

            ostack_push(ctx, res);
            NEXT();
        }

        INSTRUCTION(subassign2_1_) {
            SEXP idx = ostack_at(ctx, 0);
            SEXP vec = ostack_at(ctx, 1);
            SEXP val = ostack_at(ctx, 2);

            // Fast case
            if (NOT_SHARED(vec) && !isObject(vec)) {
                SEXPTYPE vectorT = TYPEOF(vec);
                SEXPTYPE valT = TYPEOF(val);
                SEXPTYPE idxT = TYPEOF(idx);

                // Fast case only if
                // 1. index is numerical and scalar
                // 2. vector is real and shape of value fits into real
                //      or vector is int and shape of value is int
                //      or vector is generic
                // 3. value fits into one cell of the vector
                if ((idxT == INTSXP || idxT == REALSXP) &&
                    (XLENGTH(idx) == 1) && // 1
                    ((vectorT == REALSXP &&
                      (valT == REALSXP || valT == INTSXP)) || // 2
                     (vectorT == INTSXP && (valT == INTSXP)) ||
                     (vectorT == VECSXP)) &&
                    (XLENGTH(val) == 1 || vectorT == VECSXP)) { // 3

                    int idx_ = -1;

                    if (idxT == REALSXP) {
                        if (*REAL(idx) != NA_REAL)
                            idx_ = (int)*REAL(idx) - 1;
                    } else {
                        if (*INTEGER(idx) != NA_INTEGER)
                            idx_ = *INTEGER(idx) - 1;
                    }

                    if (idx_ >= 0 && idx_ < XLENGTH(vec)) {
                        switch (vectorT) {
                        case REALSXP: {
                            double realRes = 0;
                            if (valT == REALSXP) {
                                realRes = *REAL(val);
                            } else {
                                if (*INTEGER(val) == NA_INTEGER) {
                                    realRes = R_NaN;
                                } else {
                                    realRes = (double)*INTEGER(val);
                                }
                            }
                            REAL(vec)[idx_] = realRes;
                            break;
                        }
                        case INTSXP:
                            INTEGER(vec)[idx_] = *INTEGER(val);
                            break;
                        case VECSXP:
                            // Avoid recursive vectors
                            if (val == vec)
                                val = Rf_shallow_duplicate(val);
                            SET_VECTOR_ELT(vec, idx_, val);
                            break;
                        }
                        ostack_popn(ctx, 3);

                        ostack_push(ctx, vec);
                        NEXT();
                    }
                }
            }

            // Destructively modifies TOS, even if the refcount is 1. This is
            // intended, to avoid copying. Care need to be taken if `vec` is
            // used multiple times as a temporary.
            if (MAYBE_SHARED(vec)) {
                vec = Rf_shallow_duplicate(vec);
                ostack_set(ctx, 1, vec);
            }

            SEXP args = CONS_NR(vec, CONS_NR(idx, CONS_NR(val, R_NilValue)));
            SET_TAG(CDDR(args), symbol::value);
            PROTECT(args);

            res = nullptr;
            SEXP call = getSrcForCall(c, pc - 1, ctx);

            RCNTXT assignContext;
            Rf_begincontext(&assignContext, CTXT_RETURN, call, env, ENCLOS(env),
                            args, symbol::AssignDoubleBracket);
            if (isObject(vec)) {
                res = dispatchApply(call, vec, args,
                                    symbol::AssignDoubleBracket, env, ctx);
            }

            if (!res) {
                res = do_subassign2_dflt(call, symbol::AssignDoubleBracket,
                                         args, env);
                // We duplicated the vector above, and there is a stvar
                // following
                SET_NAMED(res, 0);
            }
            Rf_endcontext(&assignContext);
            ostack_popn(ctx, 3);
            UNPROTECT(1);

            ostack_push(ctx, res);
            NEXT();
        }

        INSTRUCTION(subassign2_2_) {
            SEXP idx2 = ostack_at(ctx, 0);
            SEXP idx1 = ostack_at(ctx, 1);
            SEXP mtx = ostack_at(ctx, 2);
            SEXP val = ostack_at(ctx, 3);

            // Fast case
            if (NOT_SHARED(mtx) && !isObject(mtx)) {
                SEXPTYPE matrixT = TYPEOF(mtx);
                SEXPTYPE valT = TYPEOF(val);
                SEXPTYPE idx1T = TYPEOF(idx1);
                SEXPTYPE idx2T = TYPEOF(idx2);

                // Fast case only if
                // 1. index is numerical and scalar
                // 2. matrix is real and shape of value fits into real
                //      or matrix is int and shape of value is int
                //      or matrix is generic
                // 3. value fits into one cell of the matrix
                if ((idx1T == INTSXP || idx1T == REALSXP) &&
                    (XLENGTH(idx1) == 1) && // 1
                    (idx2T == INTSXP || idx2T == REALSXP) &&
                    (XLENGTH(idx2) == 1) &&
                    ((matrixT == REALSXP &&
                      (valT == REALSXP || valT == INTSXP)) || // 2
                     (matrixT == INTSXP && (valT == INTSXP)) ||
                     (matrixT == VECSXP)) &&
                    (XLENGTH(val) == 1 || matrixT == VECSXP)) { // 3

                    int idx1_ = -1;
                    int idx2_ = -1;

                    if (idx1T == REALSXP) {
                        if (*REAL(idx1) != NA_REAL)
                            idx1_ = (int)*REAL(idx1) - 1;
                    } else {
                        if (*INTEGER(idx1) != NA_INTEGER)
                            idx1_ = *INTEGER(idx1) - 1;
                    }

                    if (idx2T == REALSXP) {
                        if (*REAL(idx2) != NA_REAL)
                            idx2_ = (int)*REAL(idx1) - 1;
                    } else {
                        if (*INTEGER(idx2) != NA_INTEGER)
                            idx2_ = *INTEGER(idx2) - 1;
                    }

                    if (idx1_ >= 0 && idx1_ < Rf_nrows(mtx) && idx2_ >= 0 &&
                        idx2_ < Rf_ncols(mtx)) {
                        int idx_ = idx1_ + (idx2_ * Rf_nrows(mtx));
                        SEXPTYPE mtxT = TYPEOF(mtx);
                        switch (mtxT) {
                        case REALSXP:
                            REAL(mtx)
                            [idx_] = valT == REALSXP ? *REAL(val)
                                                     : (double)*INTEGER(val);
                            break;
                        case INTSXP:
                            INTEGER(mtx)[idx_] = *INTEGER(val);
                            break;
                        case VECSXP:
                            // Avoid recursive vectors
                            if (val == mtx)
                                val = Rf_shallow_duplicate(val);
                            SET_VECTOR_ELT(mtx, idx_, val);
                            break;
                        }
                        ostack_popn(ctx, 4);

                        ostack_push(ctx, mtx);
                        NEXT();
                    }
                }
            }

            // Destructively modifies TOS, even if the refcount is 1. This is
            // intended, to avoid copying. Care need to be taken if `vec` is
            // used multiple times as a temporary.
            if (MAYBE_SHARED(mtx)) {
                mtx = Rf_shallow_duplicate(mtx);
                ostack_set(ctx, 2, mtx);
            }

            SEXP args = CONS_NR(
                mtx, CONS_NR(idx1, CONS_NR(idx2, CONS_NR(val, R_NilValue))));
            SET_TAG(CDDDR(args), symbol::value);
            PROTECT(args);

            res = nullptr;
            SEXP call = getSrcForCall(c, pc - 1, ctx);
            RCNTXT assignContext;
            Rf_begincontext(&assignContext, CTXT_RETURN, call, env, ENCLOS(env),
                            args, symbol::AssignDoubleBracket);
            if (isObject(mtx)) {
                res = dispatchApply(call, mtx, args,
                                    symbol::AssignDoubleBracket, env, ctx);
            }

            if (!res) {
                res = do_subassign2_dflt(call, symbol::AssignDoubleBracket,
                                         args, env);
                // We duplicated the matrix above, and there is a stvar
                // following
                SET_NAMED(res, 0);
            }
            Rf_endcontext(&assignContext);
            ostack_popn(ctx, 4);
            UNPROTECT(1);

            ostack_push(ctx, res);
            NEXT();
        }

        INSTRUCTION(guard_fun_) {
            SEXP sym = readConst(ctx, readImmediate());
            advanceImmediate();
            res = readConst(ctx, readImmediate());
            advanceImmediate();
            advanceImmediate();
            if (res != Rf_findFun(sym, env))
                Rf_error("Invalid Callee");
            NEXT();
        }

        INSTRUCTION(colon_) {

            SEXP lhs = ostack_at(ctx, 1);
            SEXP rhs = ostack_at(ctx, 0);
            res = NULL;

            if (IS_SIMPLE_SCALAR(lhs, INTSXP)) {
                int from = *INTEGER(lhs);
                if (IS_SIMPLE_SCALAR(rhs, INTSXP)) {
                    int to = *INTEGER(rhs);
                    if (from != NA_INTEGER && to != NA_INTEGER) {
                        res = seq_int(from, to);
                    }
                } else if (IS_SIMPLE_SCALAR(rhs, REALSXP)) {
                    double to = *REAL(rhs);
                    if (from != NA_INTEGER && to != NA_REAL && R_FINITE(to) &&
                        INT_MIN <= to && INT_MAX >= to && to == (int)to) {
                        res = seq_int(from, (int)to);
                    }
                }
            } else if (IS_SIMPLE_SCALAR(lhs, REALSXP)) {
                double from = *REAL(lhs);
                if (IS_SIMPLE_SCALAR(rhs, INTSXP)) {
                    int to = *INTEGER(rhs);
                    if (from != NA_REAL && to != NA_INTEGER && R_FINITE(from) &&
                        INT_MIN <= from && INT_MAX >= from &&
                        from == (int)from) {
                        res = seq_int((int)from, to);
                    }
                } else if (IS_SIMPLE_SCALAR(rhs, REALSXP)) {
                    double to = *REAL(rhs);
                    if (from != NA_REAL && to != NA_REAL && R_FINITE(from) &&
                        R_FINITE(to) && INT_MIN <= from && INT_MAX >= from &&
                        INT_MIN <= to && INT_MAX >= to && from == (int)from &&
                        to == (int)to) {
                        res = seq_int((int)from, (int)to);
                    }
                }
            }

            if (res != NULL) {
                R_Visible = (Rboolean) true;
            } else {
                BINOP_FALLBACK(":");
            }

            ostack_popn(ctx, 2);
            ostack_push(ctx, res);
            NEXT();
        }

        INSTRUCTION(names_) {
            ostack_push(ctx, Rf_getAttrib(ostack_pop(ctx), R_NamesSymbol));
            NEXT();
        }

        INSTRUCTION(set_names_) {
            SEXP names = ostack_pop(ctx);
            Rf_setAttrib(ostack_top(ctx), R_NamesSymbol, names);
            NEXT();
        }

        INSTRUCTION(xlength_) {
            SEXP len = Rf_allocVector(INTSXP, 1);
            INTEGER(len)[0] = Rf_xlength(ostack_pop(ctx));
            ostack_push(ctx, len);
            NEXT();
        }

        INSTRUCTION(for_seq_size_) {
            SEXP seq = ostack_at(ctx, 0);
            // TODO: we should extract the length just once at the begining of
            // the loop and generally have somthing more clever here...
            SEXP value = Rf_allocVector(INTSXP, 1);
            if (Rf_isVector(seq)) {
                INTEGER(value)[0] = LENGTH(seq);
            } else if (Rf_isList(seq) || isNull(seq)) {
                INTEGER(value)[0] = Rf_length(seq);
            } else {
                Rf_errorcall(R_NilValue, "invalid for() loop sequence");
            }
            // TODO: Even when the for loop sequence is an object, R won't
            // dispatch on it. Since in RIR we use the normals extract2_1
            // BC on it, we would. To prevent this we strip the object
            // flag here. What we should do instead, is use a non-dispatching
            // extract BC.
            if (isObject(seq)) {
                seq = Rf_shallow_duplicate(seq);
                SET_OBJECT(seq, 0);
                ostack_set(ctx, 0, seq);
            }
            ostack_push(ctx, value);
            NEXT();
        }

        INSTRUCTION(visible_) {
            R_Visible = TRUE;
            NEXT();
        }

        INSTRUCTION(invisible_) {
            R_Visible = FALSE;
            NEXT();
        }

        INSTRUCTION(ensure_named_) {
            SEXP val = ostack_top(ctx);
            ENSURE_NAMED(val);
            NEXT();
        }

        INSTRUCTION(set_shared_) {
            SEXP val = ostack_top(ctx);
            if (NAMED(val) < 2)
                SET_NAMED(val, 2);
            NEXT();
        }

        INSTRUCTION(beginloop_) {
            SLOWASSERT(env);
            int offset = readJumpOffset();
            advanceJump();
            loopTrampoline(c, ctx, env, callCtxt, pc, bindingCache);
            pc += offset;
            checkUserInterrupt();
            assert(*pc == Opcode::endloop_);
            advanceOpcode();
            NEXT();
        }

        INSTRUCTION(endloop_) { return loopTrampolineMarker; }

        INSTRUCTION(return_) {
            res = ostack_pop(ctx);
            // this restores stack pointer to the value from the target context
            Rf_findcontext(CTXT_BROWSER | CTXT_FUNCTION, env, res);
            // not reached
            assert(false);
        }

        INSTRUCTION(ret_) { goto eval_done; }

        INSTRUCTION(int3_) {
            asm("int3");
            NEXT();
        }

        INSTRUCTION(printInvocation_) {
            printf("Invocation count: %u\n", c->funInvocationCount);
            NEXT();
        }

        LASTOP;
    }

eval_done:
    return ostack_pop(ctx);
}

#pragma GCC diagnostic pop

SEXP evalRirCodeExtCaller(Code* c, InterpreterInstance* ctx, SEXP env) {
    return evalRirCode(c, ctx, env, nullptr);
}

SEXP evalRirCode(Code* c, InterpreterInstance* ctx, SEXP env,
                 const CallContext* callCtxt) {
    return evalRirCode(c, ctx, env, callCtxt, nullptr, nullptr);
}

SEXP rirApplyClosure(SEXP ast, SEXP op, SEXP arglist, SEXP rho,
                     SEXP suppliedvars) {
    auto ctx = globalContext();

    RList args(arglist);
    size_t nargs = 0;
    std::vector<Immediate> names;
    for (auto arg = args.begin(), end = args.end(); arg != end; ++arg) {
        ostack_push(ctx, *arg);
        if (arg.hasTag()) {
            names.resize(nargs + 1);
            names[nargs] = Pool::insert(arg.tag());
        }
        nargs++;
    }
    if (!names.empty()) {
        names.resize(nargs);
    }
    // Add extra arguments from object dispatching
    if (suppliedvars != R_NilValue) {
        auto extra = RList(suppliedvars);
        for (auto a = extra.begin(); a != extra.end(); ++a) {
            if (a.hasTag()) {
                auto var = Pool::insert(a.tag());
                if (std::find(names.begin(), names.end(), var) == names.end()) {
                    ostack_push(ctx, *a);
                    names.resize(nargs + 1);
                    names[nargs] = var;
                    nargs++;
                }
            }
        }
    }

    CallContext call(ArglistOrder::NOT_REORDERED, nullptr, op, nargs, ast,
                     ostack_cell_at(ctx, nargs - 1),
                     names.empty() ? nullptr : names.data(), rho, Context(),
                     ctx);
    call.arglist = arglist;
    call.safeForceArgs();

    auto res = rirCall(call, ctx);
    ostack_popn(ctx, call.passedArgs);
    return res;
}

SEXP rirEval(SEXP what, SEXP env) {
    assert(TYPEOF(what) == EXTERNALSXP);

    // TODO: do we not need an RCNTXT here?

    if (auto code = Code::check(what)) {
        return evalRirCodeExtCaller(code, globalContext(), env);
    }

    if (auto table = DispatchTable::check(what)) {
        // TODO: add an adapter frame to be able to call something else than
        // the baseline version!
        Function* fun = table->baseline();
        fun->registerInvocation();

        return evalRirCodeExtCaller(fun->body(), globalContext(), env);
    }

    if (auto fun = Function::check(what)) {
        fun->registerInvocation();
        return evalRirCodeExtCaller(fun->body(), globalContext(), env);
    }

    assert(false && "Expected a code object or a dispatch table");
    return nullptr;
}
} // namespace rir<|MERGE_RESOLUTION|>--- conflicted
+++ resolved
@@ -1035,9 +1035,6 @@
     }
     bool needsEnv = fun->signature().envCreation ==
                     FunctionSignature::Environment::CallerProvided;
-<<<<<<< HEAD
-    LazyArglistOnStack lazyPromargs(call.suppliedArgs, call.stackArgs,
-                                    call.ast);
 
     // if (fun->flags.contains(Function::Annotated)) {
     if (table->baseline()->flags.contains(Function::Annotated)) {
@@ -1045,19 +1042,10 @@
         call.depromiseArgs();
     }
 
-    if (call.givenContext.includes(Assumption::StaticallyArgmatched)) {
-        // Currently we cannot recreate the original arglist if we
-        // statically reordered arguments. TODO this needs to be fixed
-        // by remembering the original order.
-        // cppcheck-suppress unreadVariable
-        lazyPromargs.content.wrong = true;
-    }
-=======
     LazyArglistOnStack lazyPromargs(
         call.callId,
         call.caller ? call.caller->arglistOrderContainer() : nullptr,
         call.suppliedArgs, call.stackArgs, call.ast);
->>>>>>> 4595d031
 
     SEXP result;
     if (!needsEnv) {
