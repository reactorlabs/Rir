--- conflicted
+++ resolved
@@ -596,22 +596,11 @@
                     isEager = false;
                 } else if (isObject(PRVALUE(arg.u.sxpval))) {
                     notObj = false;
-<<<<<<< HEAD
-                } else if (arg.u.sxpval == R_MissingArg) {
-                    given.reset(Assumption::NoMissingArguments);
-=======
->>>>>>> bdf0515e
                 }
             } else if (arg.tag == STACK_OBJ_SEXP && isObject(arg.u.sxpval)) {
                 notObj = false;
-<<<<<<< HEAD
-            } else if (arg.tag == STACK_OBJ_SEXP &&
-                       arg.u.sxpval == R_MissingArg) {
-                given.reset(Assumption::NoMissingArguments);
-=======
-            } else if (arg == R_MissingArg) {
+            } else if (arg.tag == STACK_OBJ_SEXP && arg.u.sxpval == R_MissingArg) {
                 given.remove(Assumption::NoExplicitlyMissingArgs);
->>>>>>> bdf0515e
             }
             if (isEager)
                 given.setEager(i);
@@ -691,18 +680,11 @@
 RIR_INLINE void supplyMissingArgs(CallContext& call, const Function* fun) {
     auto signature = fun->signature();
     assert(call.hasStackArgs());
-<<<<<<< HEAD
-    if (signature.nargs() > call.suppliedArgs) {
-        for (size_t i = 0; i < signature.nargs() - call.suppliedArgs; ++i)
-            ostack_push(ctx, sexp_to_stack_obj(R_MissingArg, false));
-        call.passedArgs = signature.nargs();
-=======
     if (signature.expectedNargs() > call.suppliedArgs) {
         for (size_t i = 0; i < signature.expectedNargs() - call.suppliedArgs;
              ++i)
-            ostack_push(ctx, R_MissingArg);
+            ostack_push(ctx, sexp_to_stack_obj(R_MissingArg, false));
         call.passedArgs = signature.expectedNargs();
->>>>>>> bdf0515e
     }
 }
 
@@ -1256,35 +1238,25 @@
         INSTRUCTION(invalid_) assert(false && "wrong or unimplemented opcode");
 
         INSTRUCTION(nop_) NEXT();
-
-<<<<<<< HEAD
-        INSTRUCTION(make_env_) {
+      
+        INSTRUCTION(mk_env_) {
+            size_t n = readImmediate();
+            advanceImmediate();
             R_bcstack_t parent = ostack_pop(ctx);
             assert(stack_obj_sexp_type(parent) == ENVSXP &&
-                   "Non-environment used as environment parent.");
-            SEXP res =
-                Rf_NewEnvironment(R_NilValue, R_NilValue, parent.u.sxpval);
-            ostack_push(ctx, sexp_to_stack_obj(res, true));
-=======
-        INSTRUCTION(mk_env_) {
-            size_t n = readImmediate();
-            advanceImmediate();
-            SEXP parent = ostack_pop(ctx);
-            assert(TYPEOF(parent) == ENVSXP &&
                    "Non-environment used as environment parent.");
             SEXP arglist = R_NilValue;
             auto names = (Immediate*)pc;
             advanceImmediateN(n);
             for (long i = n - 1; i >= 0; --i) {
-                SEXP val = ostack_pop(ctx);
+                SEXP val = stack_obj_to_sexp(ostack_pop(ctx));
                 SEXP name = cp_pool_at(ctx, names[i]);
                 arglist = CONS_NR(val, arglist);
                 SET_TAG(arglist, name);
                 SET_MISSING(arglist, val == R_MissingArg ? 2 : 0);
             }
-            res = Rf_NewEnvironment(R_NilValue, arglist, parent);
-            ostack_push(ctx, res);
->>>>>>> bdf0515e
+            res = Rf_NewEnvironment(R_NilValue, arglist, parent.u.sxpval);
+            ostack_push(ctx, sexp_to_stack_obj(res, true));
             NEXT();
         }
 
@@ -1723,19 +1695,7 @@
             CallContext call(c, callee, n, ast, ostack_cell_at(ctx, n - 1),
                              *env, given, ctx);
             auto fun = Function::unpack(version);
-<<<<<<< HEAD
             SEXP res;
-            if (fun->invocationCount() % 50 != 0 &&
-                matches(call, fun->signature())) {
-                ArgsLazyData lazyArgs = ArgsLazyData(&call, ctx);
-                fun->registerInvocation();
-                supplyMissingArgs(call, fun);
-                res = rirCallTrampoline(call, fun, *env, (SEXP)&lazyArgs,
-                                        call.stackArgs, ctx);
-            } else {
-                // Fallback, the static dispatch failed
-                res = rirCall(call, ctx);
-=======
             addDynamicAssumptionsFromContext(call);
             bool dispatchFail = !matches(call, fun->signature());
             if (fun->invocationCount() % RIR_WARMUP == 0)
@@ -1750,7 +1710,6 @@
                 // Patch inline cache
                 (*(Immediate*)pc) = Pool::insert(fun->container());
                 assert(fun != dt->baseline());
->>>>>>> bdf0515e
             }
             advanceImmediate();
 
@@ -2125,26 +2084,17 @@
         }
 
         INSTRUCTION(lgl_or_) {
-<<<<<<< HEAD
             R_bcstack_t rhs = ostack_pop(ctx);
             R_bcstack_t lhs = ostack_pop(ctx);
 #ifdef USE_TYPED_STACK
-            assert(lhs.tag == STACK_OBJ_LOGICAL &&
-                   rhs.tag == STACK_OBJ_LOGICAL);
-            int x1 = lhs.u.ival;
-            int x2 = rhs.u.ival;
+            assert(stack_obj_sexp_type(lhs) == LGLSXP &&
+                   stack_obj_sexp_type(rhs) == LGLSXP);
+            int x1 = try_stack_obj_to_logical_na(lhs);
+            int x2 = try_stack_obj_to_logical_na(rhs);
 #else
             int x1 = *LOGICAL(lhs.u.sxpval);
             int x2 = *LOGICAL(rhs.u.sxpval);
 #endif
-=======
-            SEXP s2 = ostack_pop(ctx);
-            SEXP s1 = ostack_pop(ctx);
-            assert(TYPEOF(s2) == LGLSXP);
-            assert(TYPEOF(s1) == LGLSXP);
-            int x2 = XLENGTH(s2) == 0 ? NA_LOGICAL : LOGICAL(s2)[0];
-            int x1 = XLENGTH(s1) == 0 ? NA_LOGICAL : LOGICAL(s1)[0];
->>>>>>> bdf0515e
             assert(x1 == 1 || x1 == 0 || x1 == NA_LOGICAL);
             assert(x2 == 1 || x2 == 0 || x2 == NA_LOGICAL);
             int logical_res;
@@ -2160,26 +2110,17 @@
         }
 
         INSTRUCTION(lgl_and_) {
-<<<<<<< HEAD
             R_bcstack_t rhs = ostack_pop(ctx);
             R_bcstack_t lhs = ostack_pop(ctx);
 #ifdef USE_TYPED_STACK
-            assert(lhs.tag == STACK_OBJ_LOGICAL &&
-                   rhs.tag == STACK_OBJ_LOGICAL);
-            int x1 = lhs.u.ival;
-            int x2 = rhs.u.ival;
+            assert(stack_obj_sexp_type(lhs) == LGLSXP &&
+                   stack_obj_sexp_type(rhs) == LGLSXP);
+            int x1 = try_stack_obj_to_logical_na(lhs);
+            int x2 = try_stack_obj_to_logical_na(rhs);
 #else
             int x1 = *LOGICAL(lhs.u.sxpval);
             int x2 = *LOGICAL(rhs.u.sxpval);
 #endif
-=======
-            SEXP s2 = ostack_pop(ctx);
-            SEXP s1 = ostack_pop(ctx);
-            assert(TYPEOF(s2) == LGLSXP);
-            assert(TYPEOF(s1) == LGLSXP);
-            int x2 = XLENGTH(s2) == 0 ? NA_LOGICAL : LOGICAL(s2)[0];
-            int x1 = XLENGTH(s1) == 0 ? NA_LOGICAL : LOGICAL(s1)[0];
->>>>>>> bdf0515e
             assert(x1 == 1 || x1 == 0 || x1 == NA_LOGICAL);
             assert(x2 == 1 || x2 == 0 || x2 == NA_LOGICAL);
             int logical_res;
@@ -2195,7 +2136,6 @@
         }
 
         INSTRUCTION(aslogical_) {
-<<<<<<< HEAD
             R_bcstack_t val = ostack_top(ctx);
             int logical_res;
             switch (val.tag) {
@@ -2217,14 +2157,6 @@
                 assert(false);
             }
             STORE_UNOP(logical_stack_obj(logical_res));
-=======
-            SEXP val = ostack_top(ctx);
-            int x1 = Rf_asLogical(val);
-            assert(x1 == 1 || x1 == 0 || x1 == NA_LOGICAL);
-            res = Rf_ScalarLogical(x1);
-            ostack_pop(ctx);
-            ostack_push(ctx, res);
->>>>>>> bdf0515e
             NEXT();
         }
 
@@ -2838,10 +2770,6 @@
             auto m = (DeoptMetadata*)DATAPTR(r);
             assert(m->numFrames >= 1);
 
-<<<<<<< HEAD
-            for (size_t i = 1; i < m->numFrames; ++i)
-                synthesizeFrames.push_back(&m->frames[i]);
-=======
 #if 0
             size_t pos = 0;
             for (size_t i = 0; i < m->numFrames; ++i) {
@@ -2861,25 +2789,18 @@
                     synthesizeFrames = new std::deque<FrameInfo*>;
                 synthesizeFrames->push_back(&m->frames[i]);
             }
->>>>>>> bdf0515e
 
             FrameInfo& f = m->frames[0];
             pc = f.pc;
             c = f.code;
             c->registerInvocation();
             assert(c->code() <= pc && pc < c->endCode());
-<<<<<<< HEAD
             R_bcstack_t e = ostack_pop(ctx);
             assert(stack_obj_sexp_type(e) == ENVSXP);
             *env = e.u.sxpval;
-=======
-            SEXP e = ostack_pop(ctx);
-            assert(TYPEOF(e) == ENVSXP);
-            *env = e;
             // We need to clear the bindings cache, when we change the
             // environment
             memset(&bindingCache, 0, sizeof(bindingCache));
->>>>>>> bdf0515e
             NEXT();
         }
 
@@ -3129,34 +3050,20 @@
     }
 
 eval_done:
-<<<<<<< HEAD
-    while (!synthesizeFrames.empty()) {
-        FrameInfo* f = synthesizeFrames.front();
-        synthesizeFrames.pop_front();
-        R_bcstack_t res = ostack_pop(ctx);
-        R_bcstack_t e = ostack_pop(ctx);
-        assert(stack_obj_sexp_type(e) == ENVSXP);
-        *env = e.u.sxpval;
-        ostack_push(ctx, res);
-        f->code->registerInvocation();
-        res = evalRirCode(f->code, ctx, env, callCtxt, f->pc);
-        ostack_push(ctx, res);
-=======
     if (synthesizeFrames) {
         while (!synthesizeFrames->empty()) {
-            FrameInfo* f = synthesizeFrames->front();
-            synthesizeFrames->pop_front();
-            SEXP res = ostack_pop(ctx);
-            SEXP e = ostack_pop(ctx);
-            assert(TYPEOF(e) == ENVSXP);
-            *env = e;
+            FrameInfo* f = synthesizeFrames.front();
+            synthesizeFrames.pop_front();
+            R_bcstack_t res = ostack_pop(ctx);
+            R_bcstack_t e = ostack_pop(ctx);
+            assert(stack_obj_sexp_type(e) == ENVSXP);
+            *env = e.u.sxpval;
             ostack_push(ctx, res);
             f->code->registerInvocation();
             res = evalRirCode(f->code, ctx, env, callCtxt, f->pc);
             ostack_push(ctx, res);
         }
         delete synthesizeFrames;
->>>>>>> bdf0515e
     }
     return ostack_pop(ctx);
 }
