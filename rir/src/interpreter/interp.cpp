--- conflicted
+++ resolved
@@ -1531,18 +1531,12 @@
 #pragma GCC diagnostic push
 #pragma GCC diagnostic ignored "-Wcast-align"
 
-<<<<<<< HEAD
-R_bcstack_t evalRirCode(Code* c, Context* ctx, SEXP* env,
-                        const CallContext* callCtxt, Opcode* initialPC,
-                        R_bcstack_t* localsBase = nullptr) {
-=======
 // This happens since enabling -fno-exceptions, but the error message is
 // terrible, can't find out where in the evalRirCode function
 #pragma GCC diagnostic ignored "-Wstrict-overflow"
 
 SEXP evalRirCode(Code* c, Context* ctx, SEXP* env, const CallContext* callCtxt,
                  Opcode* initialPC, R_bcstack_t* localsBase = nullptr) {
->>>>>>> 48cdb383
     assert(*env || (callCtxt != nullptr));
 
     extern int R_PPStackTop;
@@ -2025,11 +2019,7 @@
             advanceImmediate();
             CallContext call(c, callee, n, ast, ostack_cell_at(ctx, n - 1),
                              *env, Assumptions(), ctx);
-<<<<<<< HEAD
-            SEXP res = legacyCall(call, ctx);
-=======
-            res = builtinCall(call, ctx);
->>>>>>> 48cdb383
+            SEXP res = builtinCall(call, ctx); // TODO: Some builtins can return and maybe use unboxed values
             ostack_popn(ctx, call.passedArgs);
             ostack_push(ctx, sexp_to_stack_obj(res, true));
 
