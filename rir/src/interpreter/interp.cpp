--- conflicted
+++ resolved
@@ -573,19 +573,12 @@
                     notObj = false;
                     isEager = false;
                 }
-<<<<<<< HEAD
-            } else if (arg->tag == STACK_OBJ_SEXP && isObject(arg->u.sxpval)) {
-                notObj = false;
             } else if (arg->tag == STACK_OBJ_SEXP &&
                        arg->u.sxpval == R_MissingArg) {
                 given.remove(Assumption::NoExplicitlyMissingArgs);
-=======
-            } else if (arg == R_MissingArg) {
-                given.remove(Assumption::NoExplicitlyMissingArgs);
-            }
-            if (isObject(arg)) {
+            }
+            if (arg->tag == STACK_OBJ_SEXP && isObject(arg->u.sxpval)) {
                 notObj = false;
->>>>>>> 85d02776
             }
             if (isEager)
                 given.setEager(i);
@@ -902,26 +895,6 @@
 
 #define INTEGER_OVERFLOW_WARNING "NAs produced by integer overflow"
 
-static SEXPREC createFakeSEXP(SEXPTYPE t) {
-    SEXPREC res;
-    res.attrib = R_NilValue;
-    res.gengc_next_node = R_NilValue;
-    res.gengc_prev_node = R_NilValue;
-    res.sxpinfo.gcgen = 1;
-    res.sxpinfo.mark = 1;
-    res.sxpinfo.named = 2;
-    res.sxpinfo.type = t;
-    return res;
-}
-
-static SEXPREC createFakeCONS(SEXP cdr) {
-    auto res = createFakeSEXP(LISTSXP);
-    res.u.listsxp.carval = R_NilValue;
-    res.u.listsxp.tagval = R_NilValue;
-    res.u.listsxp.cdrval = cdr;
-    return res;
-}
-
 #define CHECK_INTEGER_OVERFLOW(ans, naflag)                                    \
     do {                                                                       \
         if (naflag) {                                                          \
@@ -932,128 +905,6 @@
         }                                                                      \
     } while (0)
 
-<<<<<<< HEAD
-=======
-#define BINOP_FALLBACK(op)                                                     \
-    do {                                                                       \
-        static SEXP prim = NULL;                                               \
-        static CCODE blt;                                                      \
-        static int flag;                                                       \
-        if (!prim) {                                                           \
-            prim = Rf_findFun(Rf_install(op), R_GlobalEnv);                    \
-            blt = getBuiltin(prim);                                            \
-            flag = getFlag(prim);                                              \
-        }                                                                      \
-                                                                               \
-        if (flag < 2)                                                          \
-            R_Visible = static_cast<Rboolean>(flag != 1);                      \
-        SEXP call = getSrcForCall(c, pc - 1, ctx);                             \
-                                                                               \
-        if (!env || !(isObject(lhs) || isObject(rhs))) {                       \
-            SEXPREC arglist2 = createFakeCONS(R_NilValue);                     \
-            SEXPREC arglist = createFakeCONS(&arglist2);                       \
-            arglist.u.listsxp.carval = lhs;                                    \
-            arglist2.u.listsxp.carval = rhs;                                   \
-            res = blt(call, prim, &arglist, env);                              \
-        } else {                                                               \
-            SEXP arglist = CONS_NR(lhs, CONS_NR(rhs, R_NilValue));             \
-            ostack_push(ctx, arglist);                                         \
-            res = blt(call, prim, arglist, env);                               \
-            ostack_pop(ctx);                                                   \
-        }                                                                      \
-                                                                               \
-        if (flag < 2)                                                          \
-            R_Visible = static_cast<Rboolean>(flag != 1);                      \
-    } while (false)
-
-#define DO_FAST_BINOP(op, op2)                                                 \
-    do {                                                                       \
-        if (IS_SIMPLE_SCALAR(lhs, REALSXP)) {                                  \
-            if (IS_SIMPLE_SCALAR(rhs, REALSXP)) {                              \
-                res_type = REALSXP;                                            \
-                real_res = (*REAL(lhs) == NA_REAL || *REAL(rhs) == NA_REAL)    \
-                               ? NA_REAL                                       \
-                               : *REAL(lhs) op * REAL(rhs);                    \
-            } else if (IS_SIMPLE_SCALAR(rhs, INTSXP)) {                        \
-                res_type = REALSXP;                                            \
-                real_res =                                                     \
-                    (*REAL(lhs) == NA_REAL || *INTEGER(rhs) == NA_INTEGER)     \
-                        ? NA_REAL                                              \
-                        : *REAL(lhs) op * INTEGER(rhs);                        \
-            }                                                                  \
-        } else if (IS_SIMPLE_SCALAR(lhs, INTSXP)) {                            \
-            if (IS_SIMPLE_SCALAR(rhs, INTSXP)) {                               \
-                Rboolean naflag = FALSE;                                       \
-                switch (op2) {                                                 \
-                case PLUSOP:                                                   \
-                    int_res =                                                  \
-                        R_integer_plus(*INTEGER(lhs), *INTEGER(rhs), &naflag); \
-                    break;                                                     \
-                case MINUSOP:                                                  \
-                    int_res = R_integer_minus(*INTEGER(lhs), *INTEGER(rhs),    \
-                                              &naflag);                        \
-                    break;                                                     \
-                case TIMESOP:                                                  \
-                    int_res = R_integer_times(*INTEGER(lhs), *INTEGER(rhs),    \
-                                              &naflag);                        \
-                    break;                                                     \
-                }                                                              \
-                res_type = INTSXP;                                             \
-                CHECK_INTEGER_OVERFLOW(R_NilValue, naflag);                    \
-            } else if (IS_SIMPLE_SCALAR(rhs, REALSXP)) {                       \
-                res_type = REALSXP;                                            \
-                real_res =                                                     \
-                    (*INTEGER(lhs) == NA_INTEGER || *REAL(rhs) == NA_REAL)     \
-                        ? NA_REAL                                              \
-                        : *INTEGER(lhs) op * REAL(rhs);                        \
-            }                                                                  \
-        }                                                                      \
-    } while (false)
-
-#define STORE_BINOP(res_type, int_res, real_res)                               \
-    do {                                                                       \
-        SEXP a = ostack_at(ctx, 0);                                            \
-        SEXP b = ostack_at(ctx, 1);                                            \
-        if (NO_REFERENCES(a)) {                                                \
-            TYPEOF(a) = res_type;                                              \
-            res = a;                                                           \
-            ostack_pop(ctx);                                                   \
-            ostack_at(ctx, 0) = a;                                             \
-        } else if (NO_REFERENCES(b)) {                                         \
-            TYPEOF(b) = res_type;                                              \
-            res = b;                                                           \
-            ostack_pop(ctx);                                                   \
-        } else {                                                               \
-            ostack_pop(ctx);                                                   \
-            ostack_at(ctx, 0) = res = Rf_allocVector(res_type, 1);             \
-        }                                                                      \
-        switch (res_type) {                                                    \
-        case INTSXP:                                                           \
-            INTEGER(res)[0] = int_res;                                         \
-            break;                                                             \
-        case REALSXP:                                                          \
-            REAL(res)[0] = real_res;                                           \
-            break;                                                             \
-        }                                                                      \
-    } while (false)
-
-#define DO_BINOP(op, op2)                                                      \
-    do {                                                                       \
-        int int_res = -1;                                                      \
-        double real_res = -2.0;                                                \
-        int res_type = 0;                                                      \
-        DO_FAST_BINOP(op, op2);                                                \
-        if (res_type) {                                                        \
-            STORE_BINOP(res_type, int_res, real_res);                          \
-            R_Visible = (Rboolean) true;                                       \
-        } else {                                                               \
-            BINOP_FALLBACK(#op);                                               \
-            ostack_pop(ctx);                                                   \
-            ostack_set(ctx, 0, res);                                           \
-        }                                                                      \
-    } while (false)
-
->>>>>>> 85d02776
 static double myfloor(double x1, double x2) {
     double q = x1 / x2, tmp;
 
@@ -1073,123 +924,6 @@
     return tmp - q * x2;
 }
 
-<<<<<<< HEAD
-=======
-static R_INLINE int R_integer_uplus(int x, Rboolean* pnaflag) {
-    if (x == NA_INTEGER)
-        return NA_INTEGER;
-
-    return x;
-}
-
-static R_INLINE int R_integer_uminus(int x, Rboolean* pnaflag) {
-    if (x == NA_INTEGER)
-        return NA_INTEGER;
-
-    return -x;
-}
-
-#define UNOP_FALLBACK(op)                                                      \
-    do {                                                                       \
-        static SEXP prim = NULL;                                               \
-        static CCODE blt;                                                      \
-        static int flag;                                                       \
-        if (!prim) {                                                           \
-            prim = Rf_findFun(Rf_install(op), R_GlobalEnv);                    \
-            blt = getBuiltin(prim);                                            \
-            flag = getFlag(prim);                                              \
-        }                                                                      \
-        SEXP call = getSrcForCall(c, pc - 1, ctx);                             \
-        SEXP argslist = CONS_NR(val, R_NilValue);                              \
-        ostack_push(ctx, argslist);                                            \
-        if (flag < 2)                                                          \
-            R_Visible = static_cast<Rboolean>(flag != 1);                      \
-        res = blt(call, prim, argslist, env);                                  \
-        if (flag < 2)                                                          \
-            R_Visible = static_cast<Rboolean>(flag != 1);                      \
-        ostack_pop(ctx);                                                       \
-    } while (false)
-
-#define DO_UNOP(op, op2)                                                       \
-    do {                                                                       \
-        if (IS_SIMPLE_SCALAR(val, REALSXP)) {                                  \
-            res = Rf_allocVector(REALSXP, 1);                                  \
-            *REAL(res) = (*REAL(val) == NA_REAL) ? NA_REAL : op * REAL(val);   \
-            R_Visible = (Rboolean) true;                                       \
-        } else if (IS_SIMPLE_SCALAR(val, INTSXP)) {                            \
-            Rboolean naflag = FALSE;                                           \
-            res = Rf_allocVector(INTSXP, 1);                                   \
-            switch (op2) {                                                     \
-            case PLUSOP:                                                       \
-                *INTEGER(res) = R_integer_uplus(*INTEGER(val), &naflag);       \
-                break;                                                         \
-            case MINUSOP:                                                      \
-                *INTEGER(res) = R_integer_uminus(*INTEGER(val), &naflag);      \
-                break;                                                         \
-            }                                                                  \
-            CHECK_INTEGER_OVERFLOW(res, naflag);                               \
-            R_Visible = (Rboolean) true;                                       \
-        } else {                                                               \
-            UNOP_FALLBACK(#op);                                                \
-        }                                                                      \
-        ostack_set(ctx, 0, res);                                               \
-    } while (false)
-
-#define DO_RELOP(op)                                                           \
-    do {                                                                       \
-        if (IS_SIMPLE_SCALAR(lhs, LGLSXP)) {                                   \
-            if (IS_SIMPLE_SCALAR(rhs, LGLSXP)) {                               \
-                if (*LOGICAL(lhs) == NA_LOGICAL ||                             \
-                    *LOGICAL(rhs) == NA_LOGICAL) {                             \
-                    res = R_LogicalNAValue;                                    \
-                } else {                                                       \
-                    res = *LOGICAL(lhs) op * LOGICAL(rhs) ? R_TrueValue        \
-                                                          : R_FalseValue;      \
-                }                                                              \
-                break;                                                         \
-            }                                                                  \
-        } else if (IS_SIMPLE_SCALAR(lhs, REALSXP)) {                           \
-            if (IS_SIMPLE_SCALAR(rhs, REALSXP)) {                              \
-                if (*REAL(lhs) == NA_REAL || *REAL(rhs) == NA_REAL) {          \
-                    res = R_LogicalNAValue;                                    \
-                } else {                                                       \
-                    res = *REAL(lhs) op * REAL(rhs) ? R_TrueValue              \
-                                                    : R_FalseValue;            \
-                }                                                              \
-                break;                                                         \
-            } else if (IS_SIMPLE_SCALAR(rhs, INTSXP)) {                        \
-                if (*REAL(lhs) == NA_REAL || *INTEGER(rhs) == NA_INTEGER) {    \
-                    res = R_LogicalNAValue;                                    \
-                } else {                                                       \
-                    res = *REAL(lhs) op * INTEGER(rhs) ? R_TrueValue           \
-                                                       : R_FalseValue;         \
-                }                                                              \
-                break;                                                         \
-            }                                                                  \
-        } else if (IS_SIMPLE_SCALAR(lhs, INTSXP)) {                            \
-            if (IS_SIMPLE_SCALAR(rhs, INTSXP)) {                               \
-                if (*INTEGER(lhs) == NA_INTEGER ||                             \
-                    *INTEGER(rhs) == NA_INTEGER) {                             \
-                    res = R_LogicalNAValue;                                    \
-                } else {                                                       \
-                    res = *INTEGER(lhs) op * INTEGER(rhs) ? R_TrueValue        \
-                                                          : R_FalseValue;      \
-                }                                                              \
-                break;                                                         \
-            } else if (IS_SIMPLE_SCALAR(rhs, REALSXP)) {                       \
-                if (*INTEGER(lhs) == NA_INTEGER || *REAL(rhs) == NA_REAL) {    \
-                    res = R_LogicalNAValue;                                    \
-                } else {                                                       \
-                    res = *INTEGER(lhs) op * REAL(rhs) ? R_TrueValue           \
-                                                       : R_FalseValue;         \
-                }                                                              \
-                break;                                                         \
-            }                                                                  \
-        }                                                                      \
-        BINOP_FALLBACK(#op);                                                   \
-    } while (false)
-
->>>>>>> 85d02776
 static SEXP seq_int(int n1, int n2) {
     int n = n1 <= n2 ? n2 - n1 + 1 : n1 - n2 + 1;
     SEXP ans = Rf_allocVector(INTSXP, n);
@@ -1597,14 +1331,10 @@
             PROTECT(parent);
             bool hasMissing = false;
             for (long i = n - 1; i >= 0; --i) {
-<<<<<<< HEAD
                 PROTECT(arglist);
                 SEXP val = ostackPopSexp(ctx);
+                ENSURE_NAMED(val);
                 UNPROTECT(1);
-=======
-                SEXP val = ostack_pop(ctx);
-                ENSURE_NAMED(val);
->>>>>>> 85d02776
                 SEXP name = cp_pool_at(ctx, names[i]);
                 arglist = CONS_NR(val, arglist);
                 SET_TAG(arglist, name);
@@ -1664,16 +1394,11 @@
             auto names = pc;
             advanceImmediateN(n);
             std::vector<SEXP>* args = new std::vector<SEXP>();
-<<<<<<< HEAD
-            for (size_t i = 0; i < n; ++i)
-                args->push_back(ostackPopSexp(ctx));
-=======
             for (size_t i = 0; i < n; ++i) {
-                SEXP val = ostack_pop(ctx);
+                SEXP val = ostackPopSexp(ctx);
                 ENSURE_NAMED(val);
                 args->push_back(val);
             }
->>>>>>> 85d02776
             auto envStub =
                 new LazyEnvironment(args, parent, names, ctx, localsBase);
             envStubs.push_back(envStub);
@@ -1771,7 +1496,7 @@
                     SET_NAMED(res, 2);
             }
 
-            ostack_push(ctx, res);
+            ostackPushSexp(ctx, res);
             NEXT();
         }
 
@@ -2853,7 +2578,6 @@
         }
 
         INSTRUCTION(extract2_1_) {
-<<<<<<< HEAD
             SEXP val = ostackSexpAt(ctx, 1);
             R_xlen_t idx = tryStackObjToIdx(ostackCellAt(ctx, 0));
 
@@ -2879,88 +2603,6 @@
                 }
                 ostackPopn(ctx, 3);
                 ostackPushSexp(ctx, res);
-=======
-            SEXP val = ostack_at(ctx, 1);
-            SEXP idx = ostack_at(ctx, 0);
-            int i = -1;
-
-            if (ATTRIB(val) != R_NilValue || ATTRIB(idx) != R_NilValue)
-                goto fallback;
-
-            switch (TYPEOF(idx)) {
-            case REALSXP:
-                if (STDVEC_LENGTH(idx) != 1 || *REAL(idx) == NA_REAL)
-                    goto fallback;
-                i = (int)*REAL(idx) - 1;
-                break;
-            case INTSXP:
-                if (STDVEC_LENGTH(idx) != 1 || *INTEGER(idx) == NA_INTEGER)
-                    goto fallback;
-                i = *INTEGER(idx) - 1;
-                break;
-            case LGLSXP:
-                if (STDVEC_LENGTH(idx) != 1 || *LOGICAL(idx) == NA_LOGICAL)
-                    goto fallback;
-                i = (int)*LOGICAL(idx) - 1;
-                break;
-            default:
-                goto fallback;
-            }
-
-            if (i >= XLENGTH(val) || i < 0)
-                goto fallback;
-
-            switch (TYPEOF(val)) {
-
-#define SIMPLECASE(vectype, vecaccess)                                         \
-    case vectype: {                                                            \
-        if (XLENGTH(val) == 1 && NO_REFERENCES(val)) {                         \
-            res = val;                                                         \
-        } else if (XLENGTH(idx) == 1 && NO_REFERENCES(idx)) {                  \
-            TYPEOF(idx) = vectype;                                             \
-            res = idx;                                                         \
-            vecaccess(res)[0] = vecaccess(val)[i];                             \
-        } else {                                                               \
-            res = Rf_allocVector(vectype, 1);                                  \
-            vecaccess(res)[0] = vecaccess(val)[i];                             \
-        }                                                                      \
-        break;                                                                 \
-    }
-
-                SIMPLECASE(REALSXP, REAL);
-                SIMPLECASE(INTSXP, INTEGER);
-                SIMPLECASE(LGLSXP, LOGICAL);
-#undef SIMPLECASE
-
-            case VECSXP: {
-                res = VECTOR_ELT(val, i);
-                break;
-            }
-
-            default:
-                goto fallback;
-            }
-
-            ostack_popn(ctx, 2);
-            ostack_push(ctx, res);
-            R_Visible = (Rboolean) true;
-            NEXT();
-
-        // ---------
-        fallback : {
-            SEXP args = CONS_NR(val, CONS_NR(idx, R_NilValue));
-            ostack_push(ctx, args);
-            if (isObject(val)) {
-                SEXP call = getSrcAt(c, pc - 1, ctx);
-                res = dispatchApply(call, val, args, symbol::DoubleBracket, env,
-                                    ctx);
-                if (!res)
-                    res =
-                        do_subset2_dflt(call, symbol::DoubleBracket, args, env);
-            } else {
-                res = do_subset2_dflt(R_NilValue, symbol::DoubleBracket, args,
-                                      env);
->>>>>>> 85d02776
             }
             NEXT();
         }
@@ -3084,7 +2726,6 @@
                 SET_TAG(CDDDR(args), symbol::value);
                 PROTECT(args);
 
-<<<<<<< HEAD
                 SEXP res = nullptr;
                 SEXP call = getSrcForCall(c, pc - 1, ctx);
                 RCNTXT assignContext;
@@ -3094,26 +2735,6 @@
                     res = dispatchApply(call, mtx, args, symbol::AssignBracket,
                                         env, ctx);
                 }
-=======
-                    if (idx_ >= 0 && idx_ < XLENGTH(vec)) {
-                        switch (vectorT) {
-                        case REALSXP:
-                            REAL(vec)
-                            [idx_] = valT == REALSXP ? *REAL(val)
-                                                     : (double)*INTEGER(val);
-                            break;
-                        case INTSXP:
-                            INTEGER(vec)[idx_] = *INTEGER(val);
-                            break;
-                        case VECSXP:
-                            // Avoid recursive vectors
-                            if (val == vec)
-                                val = Rf_shallow_duplicate(val);
-                            SET_VECTOR_ELT(vec, idx_, val);
-                            break;
-                        }
-                        ostack_popn(ctx, 3);
->>>>>>> 85d02776
 
                 if (!res) {
                     res = do_subassign_dflt(call, symbol::AssignBracket, args,
@@ -3183,31 +2804,7 @@
                 ostackSetSexp(ctx, 2, mtx);
             }
 
-<<<<<<< HEAD
             SEXP dim = getMatrixDim(mtx);
-=======
-                    if (idx1_ >= 0 && idx1_ < Rf_ncols(mtx) && idx2_ >= 0 &&
-                        idx2_ < Rf_nrows(mtx)) {
-                        int idx_ = idx1_ + (idx2_ * Rf_nrows(mtx));
-                        SEXPTYPE mtxT = TYPEOF(mtx);
-                        switch (mtxT) {
-                        case REALSXP:
-                            REAL(mtx)
-                            [idx_] = valT == REALSXP ? *REAL(val)
-                                                     : (double)*INTEGER(val);
-                            break;
-                        case INTSXP:
-                            INTEGER(mtx)[idx_] = *INTEGER(val);
-                            break;
-                        case VECSXP:
-                            // Avoid recursive vectors
-                            if (val == mtx)
-                                val = Rf_shallow_duplicate(val);
-                            SET_VECTOR_ELT(mtx, idx_, val);
-                            break;
-                        }
-                        ostack_popn(ctx, 4);
->>>>>>> 85d02776
 
             bool handled = false;
             if (dim != R_NilValue) {
@@ -3397,14 +2994,10 @@
                 }
             }
 
-<<<<<<< HEAD
             if (res) {
                 ostackPopn(ctx, 2);
                 ostackPushSexp(ctx, res);
-=======
-            if (res != NULL) {
                 R_Visible = (Rboolean) true;
->>>>>>> 85d02776
             } else {
                 BINOP_FALLBACK(":");
             }
