#include "interp.h"
#include "ArgsLazyData.h"
#include "LazyEnvironment.h"
#include "R/Funtab.h"
#include "R/RList.h"
#include "R/Symbols.h"
#include "compiler/translations/rir_2_pir/rir_2_pir_compiler.h"
#include "ir/Deoptimization.h"
#include "ir/RuntimeFeedback_inl.h"
#include "utils/Pool.h"

#include <assert.h>
#include <deque>
#include <set>

#define NOT_IMPLEMENTED assert(false)

#undef eval

extern "C" {
extern SEXP Rf_NewEnvironment(SEXP, SEXP, SEXP);
extern Rboolean R_Visible;
}

namespace rir {

static RIR_INLINE SEXP getSrcAt(Code* c, Opcode* pc, InterpreterInstance* ctx) {
    unsigned sidx = c->getSrcIdxAt(pc, true);
    if (sidx == 0)
        return src_pool_at(ctx, c->src);
    return src_pool_at(ctx, sidx);
}

static RIR_INLINE SEXP getSrcForCall(Code* c, Opcode* pc,
                                     InterpreterInstance* ctx) {
    unsigned sidx = c->getSrcIdxAt(pc, false);
    return src_pool_at(ctx, sidx);
}

#define PC_BOUNDSCHECK(pc, c)                                                  \
    SLOWASSERT((pc) >= (c)->code() && (pc) < (c)->endCode());

#ifdef THREADED_CODE
#define BEGIN_MACHINE NEXT();
#define INSTRUCTION(name)                                                      \
    op_##name: /* debug(c, pc, #name, ostack_length(ctx) - bp, ctx); */
#define NEXT()                                                                 \
    (__extension__({ goto* opAddr[static_cast<uint8_t>(advanceOpcode())]; }))
#define LASTOP                                                                 \
    {}
#else
#define BEGIN_MACHINE                                                          \
    loop:                                                                      \
    switch (advanceOpcode())
#define INSTRUCTION(name)                                                      \
    case Opcode::name:                                                         \
        /* debug(c, pc, #name, ostack_length(ctx) - bp, ctx); */
#define NEXT() goto loop
#define LASTOP                                                                 \
    default:                                                                   \
        assert(false && "wrong or unimplemented opcode")
#endif

// bytecode accesses
#define advanceOpcode() (*(pc++))
#define readImmediate() (*(Immediate*)pc)
#define readSignedImmediate() (*(SignedImmediate*)pc)
#define readJumpOffset() (*(JumpOffset*)(pc))
#define advanceImmediate() pc += sizeof(Immediate)
#define advanceImmediateN(n) pc += n * sizeof(Immediate)
#define advanceJump() pc += sizeof(JumpOffset)

#define readConst(ctx, idx) (cp_pool_at(ctx, idx))

void initClosureContext(SEXP ast, RCNTXT* cntxt, SEXP rho, SEXP sysparent,
                        SEXP arglist, SEXP op) {
    /*  If we have a generic function we need to use the sysparent of
       the generic as the sysparent of the method because the method
       is a straight substitution of the generic.  */

    if (R_GlobalContext->callflag == CTXT_GENERIC)
        Rf_begincontext(cntxt, CTXT_RETURN, ast, rho,
                        R_GlobalContext->sysparent, arglist, op);
    else
        Rf_begincontext(cntxt, CTXT_RETURN, ast, rho, sysparent, arglist, op);
}

static void endClosureContext(RCNTXT* cntxt, SEXP result) {
    cntxt->returnValue = result;
    Rf_endcontext(cntxt);
}

static RIR_INLINE SEXP createPromise(Code* code, SEXP env) {
    SEXP p = Rf_mkPROMISE(code->container(), env);
    return p;
}

static RIR_INLINE SEXP promiseValue(SEXP promise, InterpreterInstance* ctx) {
    // if already evaluated, return the value
    if (PRVALUE(promise) && PRVALUE(promise) != R_UnboundValue) {
        promise = PRVALUE(promise);
        assert(TYPEOF(promise) != PROMSXP);
        return promise;
    } else {
        SEXP res = forcePromise(promise);
        assert(TYPEOF(res) != PROMSXP && "promise returned promise");
        return res;
    }
}

static void jit(SEXP cls, SEXP name, InterpreterInstance* ctx) {
    assert(TYPEOF(cls) == CLOSXP);
    if (TYPEOF(BODY(cls)) == EXTERNALSXP)
        return;
    SEXP cmp = ctx->closureCompiler(cls, name);
    SET_BODY(cls, BODY(cmp));
}

static void closureDebug(SEXP call, SEXP op, SEXP rho, SEXP newrho,
                         RCNTXT* cntxt) {
    // TODO!!!
}

static void endClosureDebug(SEXP call, SEXP op, SEXP rho) {
    // TODO!!!
}

/** Given argument code offsets, creates the argslist from their promises.
 */
// TODO unnamed only at this point
static RIR_INLINE void __listAppend(SEXP* front, SEXP* last, SEXP value,
                                    SEXP name) {
    SLOWASSERT(TYPEOF(*front) == LISTSXP || TYPEOF(*front) == NILSXP);
    SLOWASSERT(TYPEOF(*last) == LISTSXP || TYPEOF(*last) == NILSXP);

    SEXP app = CONS_NR(value, R_NilValue);

    SET_TAG(app, name);

    if (*front == R_NilValue) {
        *front = app;
        PROTECT(*front);
    }

    if (*last != R_NilValue)
        SETCDR(*last, app);
    *last = app;
}

#pragma GCC diagnostic push
#pragma GCC diagnostic ignored "-Wcast-align"

SEXP createEnvironment(std::vector<SEXP>* args, const SEXP parent,
                       const Opcode* pc, InterpreterInstance* ctx,
                       R_bcstack_t* localsBase, SEXP stub) {
    SEXP arglist = R_NilValue;
    auto names = (Immediate*)pc;
    int j = 0;
    for (long i = args->size() - 1; i >= 0; --i) {
        SEXP val = args->at(j);
        SEXP name = cp_pool_at(ctx, names[i]);
        arglist = CONS_NR(val, arglist);
        SET_TAG(arglist, name);
        SET_MISSING(arglist, val == R_MissingArg ? 2 : 0);
        j++;
    }

    SEXP environment = Rf_NewEnvironment(R_NilValue, arglist, parent);
    for (auto i = 0; i < R_BCNodeStackTop - localsBase; i++) {
        if (ostack_at(ctx, i) == stub)
            ostack_set(ctx, i, environment);
    }
    return environment;
}

SEXP createLegacyArgsListFromStackValues(const CallContext& call,
                                         bool eagerCallee,
                                         InterpreterInstance* ctx) {
    SEXP result = R_NilValue;
    SEXP pos = result;

    for (size_t i = 0; i < call.suppliedArgs; ++i) {

        SEXP name = call.hasNames() ? call.name(i, ctx) : R_NilValue;

        SEXP arg = call.stackArg(i);

        if (eagerCallee && TYPEOF(arg) == PROMSXP) {
            arg = Rf_eval(arg, call.callerEnv);
        }
        __listAppend(&result, &pos, arg, name);
    }

    if (result != R_NilValue)
        UNPROTECT(1);

    return result;
}

static SEXP createLegacyArgsList(const CallContext& call, bool eagerCallee,
                                 InterpreterInstance* ctx) {
    SEXP result = R_NilValue;
    SEXP pos = result;

    // loop through the arguments and create a promise, unless it is a missing
    // argument
    for (size_t i = 0; i < call.suppliedArgs; ++i) {
        unsigned argi = call.implicitArgIdx(i);
        SEXP name = call.hasNames() ? call.name(i, ctx) : R_NilValue;

        // if the argument is an ellipsis, then retrieve it from the environment
        // and
        // flatten the ellipsis
        if (argi == DOTS_ARG_IDX) {
            SEXP ellipsis = Rf_findVar(R_DotsSymbol, call.callerEnv);
            if (TYPEOF(ellipsis) == DOTSXP) {
                while (ellipsis != R_NilValue) {
                    name = TAG(ellipsis);
                    if (eagerCallee) {
                        SEXP arg = CAR(ellipsis);
                        if (arg != R_MissingArg)
                            arg = Rf_eval(CAR(ellipsis), call.callerEnv);
                        assert(TYPEOF(arg) != PROMSXP);
                        __listAppend(&result, &pos, arg, name);
                    } else {
                        SEXP promise =
                            Rf_mkPROMISE(CAR(ellipsis), call.callerEnv);
                        __listAppend(&result, &pos, promise, name);
                    }
                    ellipsis = CDR(ellipsis);
                }
            }
        } else if (argi == MISSING_ARG_IDX) {
            if (eagerCallee)
                Rf_errorcall(call.ast, "argument %d is empty", i + 1);
            __listAppend(&result, &pos, R_MissingArg, R_NilValue);
        } else {
            if (eagerCallee) {
                SEXP arg = evalRirCodeExtCaller(call.implicitArg(i), ctx,
                                                call.callerEnv);
                assert(TYPEOF(arg) != PROMSXP);
                __listAppend(&result, &pos, arg, name);
            } else {
                Code* arg = call.implicitArg(i);
                SEXP promise = createPromise(arg, call.callerEnv);
                __listAppend(&result, &pos, promise, name);
            }
        }
    }

    if (result != R_NilValue)
        UNPROTECT(1);
    return result;
}

SEXP materialize(void* rirDataWrapper) {
    if (auto promargs = ArgsLazyData::cast(rirDataWrapper)) {
        return promargs->createArgsLists();
    } else if (auto stub = LazyEnvironment::cast(rirDataWrapper)) {
        return stub->create();
    }
    assert(false);
}

SEXP* keepAliveSEXPs(void* rirDataWrapper) {
    if (auto env = LazyEnvironment::cast(rirDataWrapper)) {
        return env->gcData();
    }
    assert(false);
}

SEXP lazyPromargsCreation(void* rirDataWrapper) {
    return ArgsLazyData::cast(rirDataWrapper)->createArgsLists();
}

SEXP lazyEnvCreation(void* rirDataWrapper) {
    return LazyEnvironment::cast(rirDataWrapper)->create();
}

static RIR_INLINE SEXP createLegacyLazyArgsList(const CallContext& call,
                                                InterpreterInstance* ctx) {
    if (call.hasStackArgs()) {
        return createLegacyArgsListFromStackValues(call, false, ctx);
    } else {
        return createLegacyArgsList(call, false, ctx);
    }
}

static RIR_INLINE SEXP createLegacyArgsList(const CallContext& call,
                                            InterpreterInstance* ctx) {
    if (call.hasStackArgs()) {
        return createLegacyArgsListFromStackValues(call, call.hasEagerCallee(),
                                                   ctx);
    } else {
        return createLegacyArgsList(call, call.hasEagerCallee(), ctx);
    }
}

SEXP evalRirCode(Code*, InterpreterInstance*, SEXP, const CallContext*, Opcode*,
                 R_bcstack_t* = nullptr);
static SEXP rirCallTrampoline_(RCNTXT& cntxt, const CallContext& call,
                               Code* code, SEXP env, InterpreterInstance* ctx) {
    int trampIn = ostack_length(ctx);
    if ((SETJMP(cntxt.cjmpbuf))) {
        assert(trampIn == ostack_length(ctx));
        if (R_ReturnedValue == R_RestartToken) {
            cntxt.callflag = CTXT_RETURN; /* turn restart off */
            R_ReturnedValue = R_NilValue; /* remove restart token */
            return evalRirCode(code, ctx, cntxt.cloenv, &call);
        } else {
            return R_ReturnedValue;
        }
    }
    return evalRirCode(code, ctx, env, &call);
}

static RIR_INLINE SEXP rirCallTrampoline(const CallContext& call, Function* fun,
                                         SEXP env, SEXP arglist,
                                         InterpreterInstance* ctx) {
    RCNTXT cntxt;

    // This code needs to be protected, because its slot in the dispatch table
    // could get overwritten while we are executing it.
    PROTECT(fun->container());

    initClosureContext(call.ast, &cntxt, env, call.callerEnv, arglist,
                       call.callee);
    R_Srcref = getAttrib(call.callee, symbol::srcref);

    closureDebug(call.ast, call.callee, env, R_NilValue, &cntxt);

    // Warning: call.popArgs() between initClosureContext and trampoline will
    // result in broken stack on non-local returns.

    Code* code = fun->body();
    // Pass &cntxt.cloenv, to let evalRirCode update the env of the current
    // context
    SEXP result = rirCallTrampoline_(cntxt, call, code, env, ctx);
    PROTECT(result);

    endClosureDebug(call.ast, call.callee, env);
    endClosureContext(&cntxt, result);

    R_Srcref = cntxt.srcref;
    R_ReturnedValue = R_NilValue;

    UNPROTECT(2);
    return result;
}

static RIR_INLINE SEXP rirCallTrampoline(const CallContext& call, Function* fun,
                                         SEXP arglist,
                                         InterpreterInstance* ctx) {
    return rirCallTrampoline(call, fun, symbol::delayedEnv, arglist, ctx);
}

const static SEXP loopTrampolineMarker = (SEXP)0x7007;
static void loopTrampoline(Code* c, InterpreterInstance* ctx, SEXP env,
                           const CallContext* callCtxt, Opcode* pc,
                           R_bcstack_t* localsBase) {
    assert(env);

    RCNTXT cntxt;
    Rf_begincontext(&cntxt, CTXT_LOOP, R_NilValue, env, R_BaseEnv, R_NilValue,
                    R_NilValue);

    if (int s = SETJMP(cntxt.cjmpbuf)) {
        // incoming non-local break/continue:
        if (s == CTXT_BREAK) {
            Rf_endcontext(&cntxt);
            return;
        }
        // continue case: fall through to do another iteration
    }

    // execute the loop body
    SEXP res = evalRirCode(c, ctx, env, callCtxt, pc, localsBase);
    assert(res == loopTrampolineMarker);
    Rf_endcontext(&cntxt);
}

static SEXP inlineContextTrampoline(Code* c, const CallContext* callCtx,
                                    SEXP ast, SEXP sysparent, SEXP op,
                                    InterpreterInstance* ctx, Opcode* pc,
                                    R_bcstack_t* localsBase) {
    RCNTXT cntxt;
    // The first env should be the callee env, but that will be done by the
    // callee. We store sysparent there, because our optimizer may actually
    // delay instructions into the inlinee and might assume that we still have
    // to outer env.
    initClosureContext(ast, &cntxt, symbol::delayedEnv, sysparent,
                       symbol::delayedArglist, op);
    auto trampoline = [&]() {
        if ((SETJMP(cntxt.cjmpbuf))) {
            if (R_ReturnedValue == R_RestartToken) {
                cntxt.callflag = CTXT_RETURN; /* turn restart off */
                R_ReturnedValue = R_NilValue; /* remove restart token */
                return evalRirCode(c, ctx, cntxt.cloenv, callCtx, pc);
            } else {
                return R_ReturnedValue;
            }
        }
        return evalRirCode(c, ctx, sysparent, callCtx, pc, localsBase);
    };

    // execute the inlined function
    auto res = trampoline();
    endClosureContext(&cntxt, res);
    return res;
}

static RIR_INLINE SEXP legacySpecialCall(const CallContext& call,
                                         InterpreterInstance* ctx) {
    assert(call.ast != R_NilValue);
    assert(TYPEOF(call.callerEnv) == ENVSXP);

    // get the ccode
    CCODE f = getBuiltin(call.callee);
    int flag = getFlag(call.callee);
    R_Visible = static_cast<Rboolean>(flag != 1);
    // call it with the AST only
    SEXP result = f(call.ast, call.callee, CDR(call.ast), call.callerEnv);
    if (flag < 2)
        R_Visible = static_cast<Rboolean>(flag != 1);
    return result;
}

static RIR_INLINE SEXP legacyCallWithArgslist(const CallContext& call,
                                              SEXP argslist,
                                              InterpreterInstance* ctx) {
    if (TYPEOF(call.callee) == BUILTINSXP) {
        // get the ccode
        CCODE f = getBuiltin(call.callee);
        int flag = getFlag(call.callee);
        if (flag < 2)
            R_Visible = static_cast<Rboolean>(flag != 1);
        // call it
        SEXP result = f(call.ast, call.callee, argslist, call.callerEnv);
        if (flag < 2)
            R_Visible = static_cast<Rboolean>(flag != 1);
        return result;
    }

    assert(TYPEOF(call.callee) == CLOSXP &&
           TYPEOF(BODY(call.callee)) != EXTERNALSXP);
    return Rf_applyClosure(call.ast, call.callee, argslist, call.callerEnv,
                           R_NilValue);
}

static RIR_INLINE SEXP legacyCall(const CallContext& call,
                                  InterpreterInstance* ctx) {
    // create the argslist
    SEXP argslist = createLegacyArgsList(call, ctx);
    PROTECT(argslist);
    SEXP res = legacyCallWithArgslist(call, argslist, ctx);
    UNPROTECT(1);
    return res;
}

static SEXP closureArgumentAdaptor(const CallContext& call, SEXP arglist,
                                   SEXP suppliedvars) {
    SEXP op = call.callee;
    if (FORMALS(op) == R_NilValue && arglist == R_NilValue)
        return Rf_NewEnvironment(R_NilValue, R_NilValue, CLOENV(op));

    /*  Set up a context with the call in it so error has access to it */
    RCNTXT cntxt;
    initClosureContext(call.ast, &cntxt, CLOENV(op), call.callerEnv, arglist,
                       op);

    /*  Build a list which matches the actual (unevaluated) arguments
        to the formal paramters.  Build a new environment which
        contains the matched pairs.  Ideally this environment sould be
        hashed.  */
    SEXP newrho, a, f;

    SEXP actuals = Rf_matchArgs(FORMALS(op), arglist, call.ast);
    PROTECT(newrho = Rf_NewEnvironment(FORMALS(op), actuals, CLOENV(op)));

    /* Turn on reference counting for the binding cells so local
       assignments arguments increment REFCNT values */
    for (a = actuals; a != R_NilValue; a = CDR(a))
        ENABLE_REFCNT(a);

    /*  Use the default code for unbound formals.  FIXME: It looks like
        this code should preceed the building of the environment so that
        this will also go into the hash table.  */

    /* This piece of code is destructively modifying the actuals list,
       which is now also the list of bindings in the frame of newrho.
       This is one place where internal structure of environment
       bindings leaks out of envir.c.  It should be rewritten
       eventually so as not to break encapsulation of the internal
       environment layout.  We can live with it for now since it only
       happens immediately after the environment creation.  LT */

    f = FORMALS(op);
    a = actuals;
    // get the first Code that is a compiled default value of a formal arg
    // (or nullptr if no such exist)
    Function* fun = DispatchTable::unpack(BODY(op))->baseline();
    size_t pos = 0;
    while (f != R_NilValue) {
        Code* c = fun->defaultArg(pos++);
        if (CAR(f) != R_MissingArg) {
            if (CAR(a) == R_MissingArg) {
                assert(c != nullptr && "No more compiled formals available.");
                SETCAR(a, createPromise(c, newrho));
                SET_MISSING(a, 2);
            }
            // Either just used the compiled formal or it was not needed.
            // Skip over current compiled formal and find the next default arg.
        }
        assert(CAR(f) != R_DotsSymbol || TYPEOF(CAR(a)) == DOTSXP);
        f = CDR(f);
        a = CDR(a);
    }

    /*  Fix up any extras that were supplied by usemethod. */

    if (suppliedvars != R_NilValue)
        Rf_addMissingVarsToNewEnv(newrho, suppliedvars);

    if (R_envHasNoSpecialSymbols(newrho))
        SET_NO_SPECIAL_SYMBOLS(newrho);

    endClosureContext(&cntxt, R_NilValue);

    UNPROTECT(1);

    return newrho;
};

static SEXP findRootPromise(SEXP p) {
    if (TYPEOF(p) == PROMSXP) {
        while (TYPEOF(PREXPR(p)) == PROMSXP) {
            p = PREXPR(p);
        }
    }
    return p;
}

static void addDynamicAssumptionsFromContext(CallContext& call) {
    Assumptions& given = call.givenAssumptions;

    if (!call.hasNames())
        given.add(Assumption::CorrectOrderOfArguments);

    given.add(Assumption::NoExplicitlyMissingArgs);
    if (call.hasStackArgs()) {
        // Always true in this case, since we will pad missing args on the stack
        // later with R_MissingArg's
        given.add(Assumption::NotTooFewArguments);

        auto testArg = [&](size_t i) {
            SEXP arg = call.stackArg(i);
            bool notObj = true;
            bool isEager = true;
            if (TYPEOF(arg) == PROMSXP) {
                if (PRVALUE(arg) == R_UnboundValue) {
                    notObj = false;
                    isEager = false;
                } else if (isObject(PRVALUE(arg))) {
                    notObj = false;
                }
            } else if (isObject(arg)) {
                notObj = false;
            } else if (arg == R_MissingArg) {
                given.remove(Assumption::NoExplicitlyMissingArgs);
            }
            if (isEager)
                given.setEager(i);
            if (notObj)
                given.setNotObj(i);
        };

        for (size_t i = 0; i < call.suppliedArgs; ++i) {
            testArg(i);
        }
    } else {
        for (size_t i = 0; i < call.suppliedArgs; ++i) {
            if (call.missingArg(i))
                given.remove(Assumption::NoExplicitlyMissingArgs);
        }
    }
}

static RIR_INLINE Assumptions addDynamicAssumptionsForOneTarget(
    const CallContext& call, const FunctionSignature& signature) {
    Assumptions given = call.givenAssumptions;

    if (call.suppliedArgs <= signature.formalNargs()) {
        given.numMissing(signature.formalNargs() - call.suppliedArgs);
    }

    if (!call.hasStackArgs()) {
        if (call.suppliedArgs >= signature.expectedNargs())
            given.add(Assumption::NotTooFewArguments);
    }

    if (call.suppliedArgs <= signature.formalNargs())
        given.add(Assumption::NotTooManyArguments);

    return given;
}

static RIR_INLINE bool matches(const CallContext& call,
                               const FunctionSignature& signature) {
    // TODO: look at the arguments of the function signature and not just at the
    // global assumptions list. This only becomes relevant as soon as we want to
    // optimize based on argument types.

    // Baseline always matches!
    if (signature.optimization ==
        FunctionSignature::OptimizationLevel::Baseline) {
#ifdef DEBUG_DISPATCH
        std::cout << "BL\n";
#endif
        return true;
    }

    assert(signature.envCreation ==
           FunctionSignature::Environment::CalleeCreated);

    if (!call.hasStackArgs()) {
        // We can't materialize ... in optimized code yet
        for (size_t i = 0; i < call.suppliedArgs; ++i)
            if (call.implicitArgIdx(i) == DOTS_ARG_IDX)
                return false;
    }

    Assumptions given = addDynamicAssumptionsForOneTarget(call, signature);

#ifdef DEBUG_DISPATCH
    std::cout << "have   " << given << "\n";
    std::cout << "trying " << signature.assumptions << "\n";
    std::cout << " -> " << signature.assumptions.subtype(given) << "\n";
#endif
    // Check if given assumptions match required assumptions
    return signature.assumptions.subtype(given);
}

// Watch out: this changes call.nargs! To clean up after the call, you need to
// pop call.nargs number of arguments (which now might be more than the number
// of actually supplied arguments).
static RIR_INLINE void supplyMissingArgs(CallContext& call,
                                         const Function* fun) {
    auto signature = fun->signature();
    assert(call.hasStackArgs());
    if (signature.expectedNargs() > call.suppliedArgs) {
        for (size_t i = 0; i < signature.expectedNargs() - call.suppliedArgs;
             ++i)
            ostack_push(ctx, R_MissingArg);
        call.passedArgs = signature.expectedNargs();
    }
}

static Function* dispatch(const CallContext& call, DispatchTable* vt) {
    // Find the most specific version of the function that can be called given
    // the current call context.
    Function* fun = nullptr;
    for (int i = vt->size() - 1; i >= 0; i--) {
        auto candidate = vt->get(i);
        if (matches(call, candidate->signature())) {
            fun = candidate;
            break;
        }
    }
    assert(fun);

    return fun;
};

static unsigned PIR_WARMUP =
    getenv("PIR_WARMUP") ? atoi(getenv("PIR_WARMUP")) : 3;

// Call a RIR function. Arguments are still untouched.
RIR_INLINE SEXP rirCall(CallContext& call, InterpreterInstance* ctx) {
    SEXP body = BODY(call.callee);
    assert(DispatchTable::check(body));

    auto table = DispatchTable::unpack(body);

    addDynamicAssumptionsFromContext(call);
    Function* fun = dispatch(call, table);
    fun->registerInvocation();

    if (!fun->unoptimizable && fun->invocationCount() % PIR_WARMUP == 0) {
        Assumptions given =
            addDynamicAssumptionsForOneTarget(call, fun->signature());
        // addDynamicAssumptionForOneTarget compares arguments with the
        // signature of the current dispatch target. There the number of
        // arguments might be off. But we want to force compiling a new version
        // exactly for this number of arguments, thus we need to add this as an
        // explicit assumption.
        given.add(Assumption::NotTooFewArguments);
        if (fun == table->baseline() || given != fun->signature().assumptions) {
            if (Assumptions(given).includes(
                    pir::Rir2PirCompiler::minimalAssumptions)) {
                // More assumptions are available than this version uses. Let's
                // try compile a better matching version.
#ifdef DEBUG_DISPATCH
                std::cout << "Optimizing for new context:";
                std::cout << given << " vs " << fun->signature().assumptions
                          << "\n";
#endif
                SEXP lhs = CAR(call.ast);
                SEXP name = R_NilValue;
                if (TYPEOF(lhs) == SYMSXP)
                    name = lhs;
                ctx->closureOptimizer(call.callee, given, name);
                fun = dispatch(call, table);
            }
        }
    }

    bool needsEnv = fun->signature().envCreation ==
                    FunctionSignature::Environment::CallerProvided;
    SEXP result = nullptr;
    auto arglist = call.arglist;
    if (needsEnv) {
        if (!arglist)
            arglist = createLegacyLazyArgsList(call, ctx);
        PROTECT(arglist);
        SEXP env = closureArgumentAdaptor(call, arglist, R_NilValue);
        PROTECT(env);
        result = rirCallTrampoline(call, fun, env, arglist, ctx);
        UNPROTECT(2);
    } else {
        if (call.hasStackArgs()) {
            // Instead of a SEXP with the argslist we create an
            // structure with the information needed to recreate
            // the list lazily if the gnu-r interpreter needs it
            ArgsLazyData lazyArgs(&call, ctx);
            if (!arglist)
                arglist = (SEXP)&lazyArgs;
            supplyMissingArgs(call, fun);
            result = rirCallTrampoline(call, fun, arglist, ctx);
        } else {
            if (!arglist)
                arglist = createLegacyArgsList(call, ctx);
            PROTECT(arglist);
            result = rirCallTrampoline(call, fun, arglist, ctx);
            UNPROTECT(1);
        }
    }

    assert(result);

    assert(!fun->deopt);
    return result;
}

#ifdef DEBUG_SLOWCASES

class SlowcaseCounter {
  public:
    std::unordered_map<std::string, size_t> counter;

    void count(const std::string& kind, CallContext& call,
               InterpreterInstance* ctx) {
        std::stringstream message;
        message << "Fast case " << kind << " failed for "
                << getBuiltinName(getBuiltinNr(call.callee)) << " ("
                << getBuiltinNr(call.callee) << ") "
                << "nargs : " << call.suppliedArgs;
        if (call.suppliedArgs > 0) {
            auto arg = call.stackArg(0);
            if (TYPEOF(arg) == PROMSXP)
                arg = PRVALUE(arg);
            if (arg == R_UnboundValue)
                message << "arg0 lazy";
            else if (arg == R_MissingArg)
                message << "arg0 missing";
            else
                message << " arg0 : " << type2char(TYPEOF(arg)) << " a "
                        << (ATTRIB(arg) != R_NilValue);
        }
        if (!counter.count(message.str()))
            counter[message.str()] = 0;
        counter[message.str()]++;
    }

    static constexpr size_t TRESHOLD = 100;
    ~SlowcaseCounter() {
        std::map<size_t, std::set<std::string>> order;
        for (auto& e : counter)
            if (e.second > TRESHOLD)
                order[e.second].insert(e.first);
        for (auto& o : order) {
            for (auto& e : o.second) {
                std::cout << o.first << " times: " << e << "\n";
            }
        }
    }
};
SlowcaseCounter SLOWCASE_COUNTER;
#endif

static RIR_INLINE SEXP builtinCall(CallContext& call,
                                   InterpreterInstance* ctx) {
    if (call.hasStackArgs() && !call.hasNames()) {
        SEXP res = tryFastBuiltinCall(call, ctx);
        if (res)
            return res;
#ifdef DEBUG_SLOWCASES
        SLOWCASE_COUNTER.count("builtin", call, ctx);
#endif
    }
    return legacyCall(call, ctx);
}

static RIR_INLINE SEXP specialCall(CallContext& call,
                                   InterpreterInstance* ctx) {
    if (call.hasStackArgs() && !call.hasNames()) {
        SEXP res = tryFastSpecialCall(call, ctx);
        if (res)
            return res;
#ifdef DEBUG_SLOWCASES
        SLOWCASE_COUNTER.count("special", call, ctx);
#endif
    }
    return legacySpecialCall(call, ctx);
}

static SEXP doCall(CallContext& call, InterpreterInstance* ctx) {
    assert(call.callee);

    switch (TYPEOF(call.callee)) {
    case SPECIALSXP:
        return specialCall(call, ctx);
    case BUILTINSXP:
        return builtinCall(call, ctx);
    case CLOSXP: {
        if (TYPEOF(BODY(call.callee)) != EXTERNALSXP)
            return legacyCall(call, ctx);
        return rirCall(call, ctx);
    }
    default:
        Rf_error("Invalid Callee");
    };
    return R_NilValue;
}

static SEXP dispatchApply(SEXP ast, SEXP obj, SEXP actuals, SEXP selector,
                          SEXP callerEnv, InterpreterInstance* ctx) {
    SEXP op = SYMVALUE(selector);

    // ===============================================
    // First try S4
    if (IS_S4_OBJECT(obj) && R_has_methods(op)) {
        SEXP result = R_possible_dispatch(ast, op, actuals, callerEnv, TRUE);
        if (result)
            return result;
    }

    // ===============================================
    // Then try S3
    const char* generic = CHAR(PRINTNAME(selector));
    SEXP rho1 = Rf_NewEnvironment(R_NilValue, R_NilValue, callerEnv);
    PROTECT(rho1);
    RCNTXT cntxt;
    initClosureContext(ast, &cntxt, rho1, callerEnv, actuals, op);
    SEXP result;
    bool success = Rf_usemethod(generic, obj, ast, actuals, rho1, callerEnv,
                                R_BaseEnv, &result);
    UNPROTECT(1);
    endClosureContext(&cntxt, success ? result : R_NilValue);
    if (success)
        return result;

    return nullptr;
}

#define R_INT_MAX INT_MAX
#define R_INT_MIN -INT_MAX
// .. relying on fact that NA_INTEGER is outside of these

static R_INLINE int R_integer_plus(int x, int y, Rboolean* pnaflag) {
    if (x == NA_INTEGER || y == NA_INTEGER)
        return NA_INTEGER;

    if (((y > 0) && (x > (R_INT_MAX - y))) ||
        ((y < 0) && (x < (R_INT_MIN - y)))) {
        if (pnaflag)
            *pnaflag = TRUE;
        return NA_INTEGER;
    }
    return x + y;
}

static R_INLINE int R_integer_minus(int x, int y, Rboolean* pnaflag) {
    if (x == NA_INTEGER || y == NA_INTEGER)
        return NA_INTEGER;

    if (((y < 0) && (x > (R_INT_MAX + y))) ||
        ((y > 0) && (x < (R_INT_MIN + y)))) {
        if (pnaflag)
            *pnaflag = TRUE;
        return NA_INTEGER;
    }
    return x - y;
}

#define GOODIPROD(x, y, z) ((double)(x) * (double)(y) == (z))
static R_INLINE int R_integer_times(int x, int y, Rboolean* pnaflag) {
    if (x == NA_INTEGER || y == NA_INTEGER)
        return NA_INTEGER;
    else {
        int z = x * y;
        if (GOODIPROD(x, y, z) && z != NA_INTEGER)
            return z;
        else {
            if (pnaflag)
                *pnaflag = TRUE;
            return NA_INTEGER;
        }
    }
}

enum op { PLUSOP, MINUSOP, TIMESOP, DIVOP, POWOP, MODOP, IDIVOP };
#define INTEGER_OVERFLOW_WARNING "NAs produced by integer overflow"

#define CHECK_INTEGER_OVERFLOW(ans, naflag)                                    \
    do {                                                                       \
        if (naflag) {                                                          \
            PROTECT(ans);                                                      \
            SEXP call = getSrcForCall(c, pc - 1, ctx);                         \
            Rf_warningcall(call, INTEGER_OVERFLOW_WARNING);                    \
            UNPROTECT(1);                                                      \
        }                                                                      \
    } while (0)

#define BINOP_FALLBACK(op)                                                     \
    do {                                                                       \
        static SEXP prim = nullptr;                                            \
        static CCODE blt;                                                      \
        static int flag;                                                       \
        if (!prim) {                                                           \
            prim = Rf_findFun(Rf_install(op), R_GlobalEnv);                    \
            blt = getBuiltin(prim);                                            \
            flag = getFlag(prim);                                              \
        }                                                                      \
        SEXP call = getSrcForCall(c, pc - 1, ctx);                             \
        SEXP argslist = CONS_NR(lhs, CONS_NR(rhs, R_NilValue));                \
        ostack_push(ctx, argslist);                                            \
        if (flag < 2)                                                          \
            R_Visible = static_cast<Rboolean>(flag != 1);                      \
        res = blt(call, prim, argslist, env);                                  \
        if (flag < 2)                                                          \
            R_Visible = static_cast<Rboolean>(flag != 1);                      \
        ostack_pop(ctx);                                                       \
    } while (false)

#define DO_FAST_BINOP(op, op2)                                                 \
    do {                                                                       \
        if (IS_SIMPLE_SCALAR(lhs, REALSXP)) {                                  \
            if (IS_SIMPLE_SCALAR(rhs, REALSXP)) {                              \
                res_type = REALSXP;                                            \
                real_res = (*REAL(lhs) == NA_REAL || *REAL(rhs) == NA_REAL)    \
                               ? NA_REAL                                       \
                               : *REAL(lhs) op * REAL(rhs);                    \
            } else if (IS_SIMPLE_SCALAR(rhs, INTSXP)) {                        \
                res_type = REALSXP;                                            \
                real_res =                                                     \
                    (*REAL(lhs) == NA_REAL || *INTEGER(rhs) == NA_INTEGER)     \
                        ? NA_REAL                                              \
                        : *REAL(lhs) op * INTEGER(rhs);                        \
            }                                                                  \
        } else if (IS_SIMPLE_SCALAR(lhs, INTSXP)) {                            \
            if (IS_SIMPLE_SCALAR(rhs, INTSXP)) {                               \
                Rboolean naflag = FALSE;                                       \
                switch (op2) {                                                 \
                case PLUSOP:                                                   \
                    int_res =                                                  \
                        R_integer_plus(*INTEGER(lhs), *INTEGER(rhs), &naflag); \
                    break;                                                     \
                case MINUSOP:                                                  \
                    int_res = R_integer_minus(*INTEGER(lhs), *INTEGER(rhs),    \
                                              &naflag);                        \
                    break;                                                     \
                case TIMESOP:                                                  \
                    int_res = R_integer_times(*INTEGER(lhs), *INTEGER(rhs),    \
                                              &naflag);                        \
                    break;                                                     \
                }                                                              \
                res_type = INTSXP;                                             \
                CHECK_INTEGER_OVERFLOW(R_NilValue, naflag);                    \
            } else if (IS_SIMPLE_SCALAR(rhs, REALSXP)) {                       \
                res_type = REALSXP;                                            \
                real_res =                                                     \
                    (*INTEGER(lhs) == NA_INTEGER || *REAL(rhs) == NA_REAL)     \
                        ? NA_REAL                                              \
                        : *INTEGER(lhs) op * REAL(rhs);                        \
            }                                                                  \
        }                                                                      \
    } while (false)

#define STORE_BINOP(res_type, int_res, real_res)                               \
    do {                                                                       \
        SEXP a = ostack_at(ctx, 0);                                            \
        SEXP b = ostack_at(ctx, 1);                                            \
        if (TYPEOF(a) == res_type && NO_REFERENCES(a)) {                       \
            res = a;                                                           \
            ostack_pop(ctx);                                                   \
            ostack_at(ctx, 0) = a;                                             \
        } else if (TYPEOF(b) == res_type && NO_REFERENCES(b)) {                \
            res = b;                                                           \
            ostack_pop(ctx);                                                   \
        } else {                                                               \
            ostack_pop(ctx);                                                   \
            ostack_at(ctx, 0) = res = Rf_allocVector(res_type, 1);             \
        }                                                                      \
        switch (res_type) {                                                    \
        case INTSXP:                                                           \
            INTEGER(res)[0] = int_res;                                         \
            break;                                                             \
        case REALSXP:                                                          \
            REAL(res)[0] = real_res;                                           \
            break;                                                             \
        }                                                                      \
    } while (false)

#define DO_BINOP(op, op2)                                                      \
    do {                                                                       \
        int int_res = -1;                                                      \
        double real_res = -2.0;                                                \
        int res_type = 0;                                                      \
        DO_FAST_BINOP(op, op2);                                                \
        if (res_type) {                                                        \
            STORE_BINOP(res_type, int_res, real_res);                          \
        } else {                                                               \
            BINOP_FALLBACK(#op);                                               \
            ostack_pop(ctx);                                                   \
            ostack_set(ctx, 0, res);                                           \
        }                                                                      \
    } while (false)

static double myfloor(double x1, double x2) {
    double q = x1 / x2, tmp;

    if (x2 == 0.0)
        return q;
    tmp = x1 - floor(q) * x2;
    return floor(q) + floor(tmp / x2);
}

static double myfmod(double x1, double x2) {
    if (x2 == 0.0)
        return R_NaN;
    double q = x1 / x2, tmp = x1 - floor(q) * x2;
    if (R_FINITE(q) && (fabs(q) > 1 / R_AccuracyInfo.eps))
        Rf_warning("probable complete loss of accuracy in modulus");
    q = floor(tmp / x2);
    return tmp - q * x2;
}

static R_INLINE int R_integer_uplus(int x, Rboolean* pnaflag) {
    if (x == NA_INTEGER)
        return NA_INTEGER;

    return x;
}

static R_INLINE int R_integer_uminus(int x, Rboolean* pnaflag) {
    if (x == NA_INTEGER)
        return NA_INTEGER;

    return -x;
}

#define UNOP_FALLBACK(op)                                                      \
    do {                                                                       \
        static SEXP prim = nullptr;                                            \
        static CCODE blt;                                                      \
        static int flag;                                                       \
        if (!prim) {                                                           \
            prim = Rf_findFun(Rf_install(op), R_GlobalEnv);                    \
            blt = getBuiltin(prim);                                            \
            flag = getFlag(prim);                                              \
        }                                                                      \
        SEXP call = getSrcForCall(c, pc - 1, ctx);                             \
        SEXP argslist = CONS_NR(val, R_NilValue);                              \
        ostack_push(ctx, argslist);                                            \
        if (flag < 2)                                                          \
            R_Visible = static_cast<Rboolean>(flag != 1);                      \
        res = blt(call, prim, argslist, env);                                  \
        if (flag < 2)                                                          \
            R_Visible = static_cast<Rboolean>(flag != 1);                      \
        ostack_pop(ctx);                                                       \
    } while (false)

#define DO_UNOP(op, op2)                                                       \
    do {                                                                       \
        if (IS_SIMPLE_SCALAR(val, REALSXP)) {                                  \
            res = Rf_allocVector(REALSXP, 1);                                  \
            *REAL(res) = (*REAL(val) == NA_REAL) ? NA_REAL : op * REAL(val);   \
        } else if (IS_SIMPLE_SCALAR(val, INTSXP)) {                            \
            Rboolean naflag = FALSE;                                           \
            res = Rf_allocVector(INTSXP, 1);                                   \
            switch (op2) {                                                     \
            case PLUSOP:                                                       \
                *INTEGER(res) = R_integer_uplus(*INTEGER(val), &naflag);       \
                break;                                                         \
            case MINUSOP:                                                      \
                *INTEGER(res) = R_integer_uminus(*INTEGER(val), &naflag);      \
                break;                                                         \
            }                                                                  \
            CHECK_INTEGER_OVERFLOW(res, naflag);                               \
        } else {                                                               \
            UNOP_FALLBACK(#op);                                                \
        }                                                                      \
        ostack_set(ctx, 0, res);                                               \
    } while (false)

#define DO_RELOP(op)                                                           \
    do {                                                                       \
        if (IS_SIMPLE_SCALAR(lhs, LGLSXP)) {                                   \
            if (IS_SIMPLE_SCALAR(rhs, LGLSXP)) {                               \
                if (*LOGICAL(lhs) == NA_LOGICAL ||                             \
                    *LOGICAL(rhs) == NA_LOGICAL) {                             \
                    res = R_LogicalNAValue;                                    \
                } else {                                                       \
                    res = *LOGICAL(lhs) op * LOGICAL(rhs) ? R_TrueValue        \
                                                          : R_FalseValue;      \
                }                                                              \
                break;                                                         \
            }                                                                  \
        } else if (IS_SIMPLE_SCALAR(lhs, REALSXP)) {                           \
            if (IS_SIMPLE_SCALAR(rhs, REALSXP)) {                              \
                if (*REAL(lhs) == NA_REAL || *REAL(rhs) == NA_REAL) {          \
                    res = R_LogicalNAValue;                                    \
                } else {                                                       \
                    res = *REAL(lhs) op * REAL(rhs) ? R_TrueValue              \
                                                    : R_FalseValue;            \
                }                                                              \
                break;                                                         \
            } else if (IS_SIMPLE_SCALAR(rhs, INTSXP)) {                        \
                if (*REAL(lhs) == NA_REAL || *INTEGER(rhs) == NA_INTEGER) {    \
                    res = R_LogicalNAValue;                                    \
                } else {                                                       \
                    res = *REAL(lhs) op * INTEGER(rhs) ? R_TrueValue           \
                                                       : R_FalseValue;         \
                }                                                              \
                break;                                                         \
            }                                                                  \
        } else if (IS_SIMPLE_SCALAR(lhs, INTSXP)) {                            \
            if (IS_SIMPLE_SCALAR(rhs, INTSXP)) {                               \
                if (*INTEGER(lhs) == NA_INTEGER ||                             \
                    *INTEGER(rhs) == NA_INTEGER) {                             \
                    res = R_LogicalNAValue;                                    \
                } else {                                                       \
                    res = *INTEGER(lhs) op * INTEGER(rhs) ? R_TrueValue        \
                                                          : R_FalseValue;      \
                }                                                              \
                break;                                                         \
            } else if (IS_SIMPLE_SCALAR(rhs, REALSXP)) {                       \
                if (*INTEGER(lhs) == NA_INTEGER || *REAL(rhs) == NA_REAL) {    \
                    res = R_LogicalNAValue;                                    \
                } else {                                                       \
                    res = *INTEGER(lhs) op * REAL(rhs) ? R_TrueValue           \
                                                       : R_FalseValue;         \
                }                                                              \
                break;                                                         \
            }                                                                  \
        }                                                                      \
        BINOP_FALLBACK(#op);                                                   \
    } while (false)

static SEXP seq_int(int n1, int n2) {
    int n = n1 <= n2 ? n2 - n1 + 1 : n1 - n2 + 1;
    SEXP ans = Rf_allocVector(INTSXP, n);
    int* data = INTEGER(ans);
    if (n1 <= n2) {
        while (n1 <= n2)
            *data++ = n1++;
    } else {
        while (n1 >= n2)
            *data++ = n1--;
    }
    return ans;
}

extern SEXP Rf_deparse1(SEXP call, Rboolean abbrev, int opts);

#define BINDING_CACHE_SIZE 5
typedef struct {
    SEXP loc;
    Immediate idx;
} BindingCache;

static RIR_INLINE SEXP cachedGetBindingCell(SEXP env, Immediate idx,
                                            InterpreterInstance* ctx,
                                            BindingCache* bindingCache) {
    if (env == R_BaseEnv || env == R_BaseNamespace)
        return nullptr;

    Immediate cidx = idx % BINDING_CACHE_SIZE;
    if (bindingCache[cidx].idx == idx) {
        return bindingCache[cidx].loc;
    }

    SEXP sym = cp_pool_at(ctx, idx);
    SLOWASSERT(TYPEOF(sym) == SYMSXP);
    R_varloc_t loc = R_findVarLocInFrame(env, sym);
    if (!R_VARLOC_IS_NULL(loc)) {
        bindingCache[cidx].loc = loc.cell;
        bindingCache[cidx].idx = idx;
        return loc.cell;
    }
    return nullptr;
}

static SEXP cachedGetVar(SEXP env, Immediate idx, InterpreterInstance* ctx,
                         BindingCache* bindingCache) {
    SEXP loc = cachedGetBindingCell(env, idx, ctx, bindingCache);
    if (loc) {
        SEXP res = CAR(loc);
        if (res != R_UnboundValue)
            return res;
    }
    SEXP sym = cp_pool_at(ctx, idx);
    SLOWASSERT(TYPEOF(sym) == SYMSXP);
    return Rf_findVar(sym, env);
}

#define ACTIVE_BINDING_MASK (1 << 15)
#define BINDING_LOCK_MASK (1 << 14)
#define IS_ACTIVE_BINDING(b) ((b)->sxpinfo.gp & ACTIVE_BINDING_MASK)
#define BINDING_IS_LOCKED(b) ((b)->sxpinfo.gp & BINDING_LOCK_MASK)
static void cachedSetVar(SEXP val, SEXP env, Immediate idx,
                         InterpreterInstance* ctx, BindingCache* bindingCache,
                         bool keepMissing = false) {
    SEXP loc = cachedGetBindingCell(env, idx, ctx, bindingCache);
    if (loc && !BINDING_IS_LOCKED(loc) && !IS_ACTIVE_BINDING(loc)) {
        SEXP cur = CAR(loc);
        if (cur == val)
            return;
        INCREMENT_NAMED(val);
        SETCAR(loc, val);
        if (!keepMissing && MISSING(loc))
            SET_MISSING(loc, 0);
        return;
    }

    SEXP sym = cp_pool_at(ctx, idx);
    SLOWASSERT(TYPEOF(sym) == SYMSXP);
    INCREMENT_NAMED(val);
    PROTECT(val);
    Rf_defineVar(sym, val, env);
    UNPROTECT(1);
}

#pragma GCC diagnostic push
#pragma GCC diagnostic ignored "-Wcast-align"

// This happens since enabling -fno-exceptions, but the error message is
// terrible, can't find out where in the evalRirCode function
#pragma GCC diagnostic ignored "-Wstrict-overflow"

RCNTXT* nextFunctionContext(RCNTXT* cptr = R_GlobalContext) {
    while (cptr->nextcontext != NULL) {
        if (cptr->callflag & CTXT_FUNCTION) {
            return cptr;
        }
        cptr = cptr->nextcontext;
    }
    assert(false);
}

RCNTXT* firstFunctionContextWithDelayedEnv() {
    auto cptr = R_GlobalContext;
    RCNTXT* candidate = nullptr;
    while (cptr->nextcontext != NULL) {
        if (cptr->callflag & CTXT_FUNCTION) {
            if (cptr->cloenv == symbol::delayedEnv)
                candidate = cptr;
            else
                break;
        }
        cptr = cptr->nextcontext;
    }
    return candidate;
}

RCNTXT* findFunctionContextFor(SEXP e) {
    auto cptr = R_GlobalContext;
    while (cptr->nextcontext != NULL) {
        if (cptr->callflag & CTXT_FUNCTION && cptr->cloenv == e) {
            return cptr;
        }
        cptr = cptr->nextcontext;
    }
    return nullptr;
}

/*
 * This function takes some deopt metadata and stack frame contents on the
 * interpreter stack. It first recursively reconstructs a context for each
 * inlined frame, bottom up. This means either reuse the already existing
 * context, or synthesize a new one. Then the frames are executed (in the
 * deoptimized version), top down. At the end we long-jump out of the outermost
 * context and thus return from the R function that triggered this deopt
 * routine.
 */
void deoptFramesWithContext(InterpreterInstance* ctx,
                            const CallContext* callCtxt,
                            DeoptMetadata* deoptData, SEXP sysparent,
                            size_t pos, size_t stackHeight,
                            bool outerHasContext) {
    size_t excessStack = stackHeight;

    FrameInfo& f = deoptData->frames[pos];
    stackHeight -= f.stackSize + 1;
    SEXP deoptEnv = ostack_at(ctx, stackHeight);
    auto code = f.code;

    bool outermostFrame = pos == deoptData->numFrames - 1;
    bool innermostFrame = pos == 0;

    RCNTXT fake;
    RCNTXT* cntxt;
    auto originalCntxt = findFunctionContextFor(deoptEnv);
    if (originalCntxt) {
        assert(outerHasContext &&
               "Frame with context after frame without context");
        cntxt = originalCntxt;
    } else {
        // If the inlinee had no context, we need to synthesize one
        // TODO: need to add ast and closure to the deopt metadata to create a
        // complete context
        cntxt = &fake;
        initClosureContext(R_NilValue, cntxt, deoptEnv, sysparent,
                           FRAME(sysparent), R_NilValue);
    }

    if (auto stub = LazyEnvironment::cast(deoptEnv)) {
        deoptEnv = stub->create();
        cntxt->cloenv = deoptEnv;
    }
    assert(TYPEOF(deoptEnv) == ENVSXP);

    auto frameBaseSize = ostack_length(ctx) - excessStack;
    auto trampoline = [&]() {
        // 1. Set up our (outer) context
        //
        // The inlinees need to be bound to a new trampoline, or they could
        // long-jump out of this deopt routine into the inlineContextTrampoline.
        // The outermost frame is the caller, not an inlinee, thus we need not
        // change its context.
        if (!outermostFrame) {
            // The longjump is initialized, when we are still reconstructing
            // the frames. But if we restart from here, we need to remove
            // all the extra stuff from the stack used for reconstruction.
            cntxt->nodestack = ostack_cell_at(ctx, excessStack - 1);
            if ((SETJMP(cntxt->cjmpbuf))) {
                assert((size_t)ostack_length(ctx) == frameBaseSize);
                if (R_ReturnedValue == R_RestartToken) {
                    cntxt->callflag = CTXT_RETURN; /* turn restart off */
                    R_ReturnedValue = R_NilValue;  /* remove restart token */
                    return evalRirCode(code, ctx, cntxt->cloenv, callCtxt);
                } else {
                    return R_ReturnedValue;
                }
            }
        }

        // 2. Execute the inner frames
        if (!innermostFrame) {
            deoptFramesWithContext(ctx, callCtxt, deoptData, deoptEnv, pos - 1,
                                   stackHeight, originalCntxt);
        }

        // 3. Execute our frame
        //
        // This wrapper consumes the environment from the deopt metadata and the
        // result of the previous frame.
        size_t extraDeoptArgNum = innermostFrame ? 1 : 2;
        assert((size_t)ostack_length(ctx) ==
               frameBaseSize + f.stackSize + extraDeoptArgNum);
        SEXP res = nullptr;
        if (!innermostFrame)
            res = ostack_pop(ctx);
        SEXP e = ostack_pop(ctx);
        assert(e == deoptEnv);
        if (!innermostFrame)
            ostack_push(ctx, res);
        code->registerInvocation();
        return evalRirCode(code, ctx, cntxt->cloenv, callCtxt, f.pc);
    };

    SEXP res = trampoline();
    assert((size_t)ostack_length(ctx) == frameBaseSize);

    // Dont end the outermost context (unless it was a fake one) to be able to
    // jump out below
    if (!outermostFrame || !originalCntxt) {
        endClosureContext(cntxt, res);
    }

    if (outermostFrame) {
        // long-jump out of all the inlined contexts
        Rf_findcontext(CTXT_BROWSER | CTXT_FUNCTION,
                       nextFunctionContext()->cloenv, res);
        assert(false);
    }

    ostack_push(ctx, res);
}

SEXP evalRirCode(Code* c, InterpreterInstance* ctx, SEXP env,
                 const CallContext* callCtxt, Opcode* initialPC,
                 R_bcstack_t* localsBase) {
    assert(env != symbol::delayedEnv || (callCtxt != nullptr));

#ifdef THREADED_CODE
    static void* opAddr[static_cast<uint8_t>(Opcode::num_of)] = {
#define DEF_INSTR(name, ...) (__extension__ && op_##name),
#include "ir/insns.h"
#undef DEF_INSTR
    };
#endif

    assert(c->info.magic == CODE_MAGIC);

    BindingCache bindingCache[BINDING_CACHE_SIZE];
    memset(&bindingCache, 0, sizeof(bindingCache));

    bool existingLocals = localsBase;
    if (!existingLocals) {
#ifdef TYPED_STACK
        // Zero the region of the locals to avoid keeping stuff alive and to
        // zero all the type tags. Note: this trick does not work with the stack
        // in general, since there intermediate callees might set the type tags
        // to something else.
        memset(R_BCNodeStackTop, 0, sizeof(*R_BCNodeStackTop) * c->localsCount);
#endif
        localsBase = R_BCNodeStackTop;

    }
    Locals locals(localsBase, c->localsCount, existingLocals);

    // make sure there is enough room on the stack
    // there is some slack of 5 to make sure the call instruction can store
    // some intermediate values on the stack
    ostack_ensureSize(ctx, c->stackLength + 5);

    Opcode* pc = initialPC ? initialPC : c->code();
    SEXP res;

    std::vector<LazyEnvironment*> envStubs;

    auto changeEnv = [&](SEXP e) {
        assert((TYPEOF(e) == ENVSXP || LazyEnvironment::cast(e)) &&
               "Expected an environment");
        if (e != env) {
            env = e;
            // We need to clear the bindings cache, when we change the
            // environment
            memset(&bindingCache, 0, sizeof(bindingCache));
        }
    };
    R_Visible = TRUE;

    // main loop
    BEGIN_MACHINE {

        INSTRUCTION(invalid_) assert(false && "wrong or unimplemented opcode");

        INSTRUCTION(nop_) NEXT();

        INSTRUCTION(push_context_) {
            SEXP ast = ostack_at(ctx, 1);
            SEXP op = ostack_at(ctx, 0);
            assert(TYPEOF(env) == ENVSXP);
            assert(TYPEOF(op) == CLOSXP);
            ostack_popn(ctx, 2);
            int offset = readJumpOffset();
            advanceJump();
            // Recursively call myself through a inlineContextTrampoline. The
            // trampoline creates an RCNTXT, and then continues executing the
            // same code.
            inlineContextTrampoline(c, callCtxt, ast, env, op, ctx, pc,
                                    localsBase);
            // After returning from the inlined context we need to skip all the
            // instructions inside the context. Otherwise we would execute them
            // twice. Effectively this updates our pc to match the one the
            // pop_context_ had in the inlined context.
            pc += offset;
            assert(*pc == Opcode::pop_context_);
            advanceOpcode();
            NEXT();
        }

        INSTRUCTION(pop_context_) {
            return ostack_pop(ctx);
        }

        INSTRUCTION(mk_env_) {
            size_t n = readImmediate();
            advanceImmediate();
            SEXP parent = ostack_pop(ctx);
            assert(TYPEOF(parent) == ENVSXP &&
                   "Non-environment used as environment parent.");
            SEXP arglist = R_NilValue;
            auto names = (Immediate*)pc;
            advanceImmediateN(n);
            for (long i = n - 1; i >= 0; --i) {
                SEXP val = ostack_pop(ctx);
                SEXP name = cp_pool_at(ctx, names[i]);
                arglist = CONS_NR(val, arglist);
                SET_TAG(arglist, name);
                SET_MISSING(arglist, val == R_MissingArg ? 2 : 0);
            }
            res = Rf_NewEnvironment(R_NilValue, arglist, parent);

            if (auto cptr = firstFunctionContextWithDelayedEnv()) {
                cptr->cloenv = res;
                if (cptr->promargs == symbol::delayedArglist)
                    cptr->promargs = arglist;
            }

            ostack_push(ctx, res);
            NEXT();
        }

        INSTRUCTION(mk_stub_env_) {
            // TODO: There is a potential safety problem because we are not
            // preserving the args and parent SEXP. Doing it here is not an
            // option becase R_Preserve is slow. We must find a simple story so
            // that the gc trace rir wrappers.
            size_t n = readImmediate();
            advanceImmediate();
            // Do we need to preserve parent and the arg vals?
            SEXP parent = ostack_pop(ctx);
            assert(TYPEOF(parent) == ENVSXP &&
                   "Non-environment used as environment parent.");
            auto names = pc;
            advanceImmediateN(n);
            std::vector<SEXP>* args = new std::vector<SEXP>();
            for (size_t i = 0; i < n; ++i)
                args->push_back(ostack_pop(ctx));
            auto envStub =
                new LazyEnvironment(args, parent, names, ctx, localsBase);
            envStubs.push_back(envStub);
            res = (SEXP)envStub;

            if (auto cptr = firstFunctionContextWithDelayedEnv())
                cptr->cloenv = res;

            ostack_push(ctx, res);
            NEXT();
        }

        INSTRUCTION(parent_env_) {
            // Can only be used for pir. In pir we always have a closure that
            // stores the lexical envrionment
            assert(callCtxt);
            ostack_push(ctx, CLOENV(callCtxt->callee));
            NEXT();
        }

        INSTRUCTION(get_env_) {
            assert(env);
            ostack_push(ctx, env);
            NEXT();
        }

        INSTRUCTION(set_env_) {
            SEXP e = ostack_pop(ctx);
            changeEnv(e);
            NEXT();
        }

        INSTRUCTION(ldfun_) {
            SEXP sym = readConst(ctx, readImmediate());
            advanceImmediate();
            res = Rf_findFun(sym, env);

            // TODO something should happen here
            if (res == R_UnboundValue)
                assert(false && "Unbound var");
            if (res == R_MissingArg)
                assert(false && "Missing argument");

            switch (TYPEOF(res)) {
            case CLOSXP:
                jit(res, sym, ctx);
                break;
            case SPECIALSXP:
            case BUILTINSXP:
                // special and builtin functions are ok
                break;
            default:
                Rf_error("attempt to apply non-function");
            }
            ostack_push(ctx, res);
            NEXT();
        }

        INSTRUCTION(ldvar_) {
            Immediate id = readImmediate();
            advanceImmediate();
            res = cachedGetVar(env, id, ctx, bindingCache);
            R_Visible = TRUE;

            if (res == R_UnboundValue) {
                SEXP sym = cp_pool_at(ctx, id);
                Rf_error("object \"%s\" not found", CHAR(PRINTNAME(sym)));
            } else if (res == R_MissingArg) {
                SEXP sym = cp_pool_at(ctx, id);
                Rf_error("argument \"%s\" is missing, with no default",
                         CHAR(PRINTNAME(sym)));
            }

            // if promise, evaluate & return
            if (TYPEOF(res) == PROMSXP)
                res = promiseValue(res, ctx);

            if (res != R_NilValue)
                ENSURE_NAMED(res);

            ostack_push(ctx, res);
            NEXT();
        }

        INSTRUCTION(ldvar_noforce_) {
            Immediate id = readImmediate();
            advanceImmediate();
            res = cachedGetVar(env, id, ctx, bindingCache);
            R_Visible = TRUE;

            if (res == R_UnboundValue) {
                SEXP sym = cp_pool_at(ctx, id);
                Rf_error("object \"%s\" not found", CHAR(PRINTNAME(sym)));
            } else if (res == R_MissingArg) {
                SEXP sym = cp_pool_at(ctx, id);
                Rf_error("argument \"%s\" is missing, with no default",
                         CHAR(PRINTNAME(sym)));
            }

            if (res != R_NilValue)
                ENSURE_NAMED(res);

            ostack_push(ctx, res);
            NEXT();
        }

        INSTRUCTION(ldvar_super_) {
            SEXP sym = readConst(ctx, readImmediate());
            advanceImmediate();
            res = Rf_findVar(sym, ENCLOS(env));
            R_Visible = TRUE;

            if (res == R_UnboundValue) {
                Rf_error("object \"%s\" not found", CHAR(PRINTNAME(sym)));
            } else if (res == R_MissingArg) {
                Rf_error("argument \"%s\" is missing, with no default",
                         CHAR(PRINTNAME(sym)));
            }

            // if promise, evaluate & return
            if (TYPEOF(res) == PROMSXP)
                res = promiseValue(res, ctx);

            if (res != R_NilValue)
                ENSURE_NAMED(res);

            ostack_push(ctx, res);
            NEXT();
        }

        INSTRUCTION(ldvar_noforce_super_) {
            SEXP sym = readConst(ctx, readImmediate());
            advanceImmediate();
            res = Rf_findVar(sym, ENCLOS(env));
            R_Visible = TRUE;

            if (res == R_UnboundValue) {
                Rf_error("object \"%s\" not found", CHAR(PRINTNAME(sym)));
            } else if (res == R_MissingArg) {
                Rf_error("argument \"%s\" is missing, with no default",
                         CHAR(PRINTNAME(sym)));
            }

            if (res != R_NilValue)
                ENSURE_NAMED(res);

            ostack_push(ctx, res);
            NEXT();
        }

        INSTRUCTION(ldddvar_) {
            SEXP sym = readConst(ctx, readImmediate());
            advanceImmediate();
            res = Rf_ddfindVar(sym, env);
            R_Visible = TRUE;

            if (res == R_UnboundValue) {
                Rf_error("object \"%s\" not found", CHAR(PRINTNAME(sym)));
            } else if (res == R_MissingArg) {
                Rf_error("argument \"%s\" is missing, with no default",
                         CHAR(PRINTNAME(sym)));
            }

            // if promise, evaluate & return
            if (TYPEOF(res) == PROMSXP)
                res = promiseValue(res, ctx);

            if (res != R_NilValue)
                ENSURE_NAMED(res);

            ostack_push(ctx, res);
            NEXT();
        }

        INSTRUCTION(ldlval_) {
            Immediate id = readImmediate();
            advanceImmediate();
            res = cachedGetBindingCell(env, id, ctx, bindingCache);
            assert(res);
            res = CAR(res);
            assert(res != R_UnboundValue);

            R_Visible = TRUE;

            if (TYPEOF(res) == PROMSXP)
                res = PRVALUE(res);

            assert(res != R_UnboundValue);
            assert(res != R_MissingArg);

            if (res != R_NilValue)
                ENSURE_NAMED(res);

            ostack_push(ctx, res);
            NEXT();
        }

        INSTRUCTION(ldarg_) {
            Immediate idx = readImmediate();
            advanceImmediate();
            assert(callCtxt);

            if (callCtxt->hasStackArgs()) {
                ostack_push(ctx, callCtxt->stackArg(idx));
            } else {
                if (callCtxt->missingArg(idx)) {
                    res = R_MissingArg;
                } else {
                    Code* arg = callCtxt->implicitArg(idx);
                    res = createPromise(arg, callCtxt->callerEnv);
                }
                ostack_push(ctx, res);
            }
            NEXT();
        }

        INSTRUCTION(ldloc_) {
            Immediate offset = readImmediate();
            advanceImmediate();
            res = locals.load(offset);
            ostack_push(ctx, res);
            NEXT();
        }

        INSTRUCTION(stvar_) {
            Immediate id = readImmediate();
            advanceImmediate();
            SEXP val = ostack_pop(ctx);

            cachedSetVar(val, env, id, ctx, bindingCache);

            NEXT();
        }

        INSTRUCTION(starg_) {
            Immediate id = readImmediate();
            advanceImmediate();
            SEXP val = ostack_pop(ctx);

            cachedSetVar(val, env, id, ctx, bindingCache, true);

            NEXT();
        }

        INSTRUCTION(stvar_super_) {
            SEXP sym = readConst(ctx, readImmediate());
            advanceImmediate();
            SLOWASSERT(TYPEOF(sym) == SYMSXP);
            SEXP val = ostack_pop(ctx);
            INCREMENT_NAMED(val);
            Rf_setVar(sym, val, ENCLOS(env));
            NEXT();
        }

        INSTRUCTION(stloc_) {
            Immediate offset = readImmediate();
            advanceImmediate();
            locals.store(offset, ostack_top(ctx));
            ostack_pop(ctx);
            NEXT();
        }

        INSTRUCTION(set_loop_var_) {

            SEXP tar = ostack_at(ctx, 2);
            SEXP val = ostack_at(ctx, 1);
            SEXP idx = ostack_at(ctx, 0);
            int i = (int)*INTEGER(idx) - 1;

            if (ATTRIB(val) != R_NilValue)
                goto set_loop_var_slowcase;

            switch (TYPEOF(val)) {

#define SIMPLECASE(vectype, vecaccess)                                         \
    case vectype: {                                                            \
        if (TYPEOF(tar) == vectype && NOT_SHARED(tar)) {                       \
            res = tar;                                                         \
            vecaccess(res)[0] = vecaccess(val)[i];                             \
        } else {                                                               \
            res = Rf_allocVector(vectype, 1);                                  \
            vecaccess(res)[0] = vecaccess(val)[i];                             \
        }                                                                      \
        goto set_loop_var_store;                                               \
    }
                SIMPLECASE(REALSXP, REAL);
                SIMPLECASE(INTSXP, INTEGER);
                SIMPLECASE(LGLSXP, LOGICAL);
#undef SIMPLECASE

            case VECSXP: {
                res = VECTOR_ELT(val, i);
                goto set_loop_var_store;
            }

            default:
                goto set_loop_var_slowcase;
            }

            set_loop_var_slowcase: {
                SEXP args = CONS_NR(val, CONS_NR(idx, R_NilValue));
                ostack_push(ctx, args);
                if (isObject(val)) {
                    SEXP call = getSrcAt(c, pc - 1, ctx);
                    res = dispatchApply(call, val, args, symbol::DoubleBracket,
                                        *env, ctx);
                    if (!res)
                        res = do_subset2_dflt(call, symbol::DoubleBracket, args,
                                            *env);
                } else {
                    res = do_subset2_dflt(R_NilValue, symbol::DoubleBracket, args,
                                        *env);
                }
                ostack_pop(ctx);
                // fallthrough
            }

            set_loop_var_store: {
                ostack_popn(ctx, 3);
                ostack_set(ctx, 3, res);
                Immediate id = readImmediate();
                advanceImmediate();
                cachedSetVar(res, *env, id, ctx, bindingCache);
            }

            NEXT();
        }

        INSTRUCTION(movloc_) {
            Immediate target = readImmediate();
            advanceImmediate();
            Immediate source = readImmediate();
            advanceImmediate();
            locals.store(target, locals.load(source));
            NEXT();
        }

        INSTRUCTION(named_call_implicit_) {
#ifdef ENABLE_SLOWASSERT
            auto lll = ostack_length(ctx);
            int ttt = R_PPStackTop;
#endif

            // Callee is TOS
            // Arguments and names are immediate given as promise code indices.
            size_t n = readImmediate();
            advanceImmediate();
            size_t ast = readImmediate();
            advanceImmediate();
            Assumptions given(readImmediate());
            advanceImmediate();
            auto arguments = (Immediate*)pc;
            advanceImmediateN(n);
            auto names = (Immediate*)pc;
            advanceImmediateN(n);
            CallContext call(c, ostack_top(ctx), n, ast, arguments, names, env,
                             given, ctx);
            res = doCall(call, ctx);
            ostack_pop(ctx); // callee
            ostack_push(ctx, res);

            SLOWASSERT(ttt == R_PPStackTop);
            SLOWASSERT(lll == ostack_length(ctx));
            NEXT();
        }

        INSTRUCTION(record_call_) {
            ObservedCallees* feedback = (ObservedCallees*)pc;
            SEXP callee = ostack_top(ctx);
            feedback->record(c, callee);
            pc += sizeof(ObservedCallees);
            NEXT();
        }

        INSTRUCTION(record_binop_) {
            ObservedValues* feedback = (ObservedValues*)pc;
            SEXP l = ostack_at(ctx, 1);
            SEXP r = ostack_top(ctx);
            feedback[0].record(l);
            feedback[1].record(r);
            pc += 2 * sizeof(ObservedValues);
            NEXT();
        }

        INSTRUCTION(call_implicit_) {
#ifdef ENABLE_SLOWASSERT
            auto lll = ostack_length(ctx);
            int ttt = R_PPStackTop;
#endif

            // Callee is TOS
            // Arguments are immediate given as promise code indices.
            size_t n = readImmediate();
            advanceImmediate();
            size_t ast = readImmediate();
            advanceImmediate();
            Assumptions given(readImmediate());
            advanceImmediate();
            auto arguments = (Immediate*)pc;
            advanceImmediateN(n);
            CallContext call(c, ostack_top(ctx), n, ast, arguments, env, given,
                             ctx);
            res = doCall(call, ctx);
            ostack_pop(ctx); // callee
            ostack_push(ctx, res);

            SLOWASSERT(ttt == R_PPStackTop);
            SLOWASSERT(lll == ostack_length(ctx));
            NEXT();
        }

        INSTRUCTION(call_) {
#ifdef ENABLE_SLOWASSERT
            auto lll = ostack_length(ctx);
            int ttt = R_PPStackTop;
#endif

            // Stack contains [callee, arg1, ..., argn]
            Immediate n = readImmediate();
            advanceImmediate();
            size_t ast = readImmediate();
            advanceImmediate();
            Assumptions given(readImmediate());
            advanceImmediate();
            CallContext call(c, ostack_at(ctx, n), n, ast,
                             ostack_cell_at(ctx, n - 1), env, given, ctx);
            res = doCall(call, ctx);
            ostack_popn(ctx, call.passedArgs + 1);
            ostack_push(ctx, res);

            SLOWASSERT(ttt == R_PPStackTop);
            SLOWASSERT(lll - call.suppliedArgs == (unsigned)ostack_length(ctx));
            NEXT();
        }

        INSTRUCTION(named_call_) {
#ifdef ENABLE_SLOWASSERT
            auto lll = ostack_length(ctx);
            int ttt = R_PPStackTop;
#endif

            // Stack contains [callee, arg1, ..., argn]
            Immediate n = readImmediate();
            advanceImmediate();
            size_t ast = readImmediate();
            advanceImmediate();
            Assumptions given(readImmediate());
            advanceImmediate();
            auto names = (Immediate*)pc;
            advanceImmediateN(n);
            CallContext call(c, ostack_at(ctx, n), n, ast,
                             ostack_cell_at(ctx, n - 1), names, env, given,
                             ctx);
            res = doCall(call, ctx);
            ostack_popn(ctx, call.passedArgs + 1);
            ostack_push(ctx, res);

            SLOWASSERT(ttt == R_PPStackTop);
            SLOWASSERT(lll - call.suppliedArgs == (unsigned)ostack_length(ctx));
            NEXT();
        }

        INSTRUCTION(call_builtin_) {
#ifdef ENABLE_SLOWASSERT
            auto lll = ostack_length(ctx);
            int ttt = R_PPStackTop;
#endif

            // Stack contains [arg1, ..., argn], callee is immediate
            Immediate n = readImmediate();
            advanceImmediate();
            Immediate ast = readImmediate();
            advanceImmediate();
            SEXP callee = cp_pool_at(ctx, readImmediate());
            advanceImmediate();
            CallContext call(c, callee, n, ast, ostack_cell_at(ctx, n - 1), env,
                             Assumptions(), ctx);
            res = builtinCall(call, ctx);
            ostack_popn(ctx, call.passedArgs);
            ostack_push(ctx, res);

            SLOWASSERT(ttt == R_PPStackTop);
            SLOWASSERT(lll - call.suppliedArgs + 1 ==
                       (unsigned)ostack_length(ctx));
            NEXT();
        }

        INSTRUCTION(static_call_) {
#ifdef ENABLE_SLOWASSERT
            auto lll = ostack_length(ctx);
            int ttt = R_PPStackTop;
#endif

            // Stack contains [arg1, ..., argn], callee is immediate
            Immediate n = readImmediate();
            advanceImmediate();
            Immediate ast = readImmediate();
            advanceImmediate();
            Assumptions given(readImmediate());
            advanceImmediate();
            SEXP callee = cp_pool_at(ctx, readImmediate());
            advanceImmediate();
            SEXP version = cp_pool_at(ctx, readImmediate());
            CallContext call(c, callee, n, ast, ostack_cell_at(ctx, n - 1), env,
                             given, ctx);
            auto fun = Function::unpack(version);
            addDynamicAssumptionsFromContext(call);
            bool dispatchFail = !matches(call, fun->signature());
            if (fun->invocationCount() % PIR_WARMUP == 0)
                if (addDynamicAssumptionsForOneTarget(call, fun->signature()) !=
                    fun->signature().assumptions)
                    // We have more assumptions available, let's recompile
                    dispatchFail = true;

            if (dispatchFail) {
                auto dt = DispatchTable::unpack(BODY(callee));
                fun = dispatch(call, dt);
                // Patch inline cache
                (*(Immediate*)pc) = Pool::insert(fun->container());
                assert(fun != dt->baseline());
            }
            advanceImmediate();

            ArgsLazyData lazyArgs(&call, ctx);
            fun->registerInvocation();
            supplyMissingArgs(call, fun);
            res = rirCallTrampoline(call, fun, symbol::delayedEnv,
                                    (SEXP)&lazyArgs, ctx);
            ostack_popn(ctx, call.passedArgs);
            ostack_push(ctx, res);

            SLOWASSERT(ttt == R_PPStackTop);
            SLOWASSERT(lll - call.suppliedArgs + 1 ==
                       (unsigned)ostack_length(ctx));
            NEXT();
        }

        INSTRUCTION(close_) {
            SEXP srcref = ostack_at(ctx, 0);
            SEXP body = ostack_at(ctx, 1);
            SEXP formals = ostack_at(ctx, 2);
            res = Rf_allocSExp(CLOSXP);
            assert(DispatchTable::check(body));
            SET_FORMALS(res, formals);
            SET_BODY(res, body);
            SET_CLOENV(res, env);
            Rf_setAttrib(res, Rf_install("srcref"), srcref);
            ostack_popn(ctx, 3);
            ostack_push(ctx, res);
            NEXT();
        }

        INSTRUCTION(isfun_) {
            SEXP val = ostack_top(ctx);

            switch (TYPEOF(val)) {
            case CLOSXP:
                jit(val, R_NilValue, ctx);
                break;
            case SPECIALSXP:
            case BUILTINSXP:
                // builtins and specials are fine
                // TODO for now - we might be fancier here later
                break;
            default:
                Rf_error("attempt to apply non-function");
            }
            NEXT();
        }

        INSTRUCTION(promise_) {
            Immediate id = readImmediate();
            advanceImmediate();
            SEXP prom = Rf_mkPROMISE(c->getPromise(id)->container(), env);
            SET_PRVALUE(prom, ostack_pop(ctx));
            ostack_push(ctx, prom);
            NEXT();
        }

        INSTRUCTION(force_) {
            if (TYPEOF(ostack_top(ctx)) == PROMSXP) {
                SEXP val = ostack_pop(ctx);
                // If the promise is already evaluated then push the value
                // inside the promise onto the stack, otherwise push the value
                // from forcing the promise
                ostack_push(ctx, promiseValue(val, ctx));
            }
            NEXT();
        }

        INSTRUCTION(push_) {
            res = readConst(ctx, readImmediate());
            advanceImmediate();
            ostack_push(ctx, res);
            NEXT();
        }

        INSTRUCTION(push_loop_box_) {
            ostack_push(ctx, R_NilValue);
            NEXT();
        }

        INSTRUCTION(push_code_) {
            Immediate n = readImmediate();
            advanceImmediate();
            ostack_push(ctx, c->getPromise(n)->container());
            NEXT();
        }

        INSTRUCTION(dup_) {
            ostack_push(ctx, ostack_top(ctx));
            NEXT();
        }

        INSTRUCTION(dup2_) {
            ostack_push(ctx, ostack_at(ctx, 1));
            ostack_push(ctx, ostack_at(ctx, 1));
            NEXT();
        }

        INSTRUCTION(pop_) {
            ostack_pop(ctx);
            NEXT();
        }

        INSTRUCTION(swap_) {
            SEXP lhs = ostack_pop(ctx);
            SEXP rhs = ostack_pop(ctx);
            ostack_push(ctx, lhs);
            ostack_push(ctx, rhs);
            NEXT();
        }

        INSTRUCTION(put_) {
            Immediate i = readImmediate();
            advanceImmediate();
            R_bcstack_t* pos = ostack_cell_at(ctx, 0);
#ifdef TYPED_STACK
            SEXP val = pos->u.sxpval;
            while (i--) {
                pos->u.sxpval = (pos - 1)->u.sxpval;
                pos--;
            }
            pos->u.sxpval = val;
#else
            SEXP val = *pos;
            while (i--) {
                *pos = *(pos - 1);
                pos--;
            }
            *pos = val;
#endif
            NEXT();
        }

        INSTRUCTION(pick_) {
            Immediate i = readImmediate();
            advanceImmediate();
            R_bcstack_t* pos = ostack_cell_at(ctx, i);
#ifdef TYPED_STACK
            SEXP val = pos->u.sxpval;
            while (i--) {
                pos->u.sxpval = (pos + 1)->u.sxpval;
                pos++;
            }
            pos->u.sxpval = val;
#else
            SEXP val = *pos;
            while (i--) {
                *pos = *(pos + 1);
                pos++;
            }
            *pos = val;
#endif
            NEXT();
        }

        INSTRUCTION(pull_) {
            Immediate i = readImmediate();
            advanceImmediate();
            SEXP val = ostack_at(ctx, i);
            ostack_push(ctx, val);
            NEXT();
        }

        INSTRUCTION(add_) {
            SEXP lhs = ostack_at(ctx, 1);
            SEXP rhs = ostack_at(ctx, 0);
            DO_BINOP(+, PLUSOP);
            NEXT();
        }

        INSTRUCTION(uplus_) {
            SEXP val = ostack_at(ctx, 0);
            DO_UNOP(+, PLUSOP);
            NEXT();
        }

        INSTRUCTION(inc_) {
            SEXP val = ostack_top(ctx);
            assert(TYPEOF(val) == INTSXP);
            int i = INTEGER(val)[0];
            if (MAYBE_SHARED(val)) {
                ostack_pop(ctx);
                SEXP n = Rf_allocVector(INTSXP, 1);
                INTEGER(n)[0] = i + 1;
                ostack_push(ctx, n);
            } else {
                INTEGER(val)[0]++;
            }
            NEXT();
        }

        INSTRUCTION(sub_) {
            SEXP lhs = ostack_at(ctx, 1);
            SEXP rhs = ostack_at(ctx, 0);
            DO_BINOP(-, MINUSOP);
            NEXT();
        }

        INSTRUCTION(uminus_) {
            SEXP val = ostack_at(ctx, 0);
            DO_UNOP(-, MINUSOP);
            NEXT();
        }

        INSTRUCTION(mul_) {
            SEXP lhs = ostack_at(ctx, 1);
            SEXP rhs = ostack_at(ctx, 0);
            DO_BINOP(*, TIMESOP);
            NEXT();
        }

        INSTRUCTION(div_) {
            SEXP lhs = ostack_at(ctx, 1);
            SEXP rhs = ostack_at(ctx, 0);

            if (IS_SIMPLE_SCALAR(lhs, REALSXP) &&
                IS_SIMPLE_SCALAR(rhs, REALSXP)) {
                double real_res =
                    (*REAL(lhs) == NA_REAL || *REAL(rhs) == NA_REAL)
                        ? NA_REAL
                        : *REAL(lhs) / *REAL(rhs);
                STORE_BINOP(REALSXP, 0, real_res);
            } else if (IS_SIMPLE_SCALAR(lhs, INTSXP) &&
                       IS_SIMPLE_SCALAR(rhs, INTSXP)) {
                double real_res;
                int l = *INTEGER(lhs);
                int r = *INTEGER(rhs);
                if (l == NA_INTEGER || r == NA_INTEGER)
                    real_res = NA_REAL;
                else
                    real_res = (double)l / (double)r;
                STORE_BINOP(REALSXP, 0, real_res);
            } else {
                BINOP_FALLBACK("/");
                ostack_popn(ctx, 2);
                ostack_push(ctx, res);
            }
            NEXT();
        }

        INSTRUCTION(idiv_) {
            SEXP lhs = ostack_at(ctx, 1);
            SEXP rhs = ostack_at(ctx, 0);

            if (IS_SIMPLE_SCALAR(lhs, REALSXP) &&
                IS_SIMPLE_SCALAR(rhs, REALSXP)) {
                double real_res = myfloor(*REAL(lhs), *REAL(rhs));
                STORE_BINOP(REALSXP, 0, real_res);
            } else if (IS_SIMPLE_SCALAR(lhs, INTSXP) &&
                       IS_SIMPLE_SCALAR(rhs, INTSXP)) {
                int int_res;
                int l = *INTEGER(lhs);
                int r = *INTEGER(rhs);
                /* This had x %/% 0 == 0 prior to 2.14.1, but
                   it seems conventionally to be undefined */
                if (l == NA_INTEGER || r == NA_INTEGER || r == 0)
                    int_res = NA_INTEGER;
                else
                    int_res = (int)floor((double)l / (double)r);
                STORE_BINOP(INTSXP, int_res, 0);
            } else {
                BINOP_FALLBACK("%/%");
                ostack_popn(ctx, 2);
                ostack_push(ctx, res);
            }
            NEXT();
        }

        INSTRUCTION(mod_) {
            SEXP lhs = ostack_at(ctx, 1);
            SEXP rhs = ostack_at(ctx, 0);

            if (IS_SIMPLE_SCALAR(lhs, REALSXP) &&
                IS_SIMPLE_SCALAR(rhs, REALSXP)) {
                double real_res = myfmod(*REAL(lhs), *REAL(rhs));
                STORE_BINOP(REALSXP, 0, real_res);
            } else if (IS_SIMPLE_SCALAR(lhs, INTSXP) &&
                       IS_SIMPLE_SCALAR(rhs, INTSXP)) {
                int int_res;
                int l = *INTEGER(lhs);
                int r = *INTEGER(rhs);
                if (l == NA_INTEGER || r == NA_INTEGER || r == 0) {
                    int_res = NA_INTEGER;
                } else {
                    int_res = (l >= 0 && r > 0)
                                  ? l % r
                                  : (int)myfmod((double)l, (double)r);
                }
                STORE_BINOP(INTSXP, int_res, 0);
            } else {
                BINOP_FALLBACK("%%");
                ostack_popn(ctx, 2);
                ostack_push(ctx, res);
            }
            NEXT();
        }

        INSTRUCTION(pow_) {
            SEXP lhs = ostack_at(ctx, 1);
            SEXP rhs = ostack_at(ctx, 0);
            BINOP_FALLBACK("^");
            ostack_popn(ctx, 2);
            ostack_push(ctx, res);
            NEXT();
        }

        INSTRUCTION(lt_) {
            SEXP lhs = ostack_at(ctx, 1);
            SEXP rhs = ostack_at(ctx, 0);
            DO_RELOP(<);
            ostack_popn(ctx, 2);
            ostack_push(ctx, res);
            NEXT();
        }

        INSTRUCTION(gt_) {
            SEXP lhs = ostack_at(ctx, 1);
            SEXP rhs = ostack_at(ctx, 0);
            DO_RELOP(>);
            ostack_popn(ctx, 2);
            ostack_push(ctx, res);
            NEXT();
        }

        INSTRUCTION(le_) {
            SEXP lhs = ostack_at(ctx, 1);
            SEXP rhs = ostack_at(ctx, 0);
            DO_RELOP(<=);
            ostack_popn(ctx, 2);
            ostack_push(ctx, res);
            NEXT();
        }

        INSTRUCTION(ge_) {
            SEXP lhs = ostack_at(ctx, 1);
            SEXP rhs = ostack_at(ctx, 0);
            DO_RELOP(>=);
            ostack_popn(ctx, 2);
            ostack_push(ctx, res);
            NEXT();
        }

        INSTRUCTION(eq_) {
            SEXP lhs = ostack_at(ctx, 1);
            SEXP rhs = ostack_at(ctx, 0);
            DO_RELOP(==);
            ostack_popn(ctx, 2);
            ostack_push(ctx, res);
            NEXT();
        }

        INSTRUCTION(identical_noforce_) {
            SEXP rhs = ostack_pop(ctx);
            SEXP lhs = ostack_pop(ctx);
            // This instruction does not force, but we should still compare
            // the actual promise value if it is already forced.
            // Especially important since all the inlined functions are probably
            // behind lazy loading stub promises.
            if (TYPEOF(rhs) == PROMSXP && PRVALUE(rhs) != R_UnboundValue)
                rhs = PRVALUE(rhs);
            if (TYPEOF(lhs) == PROMSXP && PRVALUE(lhs) != R_UnboundValue)
                lhs = PRVALUE(lhs);
            ostack_push(ctx, rhs == lhs ? R_TrueValue : R_FalseValue);
            NEXT();
        }

        INSTRUCTION(ne_) {
            assert(R_PPStackTop >= 0);
            SEXP lhs = ostack_at(ctx, 1);
            SEXP rhs = ostack_at(ctx, 0);
            DO_RELOP(!=);
            ostack_popn(ctx, 2);
            ostack_push(ctx, res);
            NEXT();
        }

        INSTRUCTION(lt_loop_idx_) {
            SEXP lhs = ostack_at(ctx, 1);
            SEXP rhs = ostack_at(ctx, 0);
            res = *INTEGER(lhs) < *INTEGER(rhs) ? R_TrueValue : R_FalseValue;
            ostack_popn(ctx, 2);
            ostack_push(ctx, res);
            NEXT();
        }

        INSTRUCTION(not_) {
            SEXP val = ostack_at(ctx, 0);

            if (IS_SIMPLE_SCALAR(val, LGLSXP)) {
                if (*LOGICAL(val) == NA_LOGICAL) {
                    res = R_LogicalNAValue;
                } else {
                    res = *LOGICAL(val) == 0 ? R_TrueValue : R_FalseValue;
                }
            } else if (IS_SIMPLE_SCALAR(val, REALSXP)) {
                if (*REAL(val) == NA_REAL) {
                    res = R_LogicalNAValue;
                } else {
                    res = *REAL(val) == 0.0 ? R_TrueValue : R_FalseValue;
                }
            } else if (IS_SIMPLE_SCALAR(val, INTSXP)) {
                if (*INTEGER(val) == NA_INTEGER) {
                    res = R_LogicalNAValue;
                } else {
                    res = *INTEGER(val) == 0 ? R_TrueValue : R_FalseValue;
                }
            } else {
                UNOP_FALLBACK("!");
            }

            ostack_popn(ctx, 1);
            ostack_push(ctx, res);
            NEXT();
        }

        INSTRUCTION(lgl_or_) {
            SEXP s2 = ostack_pop(ctx);
            SEXP s1 = ostack_pop(ctx);
            assert(TYPEOF(s2) == LGLSXP);
            assert(TYPEOF(s1) == LGLSXP);
            int x2 = XLENGTH(s2) == 0 ? NA_LOGICAL : LOGICAL(s2)[0];
            int x1 = XLENGTH(s1) == 0 ? NA_LOGICAL : LOGICAL(s1)[0];
            assert(x1 == 1 || x1 == 0 || x1 == NA_LOGICAL);
            assert(x2 == 1 || x2 == 0 || x2 == NA_LOGICAL);
            if (x1 == 1 || x2 == 1)
                ostack_push(ctx, R_TrueValue);
            else if (x1 == 0 && x2 == 0)
                ostack_push(ctx, R_FalseValue);
            else
                ostack_push(ctx, R_LogicalNAValue);
            NEXT();
        }

        INSTRUCTION(lgl_and_) {
            SEXP s2 = ostack_pop(ctx);
            SEXP s1 = ostack_pop(ctx);
            assert(TYPEOF(s2) == LGLSXP);
            assert(TYPEOF(s1) == LGLSXP);
            int x2 = XLENGTH(s2) == 0 ? NA_LOGICAL : LOGICAL(s2)[0];
            int x1 = XLENGTH(s1) == 0 ? NA_LOGICAL : LOGICAL(s1)[0];
            assert(x1 == 1 || x1 == 0 || x1 == NA_LOGICAL);
            assert(x2 == 1 || x2 == 0 || x2 == NA_LOGICAL);
            if (x1 == 1 && x2 == 1)
                ostack_push(ctx, R_TrueValue);
            else if (x1 == 0 || x2 == 0)
                ostack_push(ctx, R_FalseValue);
            else
                ostack_push(ctx, R_LogicalNAValue);
            NEXT();
        }

        INSTRUCTION(aslogical_) {
            SEXP val = ostack_top(ctx);
            int x1 = Rf_asLogical(val);
            assert(x1 == 1 || x1 == 0 || x1 == NA_LOGICAL);
            res = Rf_ScalarLogical(x1);
            ostack_pop(ctx);
            ostack_push(ctx, res);
            NEXT();
        }

        INSTRUCTION(asbool_) {
            SEXP val = ostack_top(ctx);
            int cond = NA_LOGICAL;
            if (XLENGTH(val) > 1)
                Rf_warningcall(
                    getSrcAt(c, pc - 1, ctx),
                    "the condition has length > 1 and only the first "
                    "element will be used");

            if (XLENGTH(val) > 0) {
                switch (TYPEOF(val)) {
                case LGLSXP:
                    cond = LOGICAL(val)[0];
                    break;
                case INTSXP:
                    cond =
                        INTEGER(val)[0]; // relies on NA_INTEGER == NA_LOGICAL
                    break;
                default:
                    cond = Rf_asLogical(val);
                }
            }

            if (cond == NA_LOGICAL) {
                const char* msg =
                    XLENGTH(val)
                        ? (isLogical(val)
                               ? ("missing value where TRUE/FALSE needed")
                               : ("argument is not interpretable as logical"))
                        : ("argument is of length zero");
                Rf_errorcall(getSrcAt(c, pc - 1, ctx), msg);
            }

            ostack_pop(ctx);
            ostack_push(ctx, cond ? R_TrueValue : R_FalseValue);
            NEXT();
        }

        INSTRUCTION(asast_) {
            SEXP val = ostack_pop(ctx);
            assert(TYPEOF(val) == PROMSXP);
            res = PRCODE(val);
            // if the code is EXTERNALSXP then it is rir Code object, get its
            // ast
            if (TYPEOF(res) == EXTERNALSXP)
                res = cp_pool_at(ctx, Code::unpack(res)->src);
            // otherwise return whatever we had, make sure we do not see
            // bytecode
            assert(TYPEOF(res) != BCODESXP);
            ostack_push(ctx, res);
            NEXT();
        }

        INSTRUCTION(is_) {
            SEXP val = ostack_pop(ctx);
            Immediate i = readImmediate();
            advanceImmediate();
            bool res;
            switch (i) {
            case NILSXP:
            case LGLSXP:
            case REALSXP:
                res = TYPEOF(val) == i;
                break;

            case VECSXP:
                res = TYPEOF(val) == VECSXP || TYPEOF(val) == LISTSXP;
                break;

            case LISTSXP:
                res = TYPEOF(val) == LISTSXP || TYPEOF(val) == NILSXP;
                break;

            default:
                assert(false);
                break;
            }
            ostack_push(ctx, res ? R_TrueValue : R_FalseValue);
            NEXT();
        }

        INSTRUCTION(isobj_) {
            SEXP val = ostack_pop(ctx);
            ostack_push(ctx, isObject(val) ? R_TrueValue : R_FalseValue);
            NEXT();
        }

        INSTRUCTION(isstubenv_) {
            SEXP val = ostack_pop(ctx);
            ostack_push(ctx, LazyEnvironment::cast(val) ? R_TrueValue
                                                        : R_FalseValue);
            NEXT();
        }

        INSTRUCTION(missing_) {
            SEXP sym = readConst(ctx, readImmediate());
            advanceImmediate();
            SLOWASSERT(TYPEOF(sym) == SYMSXP);
            SLOWASSERT(!DDVAL(sym));
            assert(env);
<<<<<<< HEAD
            SEXP val = R_findVarLocInFrame(*env, sym).cell;
            if (val == nullptr)
=======
            SEXP val = R_findVarLocInFrame(env, sym).cell;
            if (val == NULL)
>>>>>>> 23fba789
                Rf_errorcall(getSrcAt(c, pc - 1, ctx),
                             "'missing' can only be used for arguments");

            if (MISSING(val) || CAR(val) == R_MissingArg) {
                ostack_push(ctx, R_TrueValue);
                NEXT();
            }

            val = CAR(val);

            if (TYPEOF(val) != PROMSXP) {
                ostack_push(ctx, R_FalseValue);
                NEXT();
            }

            val = findRootPromise(val);
            if (!isSymbol(PREXPR(val)))
                ostack_push(ctx, R_FalseValue);
            else {
                ostack_push(ctx, R_isMissing(PREXPR(val), PRENV(val))
                                     ? R_TrueValue
                                     : R_FalseValue);
            }
            NEXT();
        }

        INSTRUCTION(check_missing_) {
            SEXP val = ostack_top(ctx);
            if (val == R_MissingArg)
                Rf_error("argument is missing, with no default");
            NEXT();
        }

        INSTRUCTION(brobj_) {
            JumpOffset offset = readJumpOffset();
            advanceJump();
            if (isObject(ostack_top(ctx)))
                pc += offset;
            PC_BOUNDSCHECK(pc, c);
            NEXT();
        }

        INSTRUCTION(brtrue_) {
            JumpOffset offset = readJumpOffset();
            advanceJump();
            if (ostack_pop(ctx) == R_TrueValue) {
                pc += offset;
            }
            PC_BOUNDSCHECK(pc, c);
            NEXT();
        }

        INSTRUCTION(brfalse_) {
            JumpOffset offset = readJumpOffset();
            advanceJump();
            if (ostack_pop(ctx) == R_FalseValue) {
                pc += offset;
            }
            PC_BOUNDSCHECK(pc, c);
            NEXT();
        }

        INSTRUCTION(br_) {
            JumpOffset offset = readJumpOffset();
            advanceJump();
            pc += offset;
            PC_BOUNDSCHECK(pc, c);
            NEXT();
        }

        INSTRUCTION(extract1_1_) {
            SEXP val = ostack_at(ctx, 1);
            SEXP idx = ostack_at(ctx, 0);

            SEXP args = CONS_NR(val, CONS_NR(idx, R_NilValue));
            ostack_push(ctx, args);

            if (isObject(val)) {
                SEXP call = getSrcForCall(c, pc - 1, ctx);
                res = dispatchApply(call, val, args, symbol::Bracket, env, ctx);
                if (!res)
                    res =
                        do_subset_dflt(R_NilValue, symbol::Bracket, args, env);
            } else {
                res = do_subset_dflt(R_NilValue, symbol::Bracket, args, env);
            }

            ostack_popn(ctx, 3);

            R_Visible = TRUE;
            ostack_push(ctx, res);
            NEXT();
        }

        INSTRUCTION(extract1_2_) {
            SEXP val = ostack_at(ctx, 2);
            SEXP idx = ostack_at(ctx, 1);
            SEXP idx2 = ostack_at(ctx, 0);

            SEXP args = CONS_NR(val, CONS_NR(idx, CONS_NR(idx2, R_NilValue)));
            ostack_push(ctx, args);

            if (isObject(val)) {
                SEXP call = getSrcForCall(c, pc - 1, ctx);
                res = dispatchApply(call, val, args, symbol::Bracket, env, ctx);
                if (!res)
                    res =
                        do_subset_dflt(R_NilValue, symbol::Bracket, args, env);
            } else {
                res = do_subset_dflt(R_NilValue, symbol::Bracket, args, env);
            }

            ostack_popn(ctx, 4);

            R_Visible = TRUE;
            ostack_push(ctx, res);
            NEXT();
        }

        INSTRUCTION(extract2_1_) {
            SEXP val = ostack_at(ctx, 1);
            SEXP idx = ostack_at(ctx, 0);
            int i = -1;

            if (ATTRIB(val) != R_NilValue || ATTRIB(idx) != R_NilValue)
                goto fallback;

            switch (TYPEOF(idx)) {
            case REALSXP:
                if (STDVEC_LENGTH(idx) != 1 || *REAL(idx) == NA_REAL)
                    goto fallback;
                i = (int)*REAL(idx) - 1;
                break;
            case INTSXP:
                if (STDVEC_LENGTH(idx) != 1 || *INTEGER(idx) == NA_INTEGER)
                    goto fallback;
                i = *INTEGER(idx) - 1;
                break;
            case LGLSXP:
                if (STDVEC_LENGTH(idx) != 1 || *LOGICAL(idx) == NA_LOGICAL)
                    goto fallback;
                i = (int)*LOGICAL(idx) - 1;
                break;
            default:
                goto fallback;
            }

            if (i >= XLENGTH(val) || i < 0)
                goto fallback;

            switch (TYPEOF(val)) {

#define SIMPLECASE(vectype, vecaccess)                                         \
    case vectype: {                                                            \
        if (XLENGTH(val) == 1 && NO_REFERENCES(val)) {                         \
            res = val;                                                         \
        } else if (XLENGTH(idx) == 1 && NO_REFERENCES(idx) &&                  \
                   TYPEOF(idx) == vectype) {                                   \
            res = idx;                                                         \
            vecaccess(res)[0] = vecaccess(val)[i];                             \
        } else {                                                               \
            res = Rf_allocVector(vectype, 1);                                  \
            vecaccess(res)[0] = vecaccess(val)[i];                             \
        }                                                                      \
        break;                                                                 \
    }

                SIMPLECASE(REALSXP, REAL);
                SIMPLECASE(INTSXP, INTEGER);
                SIMPLECASE(LGLSXP, LOGICAL);
#undef SIMPLECASE

            case VECSXP: {
                res = VECTOR_ELT(val, i);
                break;
            }

            default:
                goto fallback;
            }

            R_Visible = TRUE;
            ostack_popn(ctx, 2);
            ostack_push(ctx, res);
            NEXT();

        // ---------
        fallback : {
            SEXP args = CONS_NR(val, CONS_NR(idx, R_NilValue));
            ostack_push(ctx, args);
            if (isObject(val)) {
                SEXP call = getSrcAt(c, pc - 1, ctx);
                res = dispatchApply(call, val, args, symbol::DoubleBracket, env,
                                    ctx);
                if (!res)
                    res =
                        do_subset2_dflt(call, symbol::DoubleBracket, args, env);
            } else {
                res = do_subset2_dflt(R_NilValue, symbol::DoubleBracket, args,
                                      env);
            }
            ostack_popn(ctx, 3);

            R_Visible = TRUE;
            ostack_push(ctx, res);
            NEXT();
        }
        }

        INSTRUCTION(extract2_2_) {
            SEXP val = ostack_at(ctx, 2);
            SEXP idx = ostack_at(ctx, 1);
            SEXP idx2 = ostack_at(ctx, 0);

            SEXP args = CONS_NR(val, CONS_NR(idx, CONS_NR(idx2, R_NilValue)));
            ostack_push(ctx, args);

            if (isObject(val)) {
                SEXP call = getSrcForCall(c, pc - 1, ctx);
                res = dispatchApply(call, val, args, symbol::DoubleBracket, env,
                                    ctx);
                if (!res)
                    res =
                        do_subset2_dflt(call, symbol::DoubleBracket, args, env);
            } else {
                res = do_subset2_dflt(R_NilValue, symbol::DoubleBracket, args,
                                      env);
            }
            ostack_popn(ctx, 4);

            R_Visible = TRUE;
            ostack_push(ctx, res);
            NEXT();
        }

        INSTRUCTION(subassign1_1_) {
            SEXP idx = ostack_at(ctx, 0);
            SEXP vec = ostack_at(ctx, 1);
            SEXP val = ostack_at(ctx, 2);

            if (MAYBE_SHARED(vec)) {
                vec = Rf_duplicate(vec);
                ostack_set(ctx, 1, vec);
            }

            SEXP args = CONS_NR(vec, CONS_NR(idx, CONS_NR(val, R_NilValue)));
            SET_TAG(CDDR(args), symbol::value);
            PROTECT(args);

            res = nullptr;
            SEXP call = getSrcForCall(c, pc - 1, ctx);
            RCNTXT assignContext;
            Rf_begincontext(&assignContext, CTXT_RETURN, call, env, ENCLOS(env),
                            args, symbol::AssignBracket);
            if (isObject(vec)) {
                res = dispatchApply(call, vec, args, symbol::AssignBracket, env,
                                    ctx);
            }
            if (!res) {
                res = do_subassign_dflt(call, symbol::AssignBracket, args, env);
                // We duplicated the vector above, and there is a stvar
                // following
                SET_NAMED(res, 0);
            }
            Rf_endcontext(&assignContext);
            ostack_popn(ctx, 3);
            UNPROTECT(1);

            ostack_push(ctx, res);
            NEXT();
        }

        INSTRUCTION(subassign1_2_) {
            SEXP idx2 = ostack_at(ctx, 0);
            SEXP idx1 = ostack_at(ctx, 1);
            SEXP mtx = ostack_at(ctx, 2);
            SEXP val = ostack_at(ctx, 3);

            if (MAYBE_SHARED(mtx)) {
                mtx = Rf_duplicate(mtx);
                ostack_set(ctx, 2, mtx);
            }

            SEXP args = CONS_NR(
                mtx, CONS_NR(idx1, CONS_NR(idx2, CONS_NR(val, R_NilValue))));
            SET_TAG(CDDDR(args), symbol::value);
            PROTECT(args);

            res = nullptr;
            SEXP call = getSrcForCall(c, pc - 1, ctx);
            RCNTXT assignContext;
            Rf_begincontext(&assignContext, CTXT_RETURN, call, env, ENCLOS(env),
                            args, symbol::AssignBracket);
            if (isObject(mtx)) {
                res = dispatchApply(call, mtx, args, symbol::AssignBracket, env,
                                    ctx);
            }

            if (!res) {
                res = do_subassign_dflt(call, symbol::AssignBracket, args, env);
                // We duplicated the matrix above, and there is a stvar
                // following
                SET_NAMED(res, 0);
            }
            Rf_endcontext(&assignContext);
            ostack_popn(ctx, 4);
            UNPROTECT(1);

            ostack_push(ctx, res);
            NEXT();
        }

        INSTRUCTION(subassign2_1_) {
            SEXP idx = ostack_at(ctx, 0);
            SEXP vec = ostack_at(ctx, 1);
            SEXP val = ostack_at(ctx, 2);

            // Fast case
            if (NOT_SHARED(vec) && !isObject(vec)) {
                SEXPTYPE vectorT = TYPEOF(vec);
                SEXPTYPE valT = TYPEOF(val);
                SEXPTYPE idxT = TYPEOF(idx);

                // Fast case only if
                // 1. index is numerical and scalar
                // 2. vector is real and shape of value fits into real
                //      or vector is int and shape of value is int
                //      or vector is generic
                // 3. value fits into one cell of the vector
                if ((idxT == INTSXP || idxT == REALSXP) &&
                    (XLENGTH(idx) == 1) && // 1
                    ((vectorT == REALSXP &&
                      (valT == REALSXP || valT == INTSXP)) || // 2
                     (vectorT == INTSXP && (valT == INTSXP)) ||
                     (vectorT == VECSXP)) &&
                    (XLENGTH(val) == 1 || vectorT == VECSXP)) { // 3

                    int idx_ = -1;

                    if (idxT == REALSXP) {
                        if (*REAL(idx) != NA_REAL)
                            idx_ = (int)*REAL(idx) - 1;
                    } else {
                        if (*INTEGER(idx) != NA_INTEGER)
                            idx_ = *INTEGER(idx) - 1;
                    }

                    if (idx_ >= 0 && idx_ < XLENGTH(vec)) {
                        switch (vectorT) {
                        case REALSXP:
                            REAL(vec)
                            [idx_] = valT == REALSXP ? *REAL(val)
                                                     : (double)*INTEGER(val);
                            break;
                        case INTSXP:
                            INTEGER(vec)[idx_] = *INTEGER(val);
                            break;
                        case VECSXP:
                            SET_VECTOR_ELT(vec, idx_, val);
                            break;
                        }
                        ostack_popn(ctx, 3);

                        ostack_push(ctx, vec);
                        NEXT();
                    }
                }
            }

            if (MAYBE_SHARED(vec)) {
                vec = Rf_duplicate(vec);
                ostack_set(ctx, 1, vec);
            }

            SEXP args = CONS_NR(vec, CONS_NR(idx, CONS_NR(val, R_NilValue)));
            SET_TAG(CDDR(args), symbol::value);
            PROTECT(args);

            res = nullptr;
            SEXP call = getSrcForCall(c, pc - 1, ctx);

            RCNTXT assignContext;
            Rf_begincontext(&assignContext, CTXT_RETURN, call, env, ENCLOS(env),
                            args, symbol::AssignDoubleBracket);
            if (isObject(vec)) {
                res = dispatchApply(call, vec, args,
                                    symbol::AssignDoubleBracket, env, ctx);
            }

            if (!res) {
                res = do_subassign2_dflt(call, symbol::AssignDoubleBracket,
                                         args, env);
                // We duplicated the vector above, and there is a stvar
                // following
                SET_NAMED(res, 0);
            }
            Rf_endcontext(&assignContext);
            ostack_popn(ctx, 3);
            UNPROTECT(1);

            ostack_push(ctx, res);
            NEXT();
        }

        INSTRUCTION(subassign2_2_) {
            SEXP idx2 = ostack_at(ctx, 0);
            SEXP idx1 = ostack_at(ctx, 1);
            SEXP mtx = ostack_at(ctx, 2);
            SEXP val = ostack_at(ctx, 3);

            // Fast case
            if (NOT_SHARED(mtx) && !isObject(mtx)) {
                SEXPTYPE matrixT = TYPEOF(mtx);
                SEXPTYPE valT = TYPEOF(val);
                SEXPTYPE idx1T = TYPEOF(idx1);
                SEXPTYPE idx2T = TYPEOF(idx2);

                // Fast case only if
                // 1. index is numerical and scalar
                // 2. matrix is real and shape of value fits into real
                //      or matrix is int and shape of value is int
                //      or matrix is generic
                // 3. value fits into one cell of the matrix
                if ((idx1T == INTSXP || idx1T == REALSXP) &&
                    (XLENGTH(idx1) == 1) && // 1
                    (idx2T == INTSXP || idx2T == REALSXP) &&
                    (XLENGTH(idx2) == 1) &&
                    ((matrixT == REALSXP &&
                      (valT == REALSXP || valT == INTSXP)) || // 2
                     (matrixT == INTSXP && (valT == INTSXP)) ||
                     (matrixT == VECSXP)) &&
                    (XLENGTH(val) == 1 || matrixT == VECSXP)) { // 3

                    int idx1_ = -1;
                    int idx2_ = -1;

                    if (idx1T == REALSXP) {
                        if (*REAL(idx1) != NA_REAL)
                            idx1_ = (int)*REAL(idx1) - 1;
                    } else {
                        if (*INTEGER(idx1) != NA_INTEGER)
                            idx1_ = *INTEGER(idx1) - 1;
                    }

                    if (idx2T == REALSXP) {
                        if (*REAL(idx2) != NA_REAL)
                            idx2_ = (int)*REAL(idx1) - 1;
                    } else {
                        if (*INTEGER(idx2) != NA_INTEGER)
                            idx2_ = *INTEGER(idx2) - 1;
                    }

                    if (idx1_ >= 0 && idx1_ < Rf_ncols(mtx) && idx2_ >= 0 &&
                        idx2_ < Rf_nrows(mtx)) {
                        int idx_ = idx1_ + (idx2_ * Rf_nrows(mtx));
                        SEXPTYPE mtxT = TYPEOF(mtx);
                        switch (mtxT) {
                        case REALSXP:
                            REAL(mtx)
                            [idx_] = valT == REALSXP ? *REAL(val)
                                                     : (double)*INTEGER(val);
                            break;
                        case INTSXP:
                            INTEGER(mtx)[idx_] = *INTEGER(val);
                            break;
                        case VECSXP:
                            SET_VECTOR_ELT(mtx, idx_, val);
                            break;
                        }
                        ostack_popn(ctx, 4);

                        ostack_push(ctx, mtx);
                        NEXT();
                    }
                }
            }

            if (MAYBE_SHARED(mtx)) {
                mtx = Rf_duplicate(mtx);
                ostack_set(ctx, 2, mtx);
            }

            SEXP args = CONS_NR(
                mtx, CONS_NR(idx1, CONS_NR(idx2, CONS_NR(val, R_NilValue))));
            SET_TAG(CDDDR(args), symbol::value);
            PROTECT(args);

            res = nullptr;
            SEXP call = getSrcForCall(c, pc - 1, ctx);
            RCNTXT assignContext;
            Rf_begincontext(&assignContext, CTXT_RETURN, call, env, ENCLOS(env),
                            args, symbol::AssignDoubleBracket);
            if (isObject(mtx)) {
                res = dispatchApply(call, mtx, args,
                                    symbol::AssignDoubleBracket, env, ctx);
            }

            if (!res) {
                res = do_subassign2_dflt(call, symbol::AssignDoubleBracket,
                                         args, env);
                // We duplicated the matrix above, and there is a stvar
                // following
                SET_NAMED(res, 0);
            }
            Rf_endcontext(&assignContext);
            ostack_popn(ctx, 4);
            UNPROTECT(1);

            ostack_push(ctx, res);
            NEXT();
        }

        INSTRUCTION(guard_fun_) {
            SEXP sym = readConst(ctx, readImmediate());
            advanceImmediate();
            res = readConst(ctx, readImmediate());
            advanceImmediate();
            advanceImmediate();
#ifndef UNSOUND_OPTS
            assert(res == Rf_findFun(sym, env) && "guard_fun_ fail");
#endif
            NEXT();
        }

        INSTRUCTION(deopt_) {
            SEXP r = readConst(ctx, readImmediate());
            advanceImmediate();
            assert(TYPEOF(r) == RAWSXP);
            assert(XLENGTH(r) >= (int)sizeof(DeoptMetadata));
            auto m = (DeoptMetadata*)DATAPTR(r);

#if 0
            size_t pos = 0;
            for (size_t i = 0; i < m->numFrames; ++i) {
                std::cout << "Code " << m->frames[i].code << "\n";
                std::cout << "Frame " << i << ":\n";
                std::cout << "  - env (" << pos << ")\n";
                Rf_PrintValue(ostack_at(ctx, pos++));
                for( size_t j = 0; j < m->frames[i].stackSize; ++j) {
                    std::cout << "  - stack (" << pos << ") " << j << "\n";
                    Rf_PrintValue(ostack_at(ctx, pos++));
                }
            }
#endif

            assert(m->numFrames >= 1);
            size_t stackHeight = 0;
            for (size_t i = 0; i < m->numFrames; ++i)
                stackHeight += m->frames[i].stackSize + 1;
            deoptFramesWithContext(ctx, callCtxt, m, R_NilValue,
                                   m->numFrames - 1, stackHeight, true);
            assert(false);
        }

        INSTRUCTION(seq_) {
            static SEXP prim = nullptr;
            if (!prim) {
                // TODO: we could call seq.default here, but it messes up the
                // error call :(
                prim = Rf_findFun(Rf_install("seq"), R_GlobalEnv);
            }

            // TODO: add a real guard here...
            assert(prim == Rf_findFun(Rf_install("seq"), env));

            SEXP from = ostack_at(ctx, 2);
            SEXP to = ostack_at(ctx, 1);
            SEXP by = ostack_at(ctx, 0);
            res = nullptr;

            if (IS_SIMPLE_SCALAR(from, INTSXP) &&
                IS_SIMPLE_SCALAR(to, INTSXP) && IS_SIMPLE_SCALAR(by, INTSXP)) {
                int f = *INTEGER(from);
                int t = *INTEGER(to);
                int b = *INTEGER(by);
                if (f != NA_INTEGER && t != NA_INTEGER && b != NA_INTEGER) {
                    if ((f < t && b > 0) || (t < f && b < 0)) {
                        int size = 1 + (t - f) / b;
                        res = Rf_allocVector(INTSXP, size);
                        int v = f;
                        for (int i = 0; i < size; ++i) {
                            INTEGER(res)[i] = v;
                            v += b;
                        }
                    } else if (f == t) {
                        res = Rf_allocVector(INTSXP, 1);
                        *INTEGER(res) = f;
                    }
                }
            }

            if (!res) {
                SLOWASSERT(!isObject(from));
                SEXP call = getSrcForCall(c, pc - 1, ctx);
                SEXP argslist =
                    CONS_NR(from, CONS_NR(to, CONS_NR(by, R_NilValue)));
                ostack_push(ctx, argslist);
                res = Rf_applyClosure(call, prim, argslist, env, R_NilValue);
                ostack_pop(ctx);
            }

            ostack_popn(ctx, 3);
            ostack_push(ctx, res);
            NEXT();
        }

        INSTRUCTION(colon_) {

            SEXP lhs = ostack_at(ctx, 1);
            SEXP rhs = ostack_at(ctx, 0);
            res = nullptr;

            if (IS_SIMPLE_SCALAR(lhs, INTSXP)) {
                int from = *INTEGER(lhs);
                if (IS_SIMPLE_SCALAR(rhs, INTSXP)) {
                    int to = *INTEGER(rhs);
                    if (from != NA_INTEGER && to != NA_INTEGER) {
                        res = seq_int(from, to);
                    }
                } else if (IS_SIMPLE_SCALAR(rhs, REALSXP)) {
                    double to = *REAL(rhs);
                    if (from != NA_INTEGER && to != NA_REAL && R_FINITE(to) &&
                        INT_MIN <= to && INT_MAX >= to && to == (int)to) {
                        res = seq_int(from, (int)to);
                    }
                }
            } else if (IS_SIMPLE_SCALAR(lhs, REALSXP)) {
                double from = *REAL(lhs);
                if (IS_SIMPLE_SCALAR(rhs, INTSXP)) {
                    int to = *INTEGER(rhs);
                    if (from != NA_REAL && to != NA_INTEGER && R_FINITE(from) &&
                        INT_MIN <= from && INT_MAX >= from &&
                        from == (int)from) {
                        res = seq_int((int)from, to);
                    }
                } else if (IS_SIMPLE_SCALAR(rhs, REALSXP)) {
                    double to = *REAL(rhs);
                    if (from != NA_REAL && to != NA_REAL && R_FINITE(from) &&
                        R_FINITE(to) && INT_MIN <= from && INT_MAX >= from &&
                        INT_MIN <= to && INT_MAX >= to && from == (int)from &&
                        to == (int)to) {
                        res = seq_int((int)from, (int)to);
                    }
                }
            }

            if (res == nullptr) {
                BINOP_FALLBACK(":");
            }

            ostack_popn(ctx, 2);
            ostack_push(ctx, res);
            NEXT();
        }

        INSTRUCTION(names_) {
            ostack_push(ctx, Rf_getAttrib(ostack_pop(ctx), R_NamesSymbol));
            NEXT();
        }

        INSTRUCTION(set_names_) {
            SEXP val = ostack_pop(ctx);
            if (!isNull(val))
                Rf_setAttrib(ostack_top(ctx), R_NamesSymbol, val);
            NEXT();
        }

        INSTRUCTION(alloc_) {
            SEXP val = ostack_pop(ctx);
            assert(TYPEOF(val) == INTSXP);
            int type = readSignedImmediate();
            advanceImmediate();
            res = Rf_allocVector(type, INTEGER(val)[0]);
            ostack_push(ctx, res);
            NEXT();
        }

        INSTRUCTION(length_) {
            SEXP val = ostack_pop(ctx);
            R_xlen_t len = XLENGTH(val);
            ostack_push(ctx, Rf_allocVector(INTSXP, 1));
            INTEGER(ostack_top(ctx))[0] = len;
            NEXT();
        }

        INSTRUCTION(for_seq_size_) {
            SEXP seq = ostack_at(ctx, 0);
            // TODO: we should extract the length just once at the begining of
            // the loop and generally have somthing more clever here...
            SEXP value = Rf_allocVector(INTSXP, 1);
            if (Rf_isVector(seq)) {
                INTEGER(value)[0] = LENGTH(seq);
            } else if (Rf_isList(seq) || isNull(seq)) {
                INTEGER(value)[0] = Rf_length(seq);
            } else {
                Rf_errorcall(R_NilValue, "invalid for() loop sequence");
            }
            // TODO: Even when the for loop sequence is an object, R won't
            // dispatch on it. Since in RIR we use the normals extract2_1
            // BC on it, we would. To prevent this we strip the object
            // flag here. What we should do instead, is use a non-dispatching
            // extract BC.
            if (isObject(seq)) {
                seq = Rf_duplicate(seq);
                SET_OBJECT(seq, 0);
                ostack_set(ctx, 0, seq);
            }
            ostack_push(ctx, value);
            NEXT();
        }

        INSTRUCTION(visible_) {
            R_Visible = TRUE;
            NEXT();
        }

        INSTRUCTION(invisible_) {
            R_Visible = FALSE;
            NEXT();
        }

        INSTRUCTION(ensure_named_) {
            SEXP val = ostack_top(ctx);
            ENSURE_NAMED(val);
            NEXT();
        }

        INSTRUCTION(set_shared_) {
            SEXP val = ostack_top(ctx);
            INCREMENT_NAMED(val); // shouldn't it be MARK_NOT_MUTABLE?
            NEXT();
        }

        INSTRUCTION(make_unique_) {
            SEXP val = ostack_top(ctx);
            if (MAYBE_SHARED(val)) {
                val = Rf_shallow_duplicate(val);
                ostack_set(ctx, 0, val);
                SET_NAMED(val, 1);
            }
            NEXT();
        }

        INSTRUCTION(beginloop_) {
            SLOWASSERT(env);
            int offset = readJumpOffset();
            advanceJump();
            loopTrampoline(c, ctx, env, callCtxt, pc, localsBase);
            pc += offset;
            assert(*pc == Opcode::endloop_);
            advanceOpcode();
            NEXT();
        }

        INSTRUCTION(endloop_) { return loopTrampolineMarker; }

        INSTRUCTION(return_) {
            res = ostack_top(ctx);
            // this restores stack pointer to the value from the target context
            Rf_findcontext(CTXT_BROWSER | CTXT_FUNCTION, env, res);
            // not reached
            assert(false);
        }

        INSTRUCTION(ret_) { goto eval_done; }

        INSTRUCTION(int3_) {
            asm("int3");
            NEXT();
        }

        INSTRUCTION(printInvocation_) {
            printf("Invocation count: %d\n", c->funInvocationCount);
            NEXT();
        }

        LASTOP;
    }

eval_done:
    return ostack_pop(ctx);
}

#pragma GCC diagnostic pop

SEXP evalRirCodeExtCaller(Code* c, InterpreterInstance* ctx, SEXP env) {
    return evalRirCode(c, ctx, env, nullptr);
}

SEXP evalRirCode(Code* c, InterpreterInstance* ctx, SEXP env,
                 const CallContext* callCtxt) {
    return evalRirCode(c, ctx, env, callCtxt, nullptr);
}

SEXP rirExpr(SEXP s) {
    if (auto c = Code::check(s)) {
        return src_pool_at(globalContext(), c->src);
    }
    if (auto f = Function::check(s)) {
        return src_pool_at(globalContext(), f->body()->src);
    }
    if (auto t = DispatchTable::check(s)) {
        // Default is the source of the first function in the dispatch table
        Function* f = t->baseline();
        return src_pool_at(globalContext(), f->body()->src);
    }
    return s;
}

SEXP rirApplyClosure(SEXP ast, SEXP op, SEXP arglist, SEXP rho) {
    auto ctx = globalContext();

    RList args(arglist);
    size_t nargs = 0;
    std::vector<Immediate> names;
    for (auto arg = args.begin(), end = args.end(); arg != end; ++arg) {
        ostack_push(ctx, *arg);
        if (arg.hasTag()) {
            names.resize(nargs + 1);
            names[nargs] = Pool::insert(arg.tag());
        }
        nargs++;
    }
    if (!names.empty()) {
        names.resize(nargs);
    }

    CallContext call(nullptr, op, nargs, ast, ostack_cell_at(ctx, nargs - 1),
                     nullptr, names.empty() ? nullptr : names.data(), rho,
                     Assumptions(), ctx);
    call.arglist = arglist;

    auto res = rirCall(call, ctx);
    ostack_popn(ctx, call.passedArgs);
    return res;
}

SEXP rirEval_f(SEXP what, SEXP env) {
    assert(TYPEOF(what) == EXTERNALSXP);

    // TODO: do we not need an RCNTXT here?

    if (auto code = Code::check(what)) {
        return evalRirCodeExtCaller(code, globalContext(), env);
    }

    if (auto table = DispatchTable::check(what)) {
        // TODO: add an adapter frame to be able to call something else than
        // the baseline version!
        Function* fun = table->baseline();
        fun->registerInvocation();

        return evalRirCodeExtCaller(fun->body(), globalContext(), env);
    }

    if (auto fun = Function::check(what)) {
        fun->registerInvocation();
        return evalRirCodeExtCaller(fun->body(), globalContext(), env);
    }

    assert(false && "Expected a code object or a dispatch table");
}
} // namespace rir<|MERGE_RESOLUTION|>--- conflicted
+++ resolved
@@ -2623,13 +2623,9 @@
             SLOWASSERT(TYPEOF(sym) == SYMSXP);
             SLOWASSERT(!DDVAL(sym));
             assert(env);
-<<<<<<< HEAD
             SEXP val = R_findVarLocInFrame(*env, sym).cell;
+            SEXP val = R_findVarLocInFrame(env, sym).cell;
             if (val == nullptr)
-=======
-            SEXP val = R_findVarLocInFrame(env, sym).cell;
-            if (val == NULL)
->>>>>>> 23fba789
                 Rf_errorcall(getSrcAt(c, pc - 1, ctx),
                              "'missing' can only be used for arguments");
 
