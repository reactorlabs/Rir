--- conflicted
+++ resolved
@@ -1,9 +1,9 @@
 #include "interp.h"
 #include "ArgsLazyData.h"
+#include "LazyEnvironment.h"
 #include "R/Funtab.h"
 #include "R/RList.h"
 #include "R/Symbols.h"
-#include "R/r.h"
 #include "compiler/translations/rir_2_pir/rir_2_pir_compiler.h"
 #include "ir/Deoptimization.h"
 #include "ir/RuntimeFeedback_inl.h"
@@ -150,8 +150,8 @@
 #pragma GCC diagnostic ignored "-Wcast-align"
 
 SEXP createEnvironment(const std::vector<SEXP>* args, const SEXP parent,
-                       const Opcode* pc, Context* ctx, R_bcstack_t* localsBase,
-                       SEXP stub) {
+                       const Opcode* pc, InterpreterInstance* ctx,
+                       R_bcstack_t* localsBase, SEXP stub) {
     SEXP arglist = R_NilValue;
     auto names = (Immediate*)pc;
     int j = 0;
@@ -274,18 +274,13 @@
     return argsLazy->createArgsLists();
 }
 
-<<<<<<< HEAD
 SEXP lazyEnvCreation(void* rirDataWrapper) {
     LazyEnvironment* env = LazyEnvironment::unpack(rirDataWrapper);
     return env->create();
 }
 
-RIR_INLINE SEXP createLegacyLazyArgsList(const CallContext& call,
-                                         Context* ctx) {
-=======
 static RIR_INLINE SEXP createLegacyLazyArgsList(const CallContext& call,
                                                 InterpreterInstance* ctx) {
->>>>>>> da55b6fc
     if (call.hasStackArgs()) {
         return createLegacyArgsListFromStackValues(call, false, ctx);
     } else {
@@ -3242,4 +3237,4 @@
 
     assert(false && "Expected a code object or a dispatch table");
 }
-}+} // namespace rir