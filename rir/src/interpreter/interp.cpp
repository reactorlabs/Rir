--- conflicted
+++ resolved
@@ -306,13 +306,7 @@
                         Opcode*, R_bcstack_t* = nullptr);
 static SEXP rirCallTrampoline_(RCNTXT& cntxt, const CallContext& call,
                                Code* code, SEXP env, InterpreterInstance* ctx) {
-<<<<<<< HEAD
-    int trampIn = ostackLength(ctx);
     if ((SETJMP(cntxt.cjmpbuf))) {
-        assert(trampIn == ostackLength(ctx));
-=======
-    if ((SETJMP(cntxt.cjmpbuf))) {
->>>>>>> 219c29c5
         if (R_ReturnedValue == R_RestartToken) {
             cntxt.callflag = CTXT_RETURN; /* turn restart off */
             R_ReturnedValue = R_NilValue; /* remove restart token */
@@ -368,14 +362,9 @@
     return rirCallTrampoline(call, fun, symbol::delayedEnv, arglist, ctx);
 }
 
-<<<<<<< HEAD
-R_bcstack_t evalRirCode(Code*, InterpreterInstance*, SEXP, const CallContext*,
-                        Opcode*, R_bcstack_t*);
-=======
 #pragma GCC diagnostic push
 #pragma GCC diagnostic ignored "-Wunused-variable"
 const static SEXP loopTrampolineMarker = (SEXP)0x7007;
->>>>>>> 219c29c5
 static void loopTrampoline(Code* c, InterpreterInstance* ctx, SEXP env,
                            const CallContext* callCtxt, Opcode* pc,
                            R_bcstack_t* localsBase) {
@@ -583,25 +572,18 @@
             R_bcstack_t arg = call.stackArg(i, ctx);
             bool notObj = true;
             bool isEager = true;
-<<<<<<< HEAD
             if (stackObjSexpType(arg) == PROMSXP) {
-                if (PRVALUE(arg.u.sxpval) == R_UnboundValue) {
-                    notObj = false;
-                    isEager = false;
-                } else if (isObject(PRVALUE(arg.u.sxpval))) {
-=======
-            if (TYPEOF(arg) == PROMSXP) {
                 SEXP val = safeForcePromise(arg);
                 if (val == R_UnboundValue) {
                     notObj = false;
                     isEager = false;
                 } else if (isObject(val)) {
->>>>>>> 219c29c5
                     notObj = false;
                 }
             } else if (arg.tag == STACK_OBJ_SEXP && isObject(arg.u.sxpval)) {
                 notObj = false;
-            } else if (arg.tag == STACK_OBJ_SEXP && arg.u.sxpval == R_MissingArg) {
+            } else if (arg.tag == STACK_OBJ_SEXP &&
+                       arg.u.sxpval == R_MissingArg) {
                 given.remove(Assumption::NoExplicitlyMissingArgs);
             }
             if (isEager)
@@ -801,7 +783,6 @@
                 << getBuiltinNr(call.callee) << ") "
                 << "nargs : " << call.suppliedArgs;
         if (call.suppliedArgs > 0) {
-<<<<<<< HEAD
             R_bcstack_t arg = call.stackArg(0, ctx);
             if (arg.tag == STACK_OBJ_SEXP) {
                 if (TYPEOF(arg.u.sxpval) == PROMSXP)
@@ -814,18 +795,6 @@
                     message << " arg0 : " << type2char(TYPEOF(arg.u.sxpval))
                             << " a " << (ATTRIB(arg.u.sxpval) != R_NilValue);
             }
-=======
-            auto arg = call.stackArg(0);
-            if (TYPEOF(arg) == PROMSXP)
-                arg = safeForcePromise(arg);
-            if (arg == R_UnboundValue)
-                message << "arg0 lazy";
-            else if (arg == R_MissingArg)
-                message << "arg0 missing";
-            else
-                message << " arg0 : " << type2char(TYPEOF(arg)) << " a "
-                        << (ATTRIB(arg) != R_NilValue);
->>>>>>> 219c29c5
         }
         if (!counter.count(message.str()))
             counter[message.str()] = 0;
@@ -1021,7 +990,6 @@
 
 #define STORE_BINOP_FAST(res, l, r, Type, TYPE)                                \
     do {                                                                       \
-<<<<<<< HEAD
         ostackPop(ctx);                                                        \
         if (l && lhs.tag == STACK_OBJ_SEXP && NO_REFERENCES(lhs.u.sxpval)) {   \
             *TYPE(lhs.u.sxpval) = res;                                         \
@@ -1029,19 +997,6 @@
                    NO_REFERENCES(rhs.u.sxpval)) {                              \
             *TYPE(rhs.u.sxpval) = res;                                         \
             ostackSet(ctx, 0, rhs);                                            \
-=======
-        SEXP a = ostack_at(ctx, 0);                                            \
-        SEXP b = ostack_at(ctx, 1);                                            \
-        if (NO_REFERENCES(a)) {                                                \
-            TYPEOF(a) = res_type;                                              \
-            res = a;                                                           \
-            ostack_pop(ctx);                                                   \
-            ostack_at(ctx, 0) = a;                                             \
-        } else if (NO_REFERENCES(b)) {                                         \
-            TYPEOF(b) = res_type;                                              \
-            res = b;                                                           \
-            ostack_pop(ctx);                                                   \
->>>>>>> 219c29c5
         } else {                                                               \
             ostackSet##Type(ctx, 0, res);                                      \
         }                                                                      \
@@ -1423,15 +1378,11 @@
     }
     assert(TYPEOF(deoptEnv) == ENVSXP);
 
-<<<<<<< HEAD
-    auto frameBaseSize = ostackLength(ctx) - excessStack;
-=======
 #pragma GCC diagnostic push
 #pragma GCC diagnostic ignored "-Wunused-variable"
-    auto frameBaseSize = ostack_length(ctx) - excessStack;
+    auto frameBaseSize = ostackLength(ctx) - excessStack;
 #pragma GCC diagnostic pop
 
->>>>>>> 219c29c5
     auto trampoline = [&]() {
         // 1. Set up our (outer) context
         //
@@ -1466,24 +1417,13 @@
         //
         // This wrapper consumes the environment from the deopt metadata and the
         // result of the previous frame.
-<<<<<<< HEAD
-        size_t extraDeoptArgNum = innermostFrame ? 1 : 2;
         assert((size_t)ostackLength(ctx) ==
-               frameBaseSize + f.stackSize + extraDeoptArgNum);
+               frameBaseSize + f.stackSize + (innermostFrame ? 1 : 2));
         R_bcstack_t res = nullStackObj;
         if (!innermostFrame)
             res = ostackPop(ctx);
-        SEXP e = ostackPopSexp(ctx);
-        assert(e == deoptEnv);
-=======
-        assert((size_t)ostack_length(ctx) ==
-               frameBaseSize + f.stackSize + (innermostFrame ? 1 : 2));
-        SEXP res = nullptr;
-        if (!innermostFrame)
-            res = ostack_pop(ctx);
         assert(ostack_top() == deoptEnv);
-        ostack_pop(ctx);
->>>>>>> 219c29c5
+        ostackPopSexp(ctx);
         if (!innermostFrame)
             ostackPush(ctx, res);
         code->registerInvocation();
@@ -1588,13 +1528,7 @@
             NEXT();
         }
 
-<<<<<<< HEAD
-        INSTRUCTION(pop_context_) {
-            return ostackPop(ctx);
-        }
-=======
-        INSTRUCTION(pop_context_) { return ostack_pop(ctx); }
->>>>>>> 219c29c5
+        INSTRUCTION(pop_context_) { return ostackPop(ctx); }
 
         INSTRUCTION(mk_env_) {
             size_t n = readImmediate();
@@ -1736,12 +1670,7 @@
         INSTRUCTION(ldvar_) {
             Immediate id = readImmediate();
             advanceImmediate();
-<<<<<<< HEAD
             SEXP res = cachedGetVar(env, id, ctx, bindingCache);
-            R_Visible = TRUE;
-=======
-            res = cachedGetVar(env, id, ctx, bindingCache);
->>>>>>> 219c29c5
 
             if (res == R_UnboundValue) {
                 SEXP sym = cp_pool_at(ctx, id);
@@ -1766,12 +1695,7 @@
         INSTRUCTION(ldvar_noforce_) {
             Immediate id = readImmediate();
             advanceImmediate();
-<<<<<<< HEAD
             SEXP res = cachedGetVar(env, id, ctx, bindingCache);
-            R_Visible = TRUE;
-=======
-            res = cachedGetVar(env, id, ctx, bindingCache);
->>>>>>> 219c29c5
 
             if (res == R_UnboundValue) {
                 SEXP sym = cp_pool_at(ctx, id);
@@ -1792,12 +1716,7 @@
         INSTRUCTION(ldvar_super_) {
             SEXP sym = readConst(ctx, readImmediate());
             advanceImmediate();
-<<<<<<< HEAD
             SEXP res = Rf_findVar(sym, ENCLOS(env));
-            R_Visible = TRUE;
-=======
-            res = Rf_findVar(sym, ENCLOS(env));
->>>>>>> 219c29c5
 
             if (res == R_UnboundValue) {
                 Rf_error("object \"%s\" not found", CHAR(PRINTNAME(sym)));
@@ -1820,12 +1739,7 @@
         INSTRUCTION(ldvar_noforce_super_) {
             SEXP sym = readConst(ctx, readImmediate());
             advanceImmediate();
-<<<<<<< HEAD
             SEXP res = Rf_findVar(sym, ENCLOS(env));
-            R_Visible = TRUE;
-=======
-            res = Rf_findVar(sym, ENCLOS(env));
->>>>>>> 219c29c5
 
             if (res == R_UnboundValue) {
                 Rf_error("object \"%s\" not found", CHAR(PRINTNAME(sym)));
@@ -1844,12 +1758,7 @@
         INSTRUCTION(ldddvar_) {
             SEXP sym = readConst(ctx, readImmediate());
             advanceImmediate();
-<<<<<<< HEAD
             SEXP res = Rf_ddfindVar(sym, env);
-            R_Visible = TRUE;
-=======
-            res = Rf_ddfindVar(sym, env);
->>>>>>> 219c29c5
 
             if (res == R_UnboundValue) {
                 Rf_error("object \"%s\" not found", CHAR(PRINTNAME(sym)));
@@ -1869,32 +1778,6 @@
             NEXT();
         }
 
-<<<<<<< HEAD
-        INSTRUCTION(ldlval_) {
-            Immediate id = readImmediate();
-            advanceImmediate();
-            SEXP res = cachedGetBindingCell(env, id, ctx, bindingCache);
-            SLOWASSERT(res);
-            res = CAR(res);
-            SLOWASSERT(res != R_UnboundValue);
-
-            R_Visible = TRUE;
-
-            if (TYPEOF(res) == PROMSXP)
-                res = PRVALUE(res);
-
-            SLOWASSERT(res != R_UnboundValue);
-            SLOWASSERT(res != R_MissingArg);
-
-            if (res != R_NilValue)
-                ENSURE_NAMED(res);
-
-            ostackPushSexp(ctx, res);
-            NEXT();
-        }
-
-=======
->>>>>>> 219c29c5
         INSTRUCTION(ldarg_) {
             Immediate idx = readImmediate();
             advanceImmediate();
@@ -2159,15 +2042,6 @@
             }
             advanceImmediate();
 
-<<<<<<< HEAD
-            ArgsLazyData lazyArgs(&call, ctx);
-            fun->registerInvocation();
-            supplyMissingArgs(call, fun);
-            res = rirCallTrampoline(call, fun, symbol::delayedEnv,
-                                    (SEXP)&lazyArgs, ctx);
-            ostackPopn(ctx, call.passedArgs);
-            ostackPushSexp(ctx, res);
-=======
             if (fun->signature().envCreation ==
                 FunctionSignature::Environment::CallerProvided) {
                 res = doCall(call, ctx);
@@ -2178,9 +2052,8 @@
                 res = rirCallTrampoline(call, fun, symbol::delayedEnv,
                                         (SEXP)&lazyArgs, ctx);
             }
-            ostack_popn(ctx, call.passedArgs);
-            ostack_push(ctx, res);
->>>>>>> 219c29c5
+            ostackPopn(ctx, call.passedArgs);
+            ostackPushSexp(ctx, res);
 
             SLOWASSERT(ttt == R_PPStackTop);
             SLOWASSERT(lll - call.suppliedArgs + 1 ==
@@ -2391,45 +2264,30 @@
                 double l = tryStackObjToReal(lhs);
                 double r = tryStackObjToReal(rhs);
                 double real_res =
-<<<<<<< HEAD
                     (l == NA_REAL || r == NA_REAL) ? NA_REAL : l / r;
+                STORE_BINOP_FAST(real_res, true, true, Real, REAL);
+            } else if (stackObjIsSimpleScalar(lhs, REALSXP) &&
+                       stackObjIsSimpleScalar(rhs, INTSXP)) {
+                double l = tryStackObjToReal(lhs);
+                int r = tryStackObjToInteger(rhs);
+                double real_res =
+                    (l == NA_REAL || r == NA_INTEGER) ? NA_REAL : l / (double)r;
+                STORE_BINOP_FAST(real_res, true, true, Real, REAL);
+            } else if (stackObjIsSimpleScalar(lhs, INTSXP) &&
+                       stackObjIsSimpleScalar(rhs, REALSXP)) {
+                int l = tryStackObjToInteger(lhs);
+                double r = tryStackObjToReal(rhs);
+                double real_res =
+                    (l == NA_INTEGER || r == NA_REAL) ? NA_REAL : (double)l / r;
                 STORE_BINOP_FAST(real_res, true, true, Real, REAL);
             } else if (stackObjIsSimpleScalar(lhs, INTSXP) &&
                        stackObjIsSimpleScalar(rhs, INTSXP)) {
                 int l = tryStackObjToInteger(lhs);
                 int r = tryStackObjToInteger(rhs);
-=======
-                    (*REAL(lhs) == NA_REAL || *REAL(rhs) == NA_REAL)
-                        ? NA_REAL
-                        : *REAL(lhs) / *REAL(rhs);
-                STORE_BINOP(REALSXP, 0, real_res);
-            } else if (IS_SIMPLE_SCALAR(lhs, REALSXP) &&
-                       IS_SIMPLE_SCALAR(rhs, INTSXP)) {
-                double real_res;
-                int r = *INTEGER(rhs);
-                if (*REAL(lhs) == NA_REAL || r == NA_INTEGER)
-                    real_res = NA_REAL;
-                else
-                    real_res = *REAL(lhs) / (double)r;
-                STORE_BINOP(REALSXP, 0, real_res);
-            } else if (IS_SIMPLE_SCALAR(lhs, INTSXP) &&
-                       IS_SIMPLE_SCALAR(rhs, REALSXP)) {
-                double real_res;
-                int l = *INTEGER(lhs);
-                if (l == NA_INTEGER || *REAL(rhs) == NA_REAL)
-                    real_res = NA_REAL;
-                else
-                    real_res = (double)l / *REAL(rhs);
-                STORE_BINOP(REALSXP, 0, real_res);
-            } else if (IS_SIMPLE_SCALAR(lhs, INTSXP) &&
-                       IS_SIMPLE_SCALAR(rhs, INTSXP)) {
->>>>>>> 219c29c5
-                double real_res;
-                if (l == NA_INTEGER || r == NA_INTEGER)
-                    real_res = NA_REAL;
-                else
-                    real_res = (double)l / (double)r;
-                STORE_BINOP(realStackObj(real_res));
+                double real_res = (l == NA_INTEGER || r == NA_INTEGER)
+                                      ? NA_REAL
+                                      : (double)l / (double)r;
+                STORE_BINOP_FAST(real_res, true, true, Real, REAL);
             } else {
                 BINOP_FALLBACK("/");
             }
@@ -2437,7 +2295,6 @@
         }
 
         INSTRUCTION(idiv_) {
-<<<<<<< HEAD
             R_bcstack_t lhs = ostackAt(ctx, 1);
             R_bcstack_t rhs = ostackAt(ctx, 0);
 
@@ -2448,34 +2305,29 @@
                 double real_res =
                     (l == NA_REAL || r == NA_REAL) ? NA_REAL : myfloor(l, r);
                 STORE_BINOP_FAST(real_res, true, true, Real, REAL);
+            } else if (stackObjIsSimpleScalar(lhs, REALSXP) &&
+                       stackObjIsSimpleScalar(rhs, INTSXP)) {
+                double l = tryStackObjToReal(lhs);
+                int r = tryStackObjToInteger(rhs);
+                double real_res = (l == NA_REAL || r == NA_INTEGER)
+                                      ? NA_REAL
+                                      : myfloor(l, (double)r);
+                STORE_BINOP_FAST(real_res, true, true, Real, REAL);
+            } else if (stackObjIsSimpleScalar(lhs, INTSXP) &&
+                       stackObjIsSimpleScalar(rhs, REALSXP)) {
+                int l = tryStackObjToInteger(lhs);
+                double r = tryStackObjToReal(rhs);
+                double real_res = (l == NA_INTEGER || r == NA_REAL)
+                                      ? NA_REAL
+                                      : myfloor((double)l, r);
+                STORE_BINOP_FAST(real_res, true, true, Real, REAL);
             } else if (stackObjIsSimpleScalar(lhs, INTSXP) &&
                        stackObjIsSimpleScalar(rhs, INTSXP)) {
                 int l = tryStackObjToInteger(lhs);
                 int r = tryStackObjToInteger(rhs);
-=======
-            SEXP lhs = ostack_at(ctx, 1);
-            SEXP rhs = ostack_at(ctx, 0);
-
-            if (IS_SIMPLE_SCALAR(lhs, REALSXP) &&
-                IS_SIMPLE_SCALAR(rhs, REALSXP)) {
-                double real_res = myfloor(*REAL(lhs), *REAL(rhs));
-                STORE_BINOP(REALSXP, 0, real_res);
-            } else if (IS_SIMPLE_SCALAR(lhs, REALSXP) &&
-                       IS_SIMPLE_SCALAR(rhs, INTSXP)) {
-                double real_res = myfloor(*REAL(lhs), (double)*INTEGER(rhs));
-                STORE_BINOP(REALSXP, 0, real_res);
-            } else if (IS_SIMPLE_SCALAR(lhs, INTSXP) &&
-                       IS_SIMPLE_SCALAR(rhs, REALSXP)) {
-                double real_res = myfloor((double)*INTEGER(lhs), *REAL(rhs));
-                STORE_BINOP(REALSXP, 0, real_res);
-            } else if (IS_SIMPLE_SCALAR(lhs, INTSXP) &&
-                       IS_SIMPLE_SCALAR(rhs, INTSXP)) {
->>>>>>> 219c29c5
-                int int_res;
-                if (l == NA_INTEGER || r == NA_INTEGER)
-                    int_res = NA_REAL;
-                else
-                    int_res = (int)floor((double)l / (double)r);
+                int int_res = (l == NA_INTEGER || r == NA_INTEGER)
+                                  ? NA_REAL
+                                  : (int)floor((double)l / (double)r);
                 STORE_BINOP_FAST(int_res, true, true, Int, INTEGER);
             } else {
                 BINOP_FALLBACK("%/%");
@@ -2484,7 +2336,6 @@
         }
 
         INSTRUCTION(mod_) {
-<<<<<<< HEAD
             R_bcstack_t lhs = ostackAt(ctx, 1);
             R_bcstack_t rhs = ostackAt(ctx, 0);
 
@@ -2493,37 +2344,25 @@
                 double real_res =
                     myfmod(tryStackObjToReal(lhs), tryStackObjToReal(rhs));
                 STORE_BINOP_FAST(real_res, true, true, Real, REAL);
+            } else if (stackObjIsSimpleScalar(lhs, REALSXP) &&
+                       stackObjIsSimpleScalar(rhs, INTSXP)) {
+                double real_res = myfmod(tryStackObjToReal(lhs),
+                                         (double)tryStackObjToInteger(rhs));
+                STORE_BINOP_FAST(real_res, true, true, Real, REAL);
+            } else if (stackObjIsSimpleScalar(lhs, INTSXP) &&
+                       stackObjIsSimpleScalar(rhs, REALSXP)) {
+                double real_res = myfmod((double)tryStackObjToInteger(lhs),
+                                         tryStackObjToReal(rhs));
+                STORE_BINOP_FAST(real_res, true, true, Real, REAL);
             } else if (stackObjIsSimpleScalar(lhs, INTSXP) &&
                        stackObjIsSimpleScalar(rhs, INTSXP)) {
                 int l = tryStackObjToInteger(lhs);
                 int r = tryStackObjToInteger(rhs);
-=======
-            SEXP lhs = ostack_at(ctx, 1);
-            SEXP rhs = ostack_at(ctx, 0);
-
-            if (IS_SIMPLE_SCALAR(lhs, REALSXP) &&
-                IS_SIMPLE_SCALAR(rhs, REALSXP)) {
-                double real_res = myfmod(*REAL(lhs), *REAL(rhs));
-                STORE_BINOP(REALSXP, 0, real_res);
-            } else if (IS_SIMPLE_SCALAR(lhs, REALSXP) &&
-                       IS_SIMPLE_SCALAR(rhs, INTSXP)) {
-                double real_res = myfmod(*REAL(lhs), (double)*INTEGER(rhs));
-                STORE_BINOP(REALSXP, 0, real_res);
-            } else if (IS_SIMPLE_SCALAR(lhs, INTSXP) &&
-                       IS_SIMPLE_SCALAR(rhs, REALSXP)) {
-                double real_res = myfmod((double)*INTEGER(lhs), *REAL(rhs));
-                STORE_BINOP(REALSXP, 0, real_res);
-            } else if (IS_SIMPLE_SCALAR(lhs, INTSXP) &&
-                       IS_SIMPLE_SCALAR(rhs, INTSXP)) {
->>>>>>> 219c29c5
-                int int_res;
-                if (l == NA_INTEGER || r == NA_INTEGER || r == 0) {
-                    int_res = NA_INTEGER;
-                } else {
-                    int_res = (l >= 0 && r > 0)
-                                  ? l % r
-                                  : (int)myfmod((double)l, (double)r);
-                }
+                int int_res = (l == NA_INTEGER || r == NA_INTEGER || r == 0)
+                                  ? NA_INTEGER
+                                  : (l >= 0 && r > 0)
+                                        ? l % r
+                                        : (int)myfmod((double)l, (double)r);
                 STORE_BINOP_FAST(int_res, true, true, Int, INTEGER);
             } else {
                 BINOP_FALLBACK("%%");
@@ -2898,12 +2737,7 @@
 
             ostackPopn(ctx, 3);
 
-<<<<<<< HEAD
-            R_Visible = TRUE;
             ostackPushSexp(ctx, res);
-=======
-            ostack_push(ctx, res);
->>>>>>> 219c29c5
             NEXT();
         }
 
@@ -2931,12 +2765,7 @@
 
             ostackPopn(ctx, 4);
 
-<<<<<<< HEAD
-            R_Visible = TRUE;
             ostackPushSexp(ctx, res);
-=======
-            ostack_push(ctx, res);
->>>>>>> 219c29c5
             NEXT();
         }
 
@@ -2973,15 +2802,11 @@
 #define SIMPLECASE(vectype, vecaccess, veccreate)                              \
     case vectype: {                                                            \
         if (XLENGTH(val) == 1 && NO_REFERENCES(val)) {                         \
-<<<<<<< HEAD
             res = sexpToStackObj(val);                                         \
-=======
-            res = val;                                                         \
         } else if (XLENGTH(idx) == 1 && NO_REFERENCES(idx)) {                  \
             TYPEOF(idx) = vectype;                                             \
             res = idx;                                                         \
             vecaccess(res)[0] = vecaccess(val)[i];                             \
->>>>>>> 219c29c5
         } else {                                                               \
             res = veccreate##StackObj(vecaccess(val)[i]);                      \
         }                                                                      \
@@ -3002,14 +2827,8 @@
                 goto fallback;
             }
 
-<<<<<<< HEAD
-            R_Visible = TRUE;
             ostackPopn(ctx, 2);
             ostackPush(ctx, res);
-=======
-            ostack_popn(ctx, 2);
-            ostack_push(ctx, res);
->>>>>>> 219c29c5
             NEXT();
 
         // ---------
@@ -3034,12 +2853,7 @@
             }
             ostackPopn(ctx, 3);
 
-<<<<<<< HEAD
-            R_Visible = TRUE;
             ostackPushSexp(ctx, res);
-=======
-            ostack_push(ctx, res);
->>>>>>> 219c29c5
             NEXT();
         }
         }
@@ -3069,13 +2883,8 @@
                                       env);
             }
 
-<<<<<<< HEAD
             ostackPopn(ctx, 4);
-            R_Visible = TRUE;
             ostackPushSexp(ctx, res);
-=======
-            ostack_push(ctx, res);
->>>>>>> 219c29c5
             NEXT();
         }
 
