--- conflicted
+++ resolved
@@ -33,15 +33,9 @@
 InterpreterInstance* globalContext();
 Configurations* pirConfigurations();
 
-<<<<<<< HEAD
-SEXP evalRirCodeExtCaller(Code* c, InterpreterInstance* ctx, SEXP* env);
-R_bcstack_t evalRirCode(Code* c, InterpreterInstance* ctx, SEXP* env,
+SEXP evalRirCodeExtCaller(Code* c, InterpreterInstance* ctx, SEXP env);
+R_bcstack_t evalRirCode(Code* c, InterpreterInstance* ctx, SEXP env,
                         const CallContext* callContext);
-=======
-SEXP evalRirCodeExtCaller(Code* c, InterpreterInstance* ctx, SEXP env);
-SEXP evalRirCode(Code* c, InterpreterInstance* ctx, SEXP env,
-                 const CallContext* callContext);
->>>>>>> 67721c39
 
 SEXP rirExpr(SEXP f);
 
@@ -53,16 +47,12 @@
 SEXP createLegacyArgsListFromStackValues(const CallContext& call,
                                          bool eagerCallee,
                                          InterpreterInstance* ctx);
-<<<<<<< HEAD
-=======
-
 SEXP createEnvironment(std::vector<SEXP>* args, const SEXP parent,
                        const Opcode* pc, InterpreterInstance* ctx,
                        R_bcstack_t* localsBase, SEXP stub);
 
 SEXP materialize(void* rirDataWrapper);
 SEXP* keepAliveSEXPs(void* rirDataWrapper);
->>>>>>> 67721c39
 } // namespace rir
 
 #endif